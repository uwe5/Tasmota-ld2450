--- conflicted
+++ resolved
@@ -297,11 +297,8 @@
   ZX2820,
   MI_DESK_LAMP,
   SP10,
-<<<<<<< HEAD
+  WAGA,
   SYF05,
-=======
-  WAGA,
->>>>>>> ee5aed07
   MAXMODULE };
 
 /********************************************************************************************/
@@ -1831,7 +1828,26 @@
      GPIO_REL1,        // GPIO14 Relay and red LED
      0, 0, 0
   },
-<<<<<<< HEAD
+  { "WAGA CHCZ02MB",   // WAGA life CHCZ02MB (HJL-01 Energy Monitoring)
+                       // https://www.ebay.com/itm/332595697006
+     GPIO_LED2_INV,    // GPIO00 Red LED
+     0,                // GPIO01 Serial TX
+     0,                // GPIO02
+     GPIO_NRG_SEL_INV, // GPIO03 HJL-01 Sel output (1 = Voltage)
+     0,                // GPIO04 
+     GPIO_HJL_CF,      // GPIO05 HJL-01 CF power
+                       // GPIO06 (SD_CLK   Flash)
+                       // GPIO07 (SD_DATA0 Flash QIO/DIO/DOUT)
+                       // GPIO08 (SD_DATA1 Flash QIO/DIO/DOUT)
+     0,                // GPIO09 (SD_DATA2 Flash QIO or ESP8285)
+     0,                // GPIO10 (SD_DATA3 Flash QIO or ESP8285)
+                       // GPIO11 (SD_CMD   Flash)
+     GPIO_REL1,        // GPIO12 Relay
+     GPIO_KEY1,        // GPIO13 Button
+     GPIO_NRG_CF1,     // GPIO14 HJL-01 CF1 voltage / current
+     GPIO_LED1_INV,    // GPIO15 Blue LED - Link status
+     0, 0
+  },
   { "SYF05",           // Sunyesmart SYF05 (a.k.a. Fcmila) = TYWE3S + SM16726
                        // Also works with Merkury 904 RGBW Bulbs with 13 set to GPIO_SM16716_SEL
                        // https://www.flipkart.com/fc-mila-bxav-xs-ad-smart-bulb/p/itmf85zgs45fzr7n
@@ -1856,27 +1872,6 @@
      GPIO_USER,        // GPIO16 N.C.
      GPIO_FLAG_ADC0    // ADC0 A0 Analog input
 //   + GPIO_FLAG_PULLUP  // Allow input pull-up control
-=======
-  { "WAGA CHCZ02MB",   // WAGA life CHCZ02MB (HJL-01 Energy Monitoring)
-                       // https://www.ebay.com/itm/332595697006
-     GPIO_LED2_INV,    // GPIO00 Red LED
-     0,                // GPIO01 Serial TX
-     0,                // GPIO02
-     GPIO_NRG_SEL_INV, // GPIO03 HJL-01 Sel output (1 = Voltage)
-     0,                // GPIO04 
-     GPIO_HJL_CF,      // GPIO05 HJL-01 CF power
-                       // GPIO06 (SD_CLK   Flash)
-                       // GPIO07 (SD_DATA0 Flash QIO/DIO/DOUT)
-                       // GPIO08 (SD_DATA1 Flash QIO/DIO/DOUT)
-     0,                // GPIO09 (SD_DATA2 Flash QIO or ESP8285)
-     0,                // GPIO10 (SD_DATA3 Flash QIO or ESP8285)
-                       // GPIO11 (SD_CMD   Flash)
-     GPIO_REL1,        // GPIO12 Relay
-     GPIO_KEY1,        // GPIO13 Button
-     GPIO_NRG_CF1,     // GPIO14 HJL-01 CF1 voltage / current
-     GPIO_LED1_INV,    // GPIO15 Blue LED - Link status
-     0, 0
->>>>>>> ee5aed07
   }
 };
 
