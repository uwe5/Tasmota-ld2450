--- conflicted
+++ resolved
@@ -296,11 +296,8 @@
   KA10,
   ZX2820,
   MI_DESK_LAMP,
-<<<<<<< HEAD
+  SP10,
   SYF05,
-=======
-  SP10,
->>>>>>> 79e001ca
   MAXMODULE };
 
 /********************************************************************************************/
@@ -1810,7 +1807,25 @@
      GPIO_ROT_B,       // GPIO13 Rotary switch B pin
      0, 0, 0, 0
   },
-<<<<<<< HEAD
+  { "SP10",            // Tuya SP10 (ESP8285 - BL0937 Energy Monitoring)
+                       // https://www.aliexpress.com/item/Smart-Mini-WiFi-Plug-Outlet-Switch-Work-With-ForEcho-Alexa-Google-Home-Remote-EU-Smart-Socket/32963670423.html
+     0,                // GPIO00
+     GPIO_PWM1,        // GPIO01 Nightlight
+     0,                // GPIO02
+     GPIO_KEY1,        // GPIO03 Button
+     GPIO_HJL_CF,      // GPIO04 BL0937 CF power
+     GPIO_NRG_CF1,     // GPIO05 BL0937 CF1 voltage / current
+                       // GPIO06 (SD_CLK   Flash)
+                       // GPIO07 (SD_DATA0 Flash QIO/DIO/DOUT)
+                       // GPIO08 (SD_DATA1 Flash QIO/DIO/DOUT)
+     0,                // GPIO09 (SD_DATA2 Flash QIO or ESP8285)
+     0,                // GPIO10 (SD_DATA3 Flash QIO or ESP8285)
+                       // GPIO11 (SD_CMD   Flash)
+     GPIO_NRG_SEL_INV, // GPIO12 BL0937 Sel output (1 = Voltage)
+     GPIO_LED1,        // GPIO13 Blue LED - Link status
+     GPIO_REL1,        // GPIO14 Relay 1 and red LED
+     0, 0, 0
+  },
   { "SYF05",           // Sunyesmart SYF05 (a.k.a. Fcmila) = TYWE3S + SM16726
                        // https://www.flipkart.com/fc-mila-bxav-xs-ad-smart-bulb/p/itmf85zgs45fzr7n
                        // https://docs.tuya.com/en/hardware/WiFi-module/wifi-e3s-module.html
@@ -1834,26 +1849,6 @@
      GPIO_USER,        // GPIO16 N.C.
      GPIO_FLAG_ADC0    // ADC0 A0 Analog input
 //   + GPIO_FLAG_PULLUP  // Allow input pull-up control
-=======
-  { "SP10",            // Tuya SP10 (ESP8285 - BL0937 Energy Monitoring)
-                       // https://www.aliexpress.com/item/Smart-Mini-WiFi-Plug-Outlet-Switch-Work-With-ForEcho-Alexa-Google-Home-Remote-EU-Smart-Socket/32963670423.html
-     0,                // GPIO00
-     GPIO_PWM1,        // GPIO01 Nightlight
-     0,                // GPIO02
-     GPIO_KEY1,        // GPIO03 Button
-     GPIO_HJL_CF,      // GPIO04 BL0937 CF power
-     GPIO_NRG_CF1,     // GPIO05 BL0937 CF1 voltage / current
-                       // GPIO06 (SD_CLK   Flash)
-                       // GPIO07 (SD_DATA0 Flash QIO/DIO/DOUT)
-                       // GPIO08 (SD_DATA1 Flash QIO/DIO/DOUT)
-     0,                // GPIO09 (SD_DATA2 Flash QIO or ESP8285)
-     0,                // GPIO10 (SD_DATA3 Flash QIO or ESP8285)
-                       // GPIO11 (SD_CMD   Flash)
-     GPIO_NRG_SEL_INV, // GPIO12 BL0937 Sel output (1 = Voltage)
-     GPIO_LED1,        // GPIO13 Blue LED - Link status
-     GPIO_REL1,        // GPIO14 Relay 1 and red LED
-     0, 0, 0
->>>>>>> 79e001ca
   }
 };
 
