<<<<<<< HEAD
name: Build_firmware

on:
  push:
    branches: development

jobs:
  tasmota_pull:
    runs-on: ubuntu-latest
    continue-on-error: true
    steps:
    - uses: actions/checkout@v1
    - name: Use latest Tasmota development
      run: |
        git config --local user.name "Platformio BUILD"
        git switch -c work
        git remote add -f Tasmota "https://github.com/arendst/Tasmota.git"
        git merge Tasmota/development --allow-unrelated-histories
    - name: Push Tasmota   # Push updates of latest Tasmota development to repo
      uses: ad-m/github-push-action@master
      with:
        github_token: ${{ secrets.GITHUB_TOKEN }}
        branch: 'development'
        force: true


  tasmota:
    needs: tasmota_pull
    runs-on: ubuntu-latest
    continue-on-error: true
    steps:
    - uses: actions/checkout@v1
    - name: Set up Python
      uses: actions/setup-python@v1
    - name: Install dependencies
      run: |
        python -m pip install --upgrade pip
        pip install -U platformio
        platformio upgrade --dev
        platformio update
    - name: Run PlatformIO
      run: |
        platformio run -e tasmota
    - uses: actions/upload-artifact@v2
      with:
        name: firmware
        path: ./build_output/firmware


  tasmota-minimal:
    needs: tasmota_pull
    runs-on: ubuntu-latest
    continue-on-error: true
    steps:
    - uses: actions/checkout@v1
    - name: Set up Python
      uses: actions/setup-python@v1
    - name: Install dependencies
      run: |
        python -m pip install --upgrade pip
        pip install -U platformio
        platformio upgrade --dev
        platformio update
    - name: Run PlatformIO
      run: |
        platformio run -e tasmota-minimal
    - uses: actions/upload-artifact@v2
      with:
        name: firmware
        path: ./build_output/firmware


  tasmota-lite:
    needs: tasmota_pull
    runs-on: ubuntu-latest
    continue-on-error: true
    steps:
    - uses: actions/checkout@v1
    - name: Set up Python
      uses: actions/setup-python@v1
    - name: Install dependencies
      run: |
        python -m pip install --upgrade pip
        pip install -U platformio
        platformio upgrade --dev
        platformio update
    - name: Run PlatformIO
      run: |
        platformio run -e tasmota-lite
    - uses: actions/upload-artifact@v2
      with:
        name: firmware
        path: ./build_output/firmware


  tasmota-knx:
    needs: tasmota_pull
    runs-on: ubuntu-latest
    continue-on-error: true
    steps:
    - uses: actions/checkout@v1
    - name: Set up Python
      uses: actions/setup-python@v1
    - name: Install dependencies
      run: |
        python -m pip install --upgrade pip
        pip install -U platformio
        platformio upgrade --dev
        platformio update
    - name: Run PlatformIO
      run: |
        platformio run -e tasmota-knx
    - uses: actions/upload-artifact@v2
      with:
        name: firmware
        path: ./build_output/firmware


  tasmota-sensors:
    needs: tasmota_pull
    runs-on: ubuntu-latest
    continue-on-error: true
    steps:
    - uses: actions/checkout@v1
    - name: Set up Python
      uses: actions/setup-python@v1
    - name: Install dependencies
      run: |
        python -m pip install --upgrade pip
        pip install -U platformio
        platformio upgrade --dev
        platformio update
    - name: Run PlatformIO
      run: |
        platformio run -e tasmota-sensors
    - uses: actions/upload-artifact@v2
      with:
        name: firmware
        path: ./build_output/firmware


  tasmota-display:
    needs: tasmota_pull
    runs-on: ubuntu-latest
    continue-on-error: true
    steps:
    - uses: actions/checkout@v1
    - name: Set up Python
      uses: actions/setup-python@v1
    - name: Install dependencies
      run: |
        python -m pip install --upgrade pip
        pip install -U platformio
        platformio upgrade --dev
        platformio update
    - name: Run PlatformIO
      run: |
        platformio run -e tasmota-display
    - uses: actions/upload-artifact@v2
      with:
        name: firmware
        path: ./build_output/firmware


  tasmota-ir:
    needs: tasmota_pull
    runs-on: ubuntu-latest
    continue-on-error: true
    steps:
    - uses: actions/checkout@v1
    - name: Set up Python
      uses: actions/setup-python@v1
    - name: Install dependencies
      run: |
        python -m pip install --upgrade pip
        pip install -U platformio
        platformio upgrade --dev
        platformio update
    - name: Run PlatformIO
      run: |
        platformio run -e tasmota-ir
    - uses: actions/upload-artifact@v2
      with:
        name: firmware
        path: ./build_output/firmware


  tasmota-ircustom:
    needs: tasmota_pull
    runs-on: ubuntu-latest
    continue-on-error: true
    steps:
    - uses: actions/checkout@v1
    - name: Set up Python
      uses: actions/setup-python@v1
    - name: Install dependencies
      run: |
        python -m pip install --upgrade pip
        pip install -U platformio
        platformio upgrade --dev
        platformio update
    - name: Run PlatformIO
      run: |
        platformio run -e tasmota-ircustom
    - uses: actions/upload-artifact@v2
      with:
        name: firmware
        path: ./build_output/firmware


  tasmota-zbbridge:
    needs: tasmota_pull
    runs-on: ubuntu-latest
    continue-on-error: true
    steps:
    - uses: actions/checkout@v1
    - name: Set up Python
      uses: actions/setup-python@v1
    - name: Install dependencies
      run: |
        python -m pip install --upgrade pip
        pip install -U platformio
        platformio upgrade --dev
        platformio update
    - name: Run PlatformIO
      run: |
        platformio run -e tasmota-zbbridge
    - uses: actions/upload-artifact@v2
      with:
        name: firmware
        path: ./build_output/firmware

  tasmota-BG:
    needs: tasmota_pull
    runs-on: ubuntu-latest
    continue-on-error: true
    steps:
    - uses: actions/checkout@v1
    - name: Set up Python
      uses: actions/setup-python@v1
    - name: Install dependencies
      run: |
        python -m pip install --upgrade pip
        pip install -U platformio
        platformio upgrade --dev
        platformio update
    - name: Run PlatformIO
      run: |
        platformio run -e tasmota-BG
    - uses: actions/upload-artifact@v2
      with:
        name: firmware
        path: ./build_output/firmware


  tasmota-BR:
    needs: tasmota_pull
    runs-on: ubuntu-latest
    continue-on-error: true
    steps:
    - uses: actions/checkout@v1
    - name: Set up Python
      uses: actions/setup-python@v1
    - name: Install dependencies
      run: |
        python -m pip install --upgrade pip
        pip install -U platformio
        platformio upgrade --dev
        platformio update
    - name: Run PlatformIO
      run: |
        platformio run -e tasmota-BR
    - uses: actions/upload-artifact@v2
      with:
        name: firmware
        path: ./build_output/firmware


  tasmota-CN:
    needs: tasmota_pull
    runs-on: ubuntu-latest
    continue-on-error: true
    steps:
    - uses: actions/checkout@v1
    - name: Set up Python
      uses: actions/setup-python@v1
    - name: Install dependencies
      run: |
        python -m pip install --upgrade pip
        pip install -U platformio
        platformio upgrade --dev
        platformio update
    - name: Run PlatformIO
      run: |
        platformio run -e tasmota-CN
    - uses: actions/upload-artifact@v2
      with:
        name: firmware
        path: ./build_output/firmware


  tasmota-CZ:
    needs: tasmota_pull
    runs-on: ubuntu-latest
    continue-on-error: true
    steps:
    - uses: actions/checkout@v1
    - name: Set up Python
      uses: actions/setup-python@v1
    - name: Install dependencies
      run: |
        python -m pip install --upgrade pip
        pip install -U platformio
        platformio upgrade --dev
        platformio update
    - name: Run PlatformIO
      run: |
        platformio run -e tasmota-CZ
    - uses: actions/upload-artifact@v2
      with:
        name: firmware
        path: ./build_output/firmware


  tasmota-DE:
    needs: tasmota_pull
    runs-on: ubuntu-latest
    continue-on-error: true
    steps:
    - uses: actions/checkout@v1
    - name: Set up Python
      uses: actions/setup-python@v1
    - name: Install dependencies
      run: |
        python -m pip install --upgrade pip
        pip install -U platformio
        platformio upgrade --dev
        platformio update
    - name: Run PlatformIO
      run: |
        platformio run -e tasmota-DE
    - uses: actions/upload-artifact@v2
      with:
        name: firmware
        path: ./build_output/firmware


  tasmota-ES:
    needs: tasmota_pull
    runs-on: ubuntu-latest
    continue-on-error: true
    steps:
    - uses: actions/checkout@v1
    - name: Set up Python
      uses: actions/setup-python@v1
    - name: Install dependencies
      run: |
        python -m pip install --upgrade pip
        pip install -U platformio
        platformio upgrade --dev
        platformio update
    - name: Run PlatformIO
      run: |
        platformio run -e tasmota-ES
    - uses: actions/upload-artifact@v2
      with:
        name: firmware
        path: ./build_output/firmware


  tasmota-FR:
    needs: tasmota_pull
    runs-on: ubuntu-latest
    continue-on-error: true
    steps:
    - uses: actions/checkout@v1
    - name: Set up Python
      uses: actions/setup-python@v1
    - name: Install dependencies
      run: |
        python -m pip install --upgrade pip
        pip install -U platformio
        platformio upgrade --dev
        platformio update
    - name: Run PlatformIO
      run: |
        platformio run -e tasmota-FR
    - uses: actions/upload-artifact@v2
      with:
        name: firmware
        path: ./build_output/firmware


  tasmota-GR:
    needs: tasmota_pull
    runs-on: ubuntu-latest
    continue-on-error: true
    steps:
    - uses: actions/checkout@v1
    - name: Set up Python
      uses: actions/setup-python@v1
    - name: Install dependencies
      run: |
        python -m pip install --upgrade pip
        pip install -U platformio
        platformio upgrade --dev
        platformio update
    - name: Run PlatformIO
      run: |
        platformio run -e tasmota-GR
    - uses: actions/upload-artifact@v2
      with:
        name: firmware
        path: ./build_output/firmware


  tasmota-HE:
    needs: tasmota_pull
    runs-on: ubuntu-latest
    continue-on-error: true
    steps:
    - uses: actions/checkout@v1
    - name: Set up Python
      uses: actions/setup-python@v1
    - name: Install dependencies
      run: |
        python -m pip install --upgrade pip
        pip install -U platformio
        platformio upgrade --dev
        platformio update
    - name: Run PlatformIO
      run: |
        platformio run -e tasmota-HE
    - uses: actions/upload-artifact@v2
      with:
        name: firmware
        path: ./build_output/firmware


  tasmota-HU:
    needs: tasmota_pull
    runs-on: ubuntu-latest
    continue-on-error: true
    steps:
    - uses: actions/checkout@v1
    - name: Set up Python
      uses: actions/setup-python@v1
    - name: Install dependencies
      run: |
        python -m pip install --upgrade pip
        pip install -U platformio
        platformio upgrade --dev
        platformio update
    - name: Run PlatformIO
      run: |
        platformio run -e tasmota-HU
    - uses: actions/upload-artifact@v2
      with:
        name: firmware
        path: ./build_output/firmware


  tasmota-IT:
    needs: tasmota_pull
    runs-on: ubuntu-latest
    continue-on-error: true
    steps:
    - uses: actions/checkout@v1
    - name: Set up Python
      uses: actions/setup-python@v1
    - name: Install dependencies
      run: |
        python -m pip install --upgrade pip
        pip install -U platformio
        platformio upgrade --dev
        platformio update
    - name: Run PlatformIO
      run: |
        platformio run -e tasmota-IT
    - uses: actions/upload-artifact@v2
      with:
        name: firmware
        path: ./build_output/firmware


  tasmota-KO:
    needs: tasmota_pull
    runs-on: ubuntu-latest
    continue-on-error: true
    steps:
    - uses: actions/checkout@v1
    - name: Set up Python
      uses: actions/setup-python@v1
    - name: Install dependencies
      run: |
        python -m pip install --upgrade pip
        pip install -U platformio
        platformio upgrade --dev
        platformio update
    - name: Run PlatformIO
      run: |
        platformio run -e tasmota-KO
    - uses: actions/upload-artifact@v2
      with:
        name: firmware
        path: ./build_output/firmware


  tasmota-NL:
    needs: tasmota_pull
    runs-on: ubuntu-latest
    continue-on-error: true
    steps:
    - uses: actions/checkout@v1
    - name: Set up Python
      uses: actions/setup-python@v1
    - name: Install dependencies
      run: |
        python -m pip install --upgrade pip
        pip install -U platformio
        platformio upgrade --dev
        platformio update
    - name: Run PlatformIO
      run: |
        platformio run -e tasmota-NL
    - uses: actions/upload-artifact@v2
      with:
        name: firmware
        path: ./build_output/firmware


  tasmota-PL:
    needs: tasmota_pull
    runs-on: ubuntu-latest
    continue-on-error: true
    steps:
    - uses: actions/checkout@v1
    - name: Set up Python
      uses: actions/setup-python@v1
    - name: Install dependencies
      run: |
        python -m pip install --upgrade pip
        pip install -U platformio
        platformio upgrade --dev
        platformio update
    - name: Run PlatformIO
      run: |
        platformio run -e tasmota-PL
    - uses: actions/upload-artifact@v2
      with:
        name: firmware
        path: ./build_output/firmware


  tasmota-PT:
    needs: tasmota_pull
    runs-on: ubuntu-latest
    continue-on-error: true
    steps:
    - uses: actions/checkout@v1
    - name: Set up Python
      uses: actions/setup-python@v1
    - name: Install dependencies
      run: |
        python -m pip install --upgrade pip
        pip install -U platformio
        platformio upgrade --dev
        platformio update
    - name: Run PlatformIO
      run: |
        platformio run -e tasmota-PT
    - uses: actions/upload-artifact@v2
      with:
        name: firmware
        path: ./build_output/firmware


  tasmota-RO:
    needs: tasmota_pull
    runs-on: ubuntu-latest
    continue-on-error: true
    steps:
    - uses: actions/checkout@v1
    - name: Set up Python
      uses: actions/setup-python@v1
    - name: Install dependencies
      run: |
        python -m pip install --upgrade pip
        pip install -U platformio
        platformio upgrade --dev
        platformio update
    - name: Run PlatformIO
      run: |
        platformio run -e tasmota-RO
    - uses: actions/upload-artifact@v2
      with:
        name: firmware
        path: ./build_output/firmware


  tasmota-RU:
    needs: tasmota_pull
    runs-on: ubuntu-latest
    continue-on-error: true
    steps:
    - uses: actions/checkout@v1
    - name: Set up Python
      uses: actions/setup-python@v1
    - name: Install dependencies
      run: |
        python -m pip install --upgrade pip
        pip install -U platformio
        platformio upgrade --dev
        platformio update
    - name: Run PlatformIO
      run: |
        platformio run -e tasmota-RU
    - uses: actions/upload-artifact@v2
      with:
        name: firmware
        path: ./build_output/firmware


  tasmota-SE:
    needs: tasmota_pull
    runs-on: ubuntu-latest
    continue-on-error: true
    steps:
    - uses: actions/checkout@v1
    - name: Set up Python
      uses: actions/setup-python@v1
    - name: Install dependencies
      run: |
        python -m pip install --upgrade pip
        pip install -U platformio
        platformio upgrade --dev
        platformio update
    - name: Run PlatformIO
      run: |
        platformio run -e tasmota-SE
    - uses: actions/upload-artifact@v2
      with:
        name: firmware
        path: ./build_output/firmware


  tasmota-SK:
    needs: tasmota_pull
    runs-on: ubuntu-latest
    continue-on-error: true
    steps:
    - uses: actions/checkout@v1
    - name: Set up Python
      uses: actions/setup-python@v1
    - name: Install dependencies
      run: |
        python -m pip install --upgrade pip
        pip install -U platformio
        platformio upgrade --dev
        platformio update
    - name: Run PlatformIO
      run: |
        platformio run -e tasmota-SK
    - uses: actions/upload-artifact@v2
      with:
        name: firmware
        path: ./build_output/firmware


  tasmota-TR:
    needs: tasmota_pull
    runs-on: ubuntu-latest
    continue-on-error: true
    steps:
    - uses: actions/checkout@v1
    - name: Set up Python
      uses: actions/setup-python@v1
    - name: Install dependencies
      run: |
        python -m pip install --upgrade pip
        pip install -U platformio
        platformio upgrade --dev
        platformio update
    - name: Run PlatformIO
      run: |
        platformio run -e tasmota-TR
    - uses: actions/upload-artifact@v2
      with:
        name: firmware
        path: ./build_output/firmware


  tasmota-TW:
    needs: tasmota_pull
    runs-on: ubuntu-latest
    continue-on-error: true
    steps:
    - uses: actions/checkout@v1
    - name: Set up Python
      uses: actions/setup-python@v1
    - name: Install dependencies
      run: |
        python -m pip install --upgrade pip
        pip install -U platformio
        platformio upgrade --dev
        platformio update
    - name: Run PlatformIO
      run: |
        platformio run -e tasmota-TW
    - uses: actions/upload-artifact@v2
      with:
        name: firmware
        path: ./build_output/firmware


  tasmota-UK:
    needs: tasmota_pull
    runs-on: ubuntu-latest
    continue-on-error: true
    steps:
    - uses: actions/checkout@v1
    - name: Set up Python
      uses: actions/setup-python@v1
    - name: Install dependencies
      run: |
        python -m pip install --upgrade pip
        pip install -U platformio
        platformio upgrade --dev
        platformio update
    - name: Run PlatformIO
      run: |
        platformio run -e tasmota-UK
    - uses: actions/upload-artifact@v2
      with:
        name: firmware
        path: ./build_output/firmware


  tasmota-VN:
    needs: tasmota_pull
    runs-on: ubuntu-latest
    continue-on-error: true
    steps:
    - uses: actions/checkout@v1
    - name: Set up Python
      uses: actions/setup-python@v1
    - name: Install dependencies
      run: |
        python -m pip install --upgrade pip
        pip install -U platformio
        platformio upgrade --dev
        platformio update
    - name: Run PlatformIO
      run: |
        platformio run -e tasmota-VN
    - uses: actions/upload-artifact@v2
      with:
        name: firmware
        path: ./build_output/firmware


  tasmota32:
    needs: tasmota_pull
    runs-on: ubuntu-latest
    continue-on-error: true
    steps:
    - uses: actions/checkout@v1
    - name: Set up Python
      uses: actions/setup-python@v1
    - name: Install dependencies
      run: |
        python -m pip install --upgrade pip
        pip install -U platformio
        platformio upgrade --dev
        platformio update
    - name: Run PlatformIO
      run: |
        platformio run -e tasmota32
    - uses: actions/upload-artifact@v2
      with:
        name: firmware
        path: ./build_output/firmware


  tasmota32-minimal:
    needs: tasmota_pull
    runs-on: ubuntu-latest
    continue-on-error: true
    steps:
    - uses: actions/checkout@v1
    - name: Set up Python
      uses: actions/setup-python@v1
    - name: Install dependencies
      run: |
        python -m pip install --upgrade pip
        pip install -U platformio
        platformio upgrade --dev
        platformio update
    - name: Run PlatformIO
      run: |
        platformio run -e tasmota32-minimal
    - uses: actions/upload-artifact@v2
      with:
        name: firmware
        path: ./build_output/firmware


  tasmota32-lite:
    needs: tasmota_pull
    runs-on: ubuntu-latest
    continue-on-error: true
    steps:
    - uses: actions/checkout@v1
    - name: Set up Python
      uses: actions/setup-python@v1
    - name: Install dependencies
      run: |
        python -m pip install --upgrade pip
        pip install -U platformio
        platformio upgrade --dev
        platformio update
    - name: Run PlatformIO
      run: |
        platformio run -e tasmota32-lite
    - uses: actions/upload-artifact@v2
      with:
        name: firmware
        path: ./build_output/firmware


  tasmota32-webcam:
    needs: tasmota_pull
    runs-on: ubuntu-latest
    continue-on-error: true
    steps:
    - uses: actions/checkout@v1
    - name: Set up Python
      uses: actions/setup-python@v1
    - name: Install dependencies
      run: |
        python -m pip install --upgrade pip
        pip install -U platformio
        platformio upgrade --dev
        platformio update
    - name: Run PlatformIO
      run: |
        platformio run -e tasmota32-webcam
    - uses: actions/upload-artifact@v2
      with:
        name: firmware
        path: ./build_output/firmware


  tasmota32-knx:
    needs: tasmota_pull
    runs-on: ubuntu-latest
    continue-on-error: true
    steps:
    - uses: actions/checkout@v1
    - name: Set up Python
      uses: actions/setup-python@v1
    - name: Install dependencies
      run: |
        python -m pip install --upgrade pip
        pip install -U platformio
        platformio upgrade --dev
        platformio update
    - name: Run PlatformIO
      run: |
        platformio run -e tasmota32-knx
    - uses: actions/upload-artifact@v2
      with:
        name: firmware
        path: ./build_output/firmware


  tasmota32-sensors:
    needs: tasmota_pull
    runs-on: ubuntu-latest
    continue-on-error: true
    steps:
    - uses: actions/checkout@v1
    - name: Set up Python
      uses: actions/setup-python@v1
    - name: Install dependencies
      run: |
        python -m pip install --upgrade pip
        pip install -U platformio
        platformio upgrade --dev
        platformio update
    - name: Run PlatformIO
      run: |
        platformio run -e tasmota32-sensors
    - uses: actions/upload-artifact@v2
      with:
        name: firmware
        path: ./build_output/firmware


  tasmota32-display:
    needs: tasmota_pull
    runs-on: ubuntu-latest
    continue-on-error: true
    steps:
    - uses: actions/checkout@v1
    - name: Set up Python
      uses: actions/setup-python@v1
    - name: Install dependencies
      run: |
        python -m pip install --upgrade pip
        pip install -U platformio
        platformio upgrade --dev
        platformio update
    - name: Run PlatformIO
      run: |
        platformio run -e tasmota32-display
    - uses: actions/upload-artifact@v2
      with:
        name: firmware
        path: ./build_output/firmware


  tasmota32-ir:
    needs: tasmota_pull
    runs-on: ubuntu-latest
    continue-on-error: true
    steps:
    - uses: actions/checkout@v1
    - name: Set up Python
      uses: actions/setup-python@v1
    - name: Install dependencies
      run: |
        python -m pip install --upgrade pip
        pip install -U platformio
        platformio upgrade --dev
        platformio update
    - name: Run PlatformIO
      run: |
        platformio run -e tasmota32-ir
    - uses: actions/upload-artifact@v2
      with:
        name: firmware
        path: ./build_output/firmware


  tasmota32-ircustom:
    needs: tasmota_pull
    runs-on: ubuntu-latest
    continue-on-error: true
    steps:
    - uses: actions/checkout@v1
    - name: Set up Python
      uses: actions/setup-python@v1
    - name: Install dependencies
      run: |
        python -m pip install --upgrade pip
        pip install -U platformio
        platformio upgrade --dev
        platformio update
    - name: Run PlatformIO
      run: |
        platformio run -e tasmota32-ircustom
    - uses: actions/upload-artifact@v2
      with:
        name: firmware
        path: ./build_output/firmware


  tasmota32-BG:
    needs: tasmota_pull
    runs-on: ubuntu-latest
    continue-on-error: true
    steps:
    - uses: actions/checkout@v1
    - name: Set up Python
      uses: actions/setup-python@v1
    - name: Install dependencies
      run: |
        python -m pip install --upgrade pip
        pip install -U platformio
        platformio upgrade --dev
        platformio update
    - name: Run PlatformIO
      run: |
        platformio run -e tasmota32-BG
    - uses: actions/upload-artifact@v2
      with:
        name: firmware
        path: ./build_output/firmware


  tasmota32-BR:
    needs: tasmota_pull
    runs-on: ubuntu-latest
    continue-on-error: true
    steps:
    - uses: actions/checkout@v1
    - name: Set up Python
      uses: actions/setup-python@v1
    - name: Install dependencies
      run: |
        python -m pip install --upgrade pip
        pip install -U platformio
        platformio upgrade --dev
        platformio update
    - name: Run PlatformIO
      run: |
        platformio run -e tasmota32-BR
    - uses: actions/upload-artifact@v2
      with:
        name: firmware
        path: ./build_output/firmware


  tasmota32-CN:
    needs: tasmota_pull
    runs-on: ubuntu-latest
    continue-on-error: true
    steps:
    - uses: actions/checkout@v1
    - name: Set up Python
      uses: actions/setup-python@v1
    - name: Install dependencies
      run: |
        python -m pip install --upgrade pip
        pip install -U platformio
        platformio upgrade --dev
        platformio update
    - name: Run PlatformIO
      run: |
        platformio run -e tasmota32-CN
    - uses: actions/upload-artifact@v2
      with:
        name: firmware
        path: ./build_output/firmware


  tasmota32-CZ:
    needs: tasmota_pull
    runs-on: ubuntu-latest
    continue-on-error: true
    steps:
    - uses: actions/checkout@v1
    - name: Set up Python
      uses: actions/setup-python@v1
    - name: Install dependencies
      run: |
        python -m pip install --upgrade pip
        pip install -U platformio
        platformio upgrade --dev
        platformio update
    - name: Run PlatformIO
      run: |
        platformio run -e tasmota32-CZ
    - uses: actions/upload-artifact@v2
      with:
        name: firmware
        path: ./build_output/firmware


  tasmota32-DE:
    needs: tasmota_pull
    runs-on: ubuntu-latest
    continue-on-error: true
    steps:
    - uses: actions/checkout@v1
    - name: Set up Python
      uses: actions/setup-python@v1
    - name: Install dependencies
      run: |
        python -m pip install --upgrade pip
        pip install -U platformio
        platformio upgrade --dev
        platformio update
    - name: Run PlatformIO
      run: |
        platformio run -e tasmota32-DE
    - uses: actions/upload-artifact@v2
      with:
        name: firmware
        path: ./build_output/firmware


  tasmota32-ES:
    needs: tasmota_pull
    runs-on: ubuntu-latest
    continue-on-error: true
    steps:
    - uses: actions/checkout@v1
    - name: Set up Python
      uses: actions/setup-python@v1
    - name: Install dependencies
      run: |
        python -m pip install --upgrade pip
        pip install -U platformio
        platformio upgrade --dev
        platformio update
    - name: Run PlatformIO
      run: |
        platformio run -e tasmota32-ES
    - uses: actions/upload-artifact@v2
      with:
        name: firmware
        path: ./build_output/firmware


  tasmota32-FR:
    needs: tasmota_pull
    runs-on: ubuntu-latest
    continue-on-error: true
    steps:
    - uses: actions/checkout@v1
    - name: Set up Python
      uses: actions/setup-python@v1
    - name: Install dependencies
      run: |
        python -m pip install --upgrade pip
        pip install -U platformio
        platformio upgrade --dev
        platformio update
    - name: Run PlatformIO
      run: |
        platformio run -e tasmota32-FR
    - uses: actions/upload-artifact@v2
      with:
        name: firmware
        path: ./build_output/firmware


  tasmota32-GR:
    needs: tasmota_pull
    runs-on: ubuntu-latest
    continue-on-error: true
    steps:
    - uses: actions/checkout@v1
    - name: Set up Python
      uses: actions/setup-python@v1
    - name: Install dependencies
      run: |
        python -m pip install --upgrade pip
        pip install -U platformio
        platformio upgrade --dev
        platformio update
    - name: Run PlatformIO
      run: |
        platformio run -e tasmota32-GR
    - uses: actions/upload-artifact@v2
      with:
        name: firmware
        path: ./build_output/firmware


  tasmota32-HE:
    needs: tasmota_pull
    runs-on: ubuntu-latest
    continue-on-error: true
    steps:
    - uses: actions/checkout@v1
    - name: Set up Python
      uses: actions/setup-python@v1
    - name: Install dependencies
      run: |
        python -m pip install --upgrade pip
        pip install -U platformio
        platformio upgrade --dev
        platformio update
    - name: Run PlatformIO
      run: |
        platformio run -e tasmota32-HE
    - uses: actions/upload-artifact@v2
      with:
        name: firmware
        path: ./build_output/firmware


  tasmota32-HU:
    needs: tasmota_pull
    runs-on: ubuntu-latest
    continue-on-error: true
    steps:
    - uses: actions/checkout@v1
    - name: Set up Python
      uses: actions/setup-python@v1
    - name: Install dependencies
      run: |
        python -m pip install --upgrade pip
        pip install -U platformio
        platformio upgrade --dev
        platformio update
    - name: Run PlatformIO
      run: |
        platformio run -e tasmota32-HU
    - uses: actions/upload-artifact@v2
      with:
        name: firmware
        path: ./build_output/firmware


  tasmota32-IT:
    needs: tasmota_pull
    runs-on: ubuntu-latest
    continue-on-error: true
    steps:
    - uses: actions/checkout@v1
    - name: Set up Python
      uses: actions/setup-python@v1
    - name: Install dependencies
      run: |
        python -m pip install --upgrade pip
        pip install -U platformio
        platformio upgrade --dev
        platformio update
    - name: Run PlatformIO
      run: |
        platformio run -e tasmota32-IT
    - uses: actions/upload-artifact@v2
      with:
        name: firmware
        path: ./build_output/firmware


  tasmota32-KO:
    needs: tasmota_pull
    runs-on: ubuntu-latest
    continue-on-error: true
    steps:
    - uses: actions/checkout@v1
    - name: Set up Python
      uses: actions/setup-python@v1
    - name: Install dependencies
      run: |
        python -m pip install --upgrade pip
        pip install -U platformio
        platformio upgrade --dev
        platformio update
    - name: Run PlatformIO
      run: |
        platformio run -e tasmota32-KO
    - uses: actions/upload-artifact@v2
      with:
        name: firmware
        path: ./build_output/firmware


  tasmota32-NL:
    needs: tasmota_pull
    runs-on: ubuntu-latest
    continue-on-error: true
    steps:
    - uses: actions/checkout@v1
    - name: Set up Python
      uses: actions/setup-python@v1
    - name: Install dependencies
      run: |
        python -m pip install --upgrade pip
        pip install -U platformio
        platformio upgrade --dev
        platformio update
    - name: Run PlatformIO
      run: |
        platformio run -e tasmota32-NL
    - uses: actions/upload-artifact@v2
      with:
        name: firmware
        path: ./build_output/firmware


  tasmota32-PL:
    needs: tasmota_pull
    runs-on: ubuntu-latest
    continue-on-error: true
    steps:
    - uses: actions/checkout@v1
    - name: Set up Python
      uses: actions/setup-python@v1
    - name: Install dependencies
      run: |
        python -m pip install --upgrade pip
        pip install -U platformio
        platformio upgrade --dev
        platformio update
    - name: Run PlatformIO
      run: |
        platformio run -e tasmota32-PL
    - uses: actions/upload-artifact@v2
      with:
        name: firmware
        path: ./build_output/firmware


  tasmota32-PT:
    needs: tasmota_pull
    runs-on: ubuntu-latest
    continue-on-error: true
    steps:
    - uses: actions/checkout@v1
    - name: Set up Python
      uses: actions/setup-python@v1
    - name: Install dependencies
      run: |
        python -m pip install --upgrade pip
        pip install -U platformio
        platformio upgrade --dev
        platformio update
    - name: Run PlatformIO
      run: |
        platformio run -e tasmota32-PT
    - uses: actions/upload-artifact@v2
      with:
        name: firmware
        path: ./build_output/firmware


  tasmota32-RO:
    needs: tasmota_pull
    runs-on: ubuntu-latest
    continue-on-error: true
    steps:
    - uses: actions/checkout@v1
    - name: Set up Python
      uses: actions/setup-python@v1
    - name: Install dependencies
      run: |
        python -m pip install --upgrade pip
        pip install -U platformio
        platformio upgrade --dev
        platformio update
    - name: Run PlatformIO
      run: |
        platformio run -e tasmota32-RO
    - uses: actions/upload-artifact@v2
      with:
        name: firmware
        path: ./build_output/firmware


  tasmota32-RU:
    needs: tasmota_pull
    runs-on: ubuntu-latest
    continue-on-error: true
    steps:
    - uses: actions/checkout@v1
    - name: Set up Python
      uses: actions/setup-python@v1
    - name: Install dependencies
      run: |
        python -m pip install --upgrade pip
        pip install -U platformio
        platformio upgrade --dev
        platformio update
    - name: Run PlatformIO
      run: |
        platformio run -e tasmota32-RU
    - uses: actions/upload-artifact@v2
      with:
        name: firmware
        path: ./build_output/firmware


  tasmota32-SE:
    needs: tasmota_pull
    runs-on: ubuntu-latest
    continue-on-error: true
    steps:
    - uses: actions/checkout@v1
    - name: Set up Python
      uses: actions/setup-python@v1
    - name: Install dependencies
      run: |
        python -m pip install --upgrade pip
        pip install -U platformio
        platformio upgrade --dev
        platformio update
    - name: Run PlatformIO
      run: |
        platformio run -e tasmota32-SE
    - uses: actions/upload-artifact@v2
      with:
        name: firmware
        path: ./build_output/firmware


  tasmota32-SK:
    needs: tasmota_pull
    runs-on: ubuntu-latest
    continue-on-error: true
    steps:
    - uses: actions/checkout@v1
    - name: Set up Python
      uses: actions/setup-python@v1
    - name: Install dependencies
      run: |
        python -m pip install --upgrade pip
        pip install -U platformio
        platformio upgrade --dev
        platformio update
    - name: Run PlatformIO
      run: |
        platformio run -e tasmota32-SK
    - uses: actions/upload-artifact@v2
      with:
        name: firmware
        path: ./build_output/firmware


  tasmota32-TR:
    needs: tasmota_pull
    runs-on: ubuntu-latest
    continue-on-error: true
    steps:
    - uses: actions/checkout@v1
    - name: Set up Python
      uses: actions/setup-python@v1
    - name: Install dependencies
      run: |
        python -m pip install --upgrade pip
        pip install -U platformio
        platformio upgrade --dev
        platformio update
    - name: Run PlatformIO
      run: |
        platformio run -e tasmota32-TR
    - uses: actions/upload-artifact@v2
      with:
        name: firmware
        path: ./build_output/firmware


  tasmota32-TW:
    needs: tasmota_pull
    runs-on: ubuntu-latest
    continue-on-error: true
    steps:
    - uses: actions/checkout@v1
    - name: Set up Python
      uses: actions/setup-python@v1
    - name: Install dependencies
      run: |
        python -m pip install --upgrade pip
        pip install -U platformio
        platformio upgrade --dev
        platformio update
    - name: Run PlatformIO
      run: |
        platformio run -e tasmota32-TW
    - uses: actions/upload-artifact@v2
      with:
        name: firmware
        path: ./build_output/firmware


  tasmota32-UK:
    needs: tasmota_pull
    runs-on: ubuntu-latest
    continue-on-error: true
    steps:
    - uses: actions/checkout@v1
    - name: Set up Python
      uses: actions/setup-python@v1
    - name: Install dependencies
      run: |
        python -m pip install --upgrade pip
        pip install -U platformio
        platformio upgrade --dev
        platformio update
    - name: Run PlatformIO
      run: |
        platformio run -e tasmota32-UK
    - uses: actions/upload-artifact@v2
      with:
        name: firmware
        path: ./build_output/firmware


  tasmota32-VN:
    needs: tasmota_pull
    runs-on: ubuntu-latest
    continue-on-error: true
    steps:
    - uses: actions/checkout@v1
    - name: Set up Python
      uses: actions/setup-python@v1
    - name: Install dependencies
      run: |
        python -m pip install --upgrade pip
        pip install -U platformio
        platformio upgrade --dev
        platformio update
    - name: Run PlatformIO
      run: |
        platformio run -e tasmota32-VN
    - uses: actions/upload-artifact@v2
      with:
        name: firmware
        path: ./build_output/firmware


  Upload:
    needs: [tasmota-VN, tasmota32-ircustom, tasmota32-VN, tasmota32-TW, tasmota32-TR]
    runs-on: ubuntu-latest
    continue-on-error: true
    steps:
    - uses: actions/checkout@v1
    - uses: actions/download-artifact@v2
      with:
        name: firmware
        path: ./mv_firmware
    - name: Display structure of downloaded files
      run: ls -R
      working-directory: ./mv_firmware
    - name: Move firmware files in sub-folders
      run: |
        mkdir -p ./firmware/tasmota/languages
        mkdir -p ./firmware/tasmota32/languages
        mkdir -p ./firmware/tasmota32/ESP32_needed_files/
        [ ! -f ./mv_firmware/tasmota.* ] || mv ./mv_firmware/tasmota.* ./firmware/tasmota/
        [ ! -f ./mv_firmware/tasmota-sensors.* ] || mv ./mv_firmware/tasmota-sensors.* ./firmware/tasmota/
        [ ! -f ./mv_firmware/tasmota-minimal.* ] || mv ./mv_firmware/tasmota-minimal.* ./firmware/tasmota/
        [ ! -f ./mv_firmware/tasmota-lite.* ] || mv ./mv_firmware/tasmota-lite.* ./firmware/tasmota/
        [ ! -f ./mv_firmware/tasmota-ir*.* ] || mv ./mv_firmware/tasmota-ir*.* ./firmware/tasmota/
        [ ! -f ./mv_firmware/tasmota-display.* ] || mv ./mv_firmware/tasmota-display.* ./firmware/tasmota/
        [ ! -f ./mv_firmware/tasmota-knx.* ] || mv ./mv_firmware/tasmota-knx.* ./firmware/tasmota/
        [ ! -f ./mv_firmware/tasmota-zbbridge.* ] || mv ./mv_firmware/tasmota-zbbridge.* ./firmware/tasmota/
        [ ! -f ./mv_firmware/tasmota32.* ] || mv ./mv_firmware/tasmota32.* ./firmware/tasmota32/
        [ ! -f ./mv_firmware/tasmota32-sensors.* ] || mv ./mv_firmware/tasmota32-sensors.* ./firmware/tasmota32/
        [ ! -f ./mv_firmware/tasmota32-minimal.* ] || mv ./mv_firmware/tasmota32-minimal.* ./firmware/tasmota32/
        [ ! -f ./mv_firmware/tasmota32-lite.* ] || mv ./mv_firmware/tasmota32-lite.* ./firmware/tasmota32/
        [ ! -f ./mv_firmware/tasmota32-ir*.* ] || mv ./mv_firmware/tasmota32-ir*.* ./firmware/tasmota32/
        [ ! -f ./mv_firmware/tasmota32-display.* ] || mv ./mv_firmware/tasmota32-display.* ./firmware/tasmota32/
        [ ! -f ./mv_firmware/tasmota32-web*.* ] || mv ./mv_firmware/tasmota32-web*.* ./firmware/tasmota32/
        [ ! -f ./mv_firmware/tasmota32-knx.* ] || mv ./mv_firmware/tasmota32-knx.* ./firmware/tasmota32/
        [ ! -f ./mv_firmware/tasmota32* ] || mv ./mv_firmware/tasmota32* ./firmware/tasmota32/languages/
        [ ! -f ./mv_firmware/* ] || mv ./mv_firmware/* ./firmware/tasmota/languages/
        rm ./firmware/tasmota32/*.gz
        rm ./firmware/tasmota32/languages/*.gz
        [ ! -f ./tools/Esptool/ESP32/*.* ] || mv ./tools/Esptool/ESP32/*.* ./firmware/tasmota32/ESP32_needed_files/
        [ ! -f ./FIRMWARE.md ] || mv -f ./FIRMWARE.md ./README.md
    - name: Commit files  # transfer the new binaries back into the repository
      run: |
        git config --local user.name "Platformio BUILD"
        git rm -r --cached .
        git add ./README.md
        git add -f ./firmware/*.*
        git commit -m "Tasmota ESP Binaries http://tasmota.com"
    - name: Push changes  # push the firmware files to branch firmware
      uses: ad-m/github-push-action@master
      with:
        github_token: ${{ secrets.GITHUB_TOKEN }}
        branch: 'firmware'
        force: true
=======
name: Build_firmware

on:
  push:
    branches: development

jobs:
  tasmota_pull:
    runs-on: ubuntu-latest
    continue-on-error: true
    steps:
    - uses: actions/checkout@v1
    - name: Use latest Tasmota development
      run: |
        git config --local user.name "Platformio BUILD"
        git switch -c work
        git remote add -f Tasmota "https://github.com/arendst/Tasmota.git"
        git merge Tasmota/development --allow-unrelated-histories
    - name: Push Tasmota   # Push updates of latest Tasmota development to repo
      uses: ad-m/github-push-action@master
      with:
        github_token: ${{ secrets.GITHUB_TOKEN }}
        branch: 'development'
        force: true


  tasmota:
    needs: tasmota_pull
    runs-on: ubuntu-latest
    continue-on-error: true
    steps:
    - uses: actions/checkout@v1
    - name: Set up Python
      uses: actions/setup-python@v1
    - name: Install dependencies
      run: |
        pip install -U platformio
    - name: Run PlatformIO
      run: |
        platformio run -e tasmota
    - uses: actions/upload-artifact@v2
      with:
        name: firmware
        path: ./build_output


  tasmota-minimal:
    needs: tasmota_pull
    runs-on: ubuntu-latest
    continue-on-error: true
    steps:
    - uses: actions/checkout@v1
    - name: Set up Python
      uses: actions/setup-python@v1
    - name: Install dependencies
      run: |
        pip install -U platformio
    - name: Run PlatformIO
      run: |
        platformio run -e tasmota-minimal
    - uses: actions/upload-artifact@v2
      with:
        name: firmware
        path: ./build_output


  tasmota-lite:
    needs: tasmota_pull
    runs-on: ubuntu-latest
    continue-on-error: true
    steps:
    - uses: actions/checkout@v1
    - name: Set up Python
      uses: actions/setup-python@v1
    - name: Install dependencies
      run: |
        pip install -U platformio
    - name: Run PlatformIO
      run: |
        platformio run -e tasmota-lite
    - uses: actions/upload-artifact@v2
      with:
        name: firmware
        path: ./build_output


  tasmota-knx:
    needs: tasmota_pull
    runs-on: ubuntu-latest
    continue-on-error: true
    steps:
    - uses: actions/checkout@v1
    - name: Set up Python
      uses: actions/setup-python@v1
    - name: Install dependencies
      run: |
        pip install -U platformio
    - name: Run PlatformIO
      run: |
        platformio run -e tasmota-knx
    - uses: actions/upload-artifact@v2
      with:
        name: firmware
        path: ./build_output


  tasmota-sensors:
    needs: tasmota_pull
    runs-on: ubuntu-latest
    continue-on-error: true
    steps:
    - uses: actions/checkout@v1
    - name: Set up Python
      uses: actions/setup-python@v1
    - name: Install dependencies
      run: |
        pip install -U platformio
    - name: Run PlatformIO
      run: |
        platformio run -e tasmota-sensors
    - uses: actions/upload-artifact@v2
      with:
        name: firmware
        path: ./build_output


  tasmota-display:
    needs: tasmota_pull
    runs-on: ubuntu-latest
    continue-on-error: true
    steps:
    - uses: actions/checkout@v1
    - name: Set up Python
      uses: actions/setup-python@v1
    - name: Install dependencies
      run: |
        pip install -U platformio
    - name: Run PlatformIO
      run: |
        platformio run -e tasmota-display
    - uses: actions/upload-artifact@v2
      with:
        name: firmware
        path: ./build_output


  tasmota-ir:
    needs: tasmota_pull
    runs-on: ubuntu-latest
    continue-on-error: true
    steps:
    - uses: actions/checkout@v1
    - name: Set up Python
      uses: actions/setup-python@v1
    - name: Install dependencies
      run: |
        pip install -U platformio
    - name: Run PlatformIO
      run: |
        platformio run -e tasmota-ir
    - uses: actions/upload-artifact@v2
      with:
        name: firmware
        path: ./build_output


  tasmota-ircustom:
    needs: tasmota_pull
    runs-on: ubuntu-latest
    continue-on-error: true
    steps:
    - uses: actions/checkout@v1
    - name: Set up Python
      uses: actions/setup-python@v1
    - name: Install dependencies
      run: |
        pip install -U platformio
    - name: Run PlatformIO
      run: |
        platformio run -e tasmota-ircustom
    - uses: actions/upload-artifact@v2
      with:
        name: firmware
        path: ./build_output


  tasmota-zbbridge:
    needs: tasmota_pull
    runs-on: ubuntu-latest
    continue-on-error: true
    steps:
    - uses: actions/checkout@v1
    - name: Set up Python
      uses: actions/setup-python@v1
    - name: Install dependencies
      run: |
        pip install -U platformio
    - name: Run PlatformIO
      run: |
        platformio run -e tasmota-zbbridge
    - uses: actions/upload-artifact@v2
      with:
        name: firmware
        path: ./build_output


  tasmota-AF:
    needs: tasmota_pull
    runs-on: ubuntu-latest
    continue-on-error: true
    steps:
    - uses: actions/checkout@v1
    - name: Set up Python
      uses: actions/setup-python@v1
    - name: Install dependencies
      run: |
        pip install -U platformio
    - name: Run PlatformIO
      run: |
        platformio run -e tasmota-AF
    - uses: actions/upload-artifact@v2
      with:
        name: firmware
        path: ./build_output


  tasmota-BG:
    needs: tasmota_pull
    runs-on: ubuntu-latest
    continue-on-error: true
    steps:
    - uses: actions/checkout@v1
    - name: Set up Python
      uses: actions/setup-python@v1
    - name: Install dependencies
      run: |
        pip install -U platformio
    - name: Run PlatformIO
      run: |
        platformio run -e tasmota-BG
    - uses: actions/upload-artifact@v2
      with:
        name: firmware
        path: ./build_output


  tasmota-BR:
    needs: tasmota_pull
    runs-on: ubuntu-latest
    continue-on-error: true
    steps:
    - uses: actions/checkout@v1
    - name: Set up Python
      uses: actions/setup-python@v1
    - name: Install dependencies
      run: |
        pip install -U platformio
    - name: Run PlatformIO
      run: |
        platformio run -e tasmota-BR
    - uses: actions/upload-artifact@v2
      with:
        name: firmware
        path: ./build_output


  tasmota-CN:
    needs: tasmota_pull
    runs-on: ubuntu-latest
    continue-on-error: true
    steps:
    - uses: actions/checkout@v1
    - name: Set up Python
      uses: actions/setup-python@v1
    - name: Install dependencies
      run: |
        pip install -U platformio
    - name: Run PlatformIO
      run: |
        platformio run -e tasmota-CN
    - uses: actions/upload-artifact@v2
      with:
        name: firmware
        path: ./build_output


  tasmota-CZ:
    needs: tasmota_pull
    runs-on: ubuntu-latest
    continue-on-error: true
    steps:
    - uses: actions/checkout@v1
    - name: Set up Python
      uses: actions/setup-python@v1
    - name: Install dependencies
      run: |
        pip install -U platformio
    - name: Run PlatformIO
      run: |
        platformio run -e tasmota-CZ
    - uses: actions/upload-artifact@v2
      with:
        name: firmware
        path: ./build_output


  tasmota-DE:
    needs: tasmota_pull
    runs-on: ubuntu-latest
    continue-on-error: true
    steps:
    - uses: actions/checkout@v1
    - name: Set up Python
      uses: actions/setup-python@v1
    - name: Install dependencies
      run: |
        pip install -U platformio
    - name: Run PlatformIO
      run: |
        platformio run -e tasmota-DE
    - uses: actions/upload-artifact@v2
      with:
        name: firmware
        path: ./build_output


  tasmota-ES:
    needs: tasmota_pull
    runs-on: ubuntu-latest
    continue-on-error: true
    steps:
    - uses: actions/checkout@v1
    - name: Set up Python
      uses: actions/setup-python@v1
    - name: Install dependencies
      run: |
        pip install -U platformio
    - name: Run PlatformIO
      run: |
        platformio run -e tasmota-ES
    - uses: actions/upload-artifact@v2
      with:
        name: firmware
        path: ./build_output


  tasmota-FR:
    needs: tasmota_pull
    runs-on: ubuntu-latest
    continue-on-error: true
    steps:
    - uses: actions/checkout@v1
    - name: Set up Python
      uses: actions/setup-python@v1
    - name: Install dependencies
      run: |
        pip install -U platformio
    - name: Run PlatformIO
      run: |
        platformio run -e tasmota-FR
    - uses: actions/upload-artifact@v2
      with:
        name: firmware
        path: ./build_output


  tasmota-FY:
    needs: tasmota_pull
    runs-on: ubuntu-latest
    continue-on-error: true
    steps:
    - uses: actions/checkout@v1
    - name: Set up Python
      uses: actions/setup-python@v1
    - name: Install dependencies
      run: |
        pip install -U platformio
    - name: Run PlatformIO
      run: |
        platformio run -e tasmota-FY
    - uses: actions/upload-artifact@v2
      with:
        name: firmware
        path: ./build_output


  tasmota-GR:
    needs: tasmota_pull
    runs-on: ubuntu-latest
    continue-on-error: true
    steps:
    - uses: actions/checkout@v1
    - name: Set up Python
      uses: actions/setup-python@v1
    - name: Install dependencies
      run: |
        pip install -U platformio
    - name: Run PlatformIO
      run: |
        platformio run -e tasmota-GR
    - uses: actions/upload-artifact@v2
      with:
        name: firmware
        path: ./build_output


  tasmota-HE:
    needs: tasmota_pull
    runs-on: ubuntu-latest
    continue-on-error: true
    steps:
    - uses: actions/checkout@v1
    - name: Set up Python
      uses: actions/setup-python@v1
    - name: Install dependencies
      run: |
        pip install -U platformio
    - name: Run PlatformIO
      run: |
        platformio run -e tasmota-HE
    - uses: actions/upload-artifact@v2
      with:
        name: firmware
        path: ./build_output


  tasmota-HU:
    needs: tasmota_pull
    runs-on: ubuntu-latest
    continue-on-error: true
    steps:
    - uses: actions/checkout@v1
    - name: Set up Python
      uses: actions/setup-python@v1
    - name: Install dependencies
      run: |
        pip install -U platformio
    - name: Run PlatformIO
      run: |
        platformio run -e tasmota-HU
    - uses: actions/upload-artifact@v2
      with:
        name: firmware
        path: ./build_output


  tasmota-IT:
    needs: tasmota_pull
    runs-on: ubuntu-latest
    continue-on-error: true
    steps:
    - uses: actions/checkout@v1
    - name: Set up Python
      uses: actions/setup-python@v1
    - name: Install dependencies
      run: |
        pip install -U platformio
    - name: Run PlatformIO
      run: |
        platformio run -e tasmota-IT
    - uses: actions/upload-artifact@v2
      with:
        name: firmware
        path: ./build_output


  tasmota-KO:
    needs: tasmota_pull
    runs-on: ubuntu-latest
    continue-on-error: true
    steps:
    - uses: actions/checkout@v1
    - name: Set up Python
      uses: actions/setup-python@v1
    - name: Install dependencies
      run: |
        pip install -U platformio
    - name: Run PlatformIO
      run: |
        platformio run -e tasmota-KO
    - uses: actions/upload-artifact@v2
      with:
        name: firmware
        path: ./build_output


  tasmota-NL:
    needs: tasmota_pull
    runs-on: ubuntu-latest
    continue-on-error: true
    steps:
    - uses: actions/checkout@v1
    - name: Set up Python
      uses: actions/setup-python@v1
    - name: Install dependencies
      run: |
        pip install -U platformio
    - name: Run PlatformIO
      run: |
        platformio run -e tasmota-NL
    - uses: actions/upload-artifact@v2
      with:
        name: firmware
        path: ./build_output


  tasmota-PL:
    needs: tasmota_pull
    runs-on: ubuntu-latest
    continue-on-error: true
    steps:
    - uses: actions/checkout@v1
    - name: Set up Python
      uses: actions/setup-python@v1
    - name: Install dependencies
      run: |
        pip install -U platformio
    - name: Run PlatformIO
      run: |
        platformio run -e tasmota-PL
    - uses: actions/upload-artifact@v2
      with:
        name: firmware
        path: ./build_output


  tasmota-PT:
    needs: tasmota_pull
    runs-on: ubuntu-latest
    continue-on-error: true
    steps:
    - uses: actions/checkout@v1
    - name: Set up Python
      uses: actions/setup-python@v1
    - name: Install dependencies
      run: |
        pip install -U platformio
    - name: Run PlatformIO
      run: |
        platformio run -e tasmota-PT
    - uses: actions/upload-artifact@v2
      with:
        name: firmware
        path: ./build_output


  tasmota-RO:
    needs: tasmota_pull
    runs-on: ubuntu-latest
    continue-on-error: true
    steps:
    - uses: actions/checkout@v1
    - name: Set up Python
      uses: actions/setup-python@v1
    - name: Install dependencies
      run: |
        pip install -U platformio
    - name: Run PlatformIO
      run: |
        platformio run -e tasmota-RO
    - uses: actions/upload-artifact@v2
      with:
        name: firmware
        path: ./build_output


  tasmota-RU:
    needs: tasmota_pull
    runs-on: ubuntu-latest
    continue-on-error: true
    steps:
    - uses: actions/checkout@v1
    - name: Set up Python
      uses: actions/setup-python@v1
    - name: Install dependencies
      run: |
        pip install -U platformio
    - name: Run PlatformIO
      run: |
        platformio run -e tasmota-RU
    - uses: actions/upload-artifact@v2
      with:
        name: firmware
        path: ./build_output


  tasmota-SE:
    needs: tasmota_pull
    runs-on: ubuntu-latest
    continue-on-error: true
    steps:
    - uses: actions/checkout@v1
    - name: Set up Python
      uses: actions/setup-python@v1
    - name: Install dependencies
      run: |
        pip install -U platformio
    - name: Run PlatformIO
      run: |
        platformio run -e tasmota-SE
    - uses: actions/upload-artifact@v2
      with:
        name: firmware
        path: ./build_output


  tasmota-SK:
    needs: tasmota_pull
    runs-on: ubuntu-latest
    continue-on-error: true
    steps:
    - uses: actions/checkout@v1
    - name: Set up Python
      uses: actions/setup-python@v1
    - name: Install dependencies
      run: |
        pip install -U platformio
    - name: Run PlatformIO
      run: |
        platformio run -e tasmota-SK
    - uses: actions/upload-artifact@v2
      with:
        name: firmware
        path: ./build_output


  tasmota-TR:
    needs: tasmota_pull
    runs-on: ubuntu-latest
    continue-on-error: true
    steps:
    - uses: actions/checkout@v1
    - name: Set up Python
      uses: actions/setup-python@v1
    - name: Install dependencies
      run: |
        pip install -U platformio
    - name: Run PlatformIO
      run: |
        platformio run -e tasmota-TR
    - uses: actions/upload-artifact@v2
      with:
        name: firmware
        path: ./build_output


  tasmota-TW:
    needs: tasmota_pull
    runs-on: ubuntu-latest
    continue-on-error: true
    steps:
    - uses: actions/checkout@v1
    - name: Set up Python
      uses: actions/setup-python@v1
    - name: Install dependencies
      run: |
        pip install -U platformio
    - name: Run PlatformIO
      run: |
        platformio run -e tasmota-TW
    - uses: actions/upload-artifact@v2
      with:
        name: firmware
        path: ./build_output


  tasmota-UK:
    needs: tasmota_pull
    runs-on: ubuntu-latest
    continue-on-error: true
    steps:
    - uses: actions/checkout@v1
    - name: Set up Python
      uses: actions/setup-python@v1
    - name: Install dependencies
      run: |
        pip install -U platformio
    - name: Run PlatformIO
      run: |
        platformio run -e tasmota-UK
    - uses: actions/upload-artifact@v2
      with:
        name: firmware
        path: ./build_output


  tasmota-VN:
    needs: tasmota_pull
    runs-on: ubuntu-latest
    continue-on-error: true
    steps:
    - uses: actions/checkout@v1
    - name: Set up Python
      uses: actions/setup-python@v1
    - name: Install dependencies
      run: |
        pip install -U platformio
    - name: Run PlatformIO
      run: |
        platformio run -e tasmota-VN
    - uses: actions/upload-artifact@v2
      with:
        name: firmware
        path: ./build_output


  tasmota32:
    needs: tasmota_pull
    runs-on: ubuntu-latest
    continue-on-error: true
    steps:
    - uses: actions/checkout@v1
    - name: Set up Python
      uses: actions/setup-python@v1
    - name: Install dependencies
      run: |
        pip install -U platformio
    - name: Run PlatformIO
      run: |
        platformio run -e tasmota32
    - uses: actions/upload-artifact@v2
      with:
        name: firmware
        path: ./build_output


  tasmota32-minimal:
    needs: tasmota_pull
    runs-on: ubuntu-latest
    continue-on-error: true
    steps:
    - uses: actions/checkout@v1
    - name: Set up Python
      uses: actions/setup-python@v1
    - name: Install dependencies
      run: |
        pip install -U platformio
    - name: Run PlatformIO
      run: |
        platformio run -e tasmota32-minimal
    - uses: actions/upload-artifact@v2
      with:
        name: firmware
        path: ./build_output


  tasmota32-lite:
    needs: tasmota_pull
    runs-on: ubuntu-latest
    continue-on-error: true
    steps:
    - uses: actions/checkout@v1
    - name: Set up Python
      uses: actions/setup-python@v1
    - name: Install dependencies
      run: |
        pip install -U platformio
    - name: Run PlatformIO
      run: |
        platformio run -e tasmota32-lite
    - uses: actions/upload-artifact@v2
      with:
        name: firmware
        path: ./build_output


  tasmota32-webcam:
    needs: tasmota_pull
    runs-on: ubuntu-latest
    continue-on-error: true
    steps:
    - uses: actions/checkout@v1
    - name: Set up Python
      uses: actions/setup-python@v1
    - name: Install dependencies
      run: |
        pip install -U platformio
    - name: Run PlatformIO
      run: |
        platformio run -e tasmota32-webcam
    - uses: actions/upload-artifact@v2
      with:
        name: firmware
        path: ./build_output


  tasmota32-odroidgo:
    needs: tasmota_pull
    runs-on: ubuntu-latest
    continue-on-error: true
    steps:
    - uses: actions/checkout@v1
    - name: Set up Python
      uses: actions/setup-python@v1
    - name: Install dependencies
      run: |
        pip install -U platformio
    - name: Run PlatformIO
      run: |
        platformio run -e tasmota32-odroidgo
    - uses: actions/upload-artifact@v2
      with:
        name: firmware
        path: ./build_output


  tasmota32-core2:
    needs: tasmota_pull
    runs-on: ubuntu-latest
    continue-on-error: true
    steps:
    - uses: actions/checkout@v1
    - name: Set up Python
      uses: actions/setup-python@v1
    - name: Install dependencies
      run: |
        pip install -U platformio
    - name: Run PlatformIO
      run: |
        platformio run -e tasmota32-core2
    - uses: actions/upload-artifact@v2
      with:
        name: firmware
        path: ./build_output


  tasmota32-knx:
    needs: tasmota_pull
    runs-on: ubuntu-latest
    continue-on-error: true
    steps:
    - uses: actions/checkout@v1
    - name: Set up Python
      uses: actions/setup-python@v1
    - name: Install dependencies
      run: |
        pip install -U platformio
    - name: Run PlatformIO
      run: |
        platformio run -e tasmota32-knx
    - uses: actions/upload-artifact@v2
      with:
        name: firmware
        path: ./build_output


  tasmota32-sensors:
    needs: tasmota_pull
    runs-on: ubuntu-latest
    continue-on-error: true
    steps:
    - uses: actions/checkout@v1
    - name: Set up Python
      uses: actions/setup-python@v1
    - name: Install dependencies
      run: |
        pip install -U platformio
    - name: Run PlatformIO
      run: |
        platformio run -e tasmota32-sensors
    - uses: actions/upload-artifact@v2
      with:
        name: firmware
        path: ./build_output


  tasmota32-display:
    needs: tasmota_pull
    runs-on: ubuntu-latest
    continue-on-error: true
    steps:
    - uses: actions/checkout@v1
    - name: Set up Python
      uses: actions/setup-python@v1
    - name: Install dependencies
      run: |
        pip install -U platformio
    - name: Run PlatformIO
      run: |
        platformio run -e tasmota32-display
    - uses: actions/upload-artifact@v2
      with:
        name: firmware
        path: ./build_output


  tasmota32-ir:
    needs: tasmota_pull
    runs-on: ubuntu-latest
    continue-on-error: true
    steps:
    - uses: actions/checkout@v1
    - name: Set up Python
      uses: actions/setup-python@v1
    - name: Install dependencies
      run: |
        pip install -U platformio
    - name: Run PlatformIO
      run: |
        platformio run -e tasmota32-ir
    - uses: actions/upload-artifact@v2
      with:
        name: firmware
        path: ./build_output


  tasmota32-ircustom:
    needs: tasmota_pull
    runs-on: ubuntu-latest
    continue-on-error: true
    steps:
    - uses: actions/checkout@v1
    - name: Set up Python
      uses: actions/setup-python@v1
    - name: Install dependencies
      run: |
        pip install -U platformio
    - name: Run PlatformIO
      run: |
        platformio run -e tasmota32-ircustom
    - uses: actions/upload-artifact@v2
      with:
        name: firmware
        path: ./build_output


  tasmota32-AF:
    needs: tasmota_pull
    runs-on: ubuntu-latest
    continue-on-error: true
    steps:
    - uses: actions/checkout@v1
    - name: Set up Python
      uses: actions/setup-python@v1
    - name: Install dependencies
      run: |
        pip install -U platformio
    - name: Run PlatformIO
      run: |
        platformio run -e tasmota32-AF
    - uses: actions/upload-artifact@v2
      with:
        name: firmware
        path: ./build_output


  tasmota32-BG:
    needs: tasmota_pull
    runs-on: ubuntu-latest
    continue-on-error: true
    steps:
    - uses: actions/checkout@v1
    - name: Set up Python
      uses: actions/setup-python@v1
    - name: Install dependencies
      run: |
        pip install -U platformio
    - name: Run PlatformIO
      run: |
        platformio run -e tasmota32-BG
    - uses: actions/upload-artifact@v2
      with:
        name: firmware
        path: ./build_output


  tasmota32-BR:
    needs: tasmota_pull
    runs-on: ubuntu-latest
    continue-on-error: true
    steps:
    - uses: actions/checkout@v1
    - name: Set up Python
      uses: actions/setup-python@v1
    - name: Install dependencies
      run: |
        pip install -U platformio
    - name: Run PlatformIO
      run: |
        platformio run -e tasmota32-BR
    - uses: actions/upload-artifact@v2
      with:
        name: firmware
        path: ./build_output


  tasmota32-CN:
    needs: tasmota_pull
    runs-on: ubuntu-latest
    continue-on-error: true
    steps:
    - uses: actions/checkout@v1
    - name: Set up Python
      uses: actions/setup-python@v1
    - name: Install dependencies
      run: |
        pip install -U platformio
    - name: Run PlatformIO
      run: |
        platformio run -e tasmota32-CN
    - uses: actions/upload-artifact@v2
      with:
        name: firmware
        path: ./build_output


  tasmota32-CZ:
    needs: tasmota_pull
    runs-on: ubuntu-latest
    continue-on-error: true
    steps:
    - uses: actions/checkout@v1
    - name: Set up Python
      uses: actions/setup-python@v1
    - name: Install dependencies
      run: |
        pip install -U platformio
    - name: Run PlatformIO
      run: |
        platformio run -e tasmota32-CZ
    - uses: actions/upload-artifact@v2
      with:
        name: firmware
        path: ./build_output


  tasmota32-DE:
    needs: tasmota_pull
    runs-on: ubuntu-latest
    continue-on-error: true
    steps:
    - uses: actions/checkout@v1
    - name: Set up Python
      uses: actions/setup-python@v1
    - name: Install dependencies
      run: |
        pip install -U platformio
    - name: Run PlatformIO
      run: |
        platformio run -e tasmota32-DE
    - uses: actions/upload-artifact@v2
      with:
        name: firmware
        path: ./build_output


  tasmota32-ES:
    needs: tasmota_pull
    runs-on: ubuntu-latest
    continue-on-error: true
    steps:
    - uses: actions/checkout@v1
    - name: Set up Python
      uses: actions/setup-python@v1
    - name: Install dependencies
      run: |
        pip install -U platformio
    - name: Run PlatformIO
      run: |
        platformio run -e tasmota32-ES
    - uses: actions/upload-artifact@v2
      with:
        name: firmware
        path: ./build_output


  tasmota32-FR:
    needs: tasmota_pull
    runs-on: ubuntu-latest
    continue-on-error: true
    steps:
    - uses: actions/checkout@v1
    - name: Set up Python
      uses: actions/setup-python@v1
    - name: Install dependencies
      run: |
        pip install -U platformio
    - name: Run PlatformIO
      run: |
        platformio run -e tasmota32-FR
    - uses: actions/upload-artifact@v2
      with:
        name: firmware
        path: ./build_output


  tasmota32-GR:
    needs: tasmota_pull
    runs-on: ubuntu-latest
    continue-on-error: true
    steps:
    - uses: actions/checkout@v1
    - name: Set up Python
      uses: actions/setup-python@v1
    - name: Install dependencies
      run: |
        pip install -U platformio
    - name: Run PlatformIO
      run: |
        platformio run -e tasmota32-GR
    - uses: actions/upload-artifact@v2
      with:
        name: firmware
        path: ./build_output


  tasmota32-HE:
    needs: tasmota_pull
    runs-on: ubuntu-latest
    continue-on-error: true
    steps:
    - uses: actions/checkout@v1
    - name: Set up Python
      uses: actions/setup-python@v1
    - name: Install dependencies
      run: |
        pip install -U platformio
    - name: Run PlatformIO
      run: |
        platformio run -e tasmota32-HE
    - uses: actions/upload-artifact@v2
      with:
        name: firmware
        path: ./build_output


  tasmota32-HU:
    needs: tasmota_pull
    runs-on: ubuntu-latest
    continue-on-error: true
    steps:
    - uses: actions/checkout@v1
    - name: Set up Python
      uses: actions/setup-python@v1
    - name: Install dependencies
      run: |
        pip install -U platformio
    - name: Run PlatformIO
      run: |
        platformio run -e tasmota32-HU
    - uses: actions/upload-artifact@v2
      with:
        name: firmware
        path: ./build_output


  tasmota32-IT:
    needs: tasmota_pull
    runs-on: ubuntu-latest
    continue-on-error: true
    steps:
    - uses: actions/checkout@v1
    - name: Set up Python
      uses: actions/setup-python@v1
    - name: Install dependencies
      run: |
        pip install -U platformio
    - name: Run PlatformIO
      run: |
        platformio run -e tasmota32-IT
    - uses: actions/upload-artifact@v2
      with:
        name: firmware
        path: ./build_output


  tasmota32-KO:
    needs: tasmota_pull
    runs-on: ubuntu-latest
    continue-on-error: true
    steps:
    - uses: actions/checkout@v1
    - name: Set up Python
      uses: actions/setup-python@v1
    - name: Install dependencies
      run: |
        pip install -U platformio
    - name: Run PlatformIO
      run: |
        platformio run -e tasmota32-KO
    - uses: actions/upload-artifact@v2
      with:
        name: firmware
        path: ./build_output


  tasmota32-NL:
    needs: tasmota_pull
    runs-on: ubuntu-latest
    continue-on-error: true
    steps:
    - uses: actions/checkout@v1
    - name: Set up Python
      uses: actions/setup-python@v1
    - name: Install dependencies
      run: |
        pip install -U platformio
    - name: Run PlatformIO
      run: |
        platformio run -e tasmota32-NL
    - uses: actions/upload-artifact@v2
      with:
        name: firmware
        path: ./build_output


  tasmota32-PL:
    needs: tasmota_pull
    runs-on: ubuntu-latest
    continue-on-error: true
    steps:
    - uses: actions/checkout@v1
    - name: Set up Python
      uses: actions/setup-python@v1
    - name: Install dependencies
      run: |
        pip install -U platformio
    - name: Run PlatformIO
      run: |
        platformio run -e tasmota32-PL
    - uses: actions/upload-artifact@v2
      with:
        name: firmware
        path: ./build_output


  tasmota32-PT:
    needs: tasmota_pull
    runs-on: ubuntu-latest
    continue-on-error: true
    steps:
    - uses: actions/checkout@v1
    - name: Set up Python
      uses: actions/setup-python@v1
    - name: Install dependencies
      run: |
        pip install -U platformio
    - name: Run PlatformIO
      run: |
        platformio run -e tasmota32-PT
    - uses: actions/upload-artifact@v2
      with:
        name: firmware
        path: ./build_output


  tasmota32-RO:
    needs: tasmota_pull
    runs-on: ubuntu-latest
    continue-on-error: true
    steps:
    - uses: actions/checkout@v1
    - name: Set up Python
      uses: actions/setup-python@v1
    - name: Install dependencies
      run: |
        pip install -U platformio
    - name: Run PlatformIO
      run: |
        platformio run -e tasmota32-RO
    - uses: actions/upload-artifact@v2
      with:
        name: firmware
        path: ./build_output


  tasmota32-RU:
    needs: tasmota_pull
    runs-on: ubuntu-latest
    continue-on-error: true
    steps:
    - uses: actions/checkout@v1
    - name: Set up Python
      uses: actions/setup-python@v1
    - name: Install dependencies
      run: |
        pip install -U platformio
    - name: Run PlatformIO
      run: |
        platformio run -e tasmota32-RU
    - uses: actions/upload-artifact@v2
      with:
        name: firmware
        path: ./build_output


  tasmota32-SE:
    needs: tasmota_pull
    runs-on: ubuntu-latest
    continue-on-error: true
    steps:
    - uses: actions/checkout@v1
    - name: Set up Python
      uses: actions/setup-python@v1
    - name: Install dependencies
      run: |
        pip install -U platformio
    - name: Run PlatformIO
      run: |
        platformio run -e tasmota32-SE
    - uses: actions/upload-artifact@v2
      with:
        name: firmware
        path: ./build_output


  tasmota32-SK:
    needs: tasmota_pull
    runs-on: ubuntu-latest
    continue-on-error: true
    steps:
    - uses: actions/checkout@v1
    - name: Set up Python
      uses: actions/setup-python@v1
    - name: Install dependencies
      run: |
        pip install -U platformio
    - name: Run PlatformIO
      run: |
        platformio run -e tasmota32-SK
    - uses: actions/upload-artifact@v2
      with:
        name: firmware
        path: ./build_output


  tasmota32-TR:
    needs: tasmota_pull
    runs-on: ubuntu-latest
    continue-on-error: true
    steps:
    - uses: actions/checkout@v1
    - name: Set up Python
      uses: actions/setup-python@v1
    - name: Install dependencies
      run: |
        pip install -U platformio
    - name: Run PlatformIO
      run: |
        platformio run -e tasmota32-TR
    - uses: actions/upload-artifact@v2
      with:
        name: firmware
        path: ./build_output


  tasmota32-TW:
    needs: tasmota_pull
    runs-on: ubuntu-latest
    continue-on-error: true
    steps:
    - uses: actions/checkout@v1
    - name: Set up Python
      uses: actions/setup-python@v1
    - name: Install dependencies
      run: |
        pip install -U platformio
    - name: Run PlatformIO
      run: |
        platformio run -e tasmota32-TW
    - uses: actions/upload-artifact@v2
      with:
        name: firmware
        path: ./build_output


  tasmota32-UK:
    needs: tasmota_pull
    runs-on: ubuntu-latest
    continue-on-error: true
    steps:
    - uses: actions/checkout@v1
    - name: Set up Python
      uses: actions/setup-python@v1
    - name: Install dependencies
      run: |
        pip install -U platformio
    - name: Run PlatformIO
      run: |
        platformio run -e tasmota32-UK
    - uses: actions/upload-artifact@v2
      with:
        name: firmware
        path: ./build_output


  tasmota32-VN:
    needs: tasmota_pull
    runs-on: ubuntu-latest
    continue-on-error: true
    steps:
    - uses: actions/checkout@v1
    - name: Set up Python
      uses: actions/setup-python@v1
    - name: Install dependencies
      run: |
        pip install -U platformio
    - name: Run PlatformIO
      run: |
        platformio run -e tasmota32-VN
    - uses: actions/upload-artifact@v2
      with:
        name: firmware
        path: ./build_output


  Upload:
    needs: [tasmota-VN, tasmota32-ircustom, tasmota32-VN, tasmota32-TW, tasmota32-TR]
    runs-on: ubuntu-latest
    continue-on-error: true
    steps:
    - uses: actions/checkout@v1
    - uses: actions/download-artifact@v2
      with:
        name: firmware
        path: ./mv_firmware
    - name: Display structure of downloaded files
      run: ls -R
      working-directory: ./mv_firmware
    - name: Move firmware files in sub-folders
      run: |
        mkdir -p ./firmware/tasmota/languages
        mkdir -p ./firmware/tasmota32/languages
        mkdir -p ./firmware/tasmota32/ESP32_needed_files/
        mkdir -p ./firmware/tasmota32/Odroid_go_needed_files/
        mkdir -p ./firmware/map
        [ ! -f ./mv_firmware/map/* ] || mv ./mv_firmware/map/* ./firmware/map/
        [ ! -f ./mv_firmware/firmware/tasmota.* ] || mv ./mv_firmware/firmware/tasmota.* ./firmware/tasmota/
        [ ! -f ./mv_firmware/firmware/tasmota-sensors.* ] || mv ./mv_firmware/firmware/tasmota-sensors.* ./firmware/tasmota/
        [ ! -f ./mv_firmware/firmware/tasmota-minimal.* ] || mv ./mv_firmware/firmware/tasmota-minimal.* ./firmware/tasmota/
        [ ! -f ./mv_firmware/firmware/tasmota-lite.* ] || mv ./mv_firmware/firmware/tasmota-lite.* ./firmware/tasmota/
        [ ! -f ./mv_firmware/firmware/tasmota-ir*.* ] || mv ./mv_firmware/firmware/tasmota-ir*.* ./firmware/tasmota/
        [ ! -f ./mv_firmware/firmware/tasmota-display.* ] || mv ./mv_firmware/firmware/tasmota-display.* ./firmware/tasmota/
        [ ! -f ./mv_firmware/firmware/tasmota-knx.* ] || mv ./mv_firmware/firmware/tasmota-knx.* ./firmware/tasmota/
        [ ! -f ./mv_firmware/firmware/tasmota-zbbridge.* ] || mv ./mv_firmware/firmware/tasmota-zbbridge.* ./firmware/tasmota/
        [ ! -f ./mv_firmware/firmware/tasmota32.* ] || mv ./mv_firmware/firmware/tasmota32.* ./firmware/tasmota32/
        [ ! -f ./mv_firmware/firmware/tasmota32-sensors.* ] || mv ./mv_firmware/firmware/tasmota32-sensors.* ./firmware/tasmota32/
        [ ! -f ./mv_firmware/firmware/tasmota32-minimal.* ] || mv ./mv_firmware/firmware/tasmota32-minimal.* ./firmware/tasmota32/
        [ ! -f ./mv_firmware/firmware/tasmota32-lite.* ] || mv ./mv_firmware/firmware/tasmota32-lite.* ./firmware/tasmota32/
        [ ! -f ./mv_firmware/firmware/tasmota32-ir*.* ] || mv ./mv_firmware/firmware/tasmota32-ir*.* ./firmware/tasmota32/
        [ ! -f ./mv_firmware/firmware/tasmota32-display.* ] || mv ./mv_firmware/firmware/tasmota32-display.* ./firmware/tasmota32/
        [ ! -f ./mv_firmware/firmware/tasmota32-web*.* ] || mv ./mv_firmware/firmware/tasmota32-web*.* ./firmware/tasmota32/
        [ ! -f ./mv_firmware/firmware/tasmota32-odroidgo.* ] || mv ./mv_firmware/firmware/tasmota32-odroidgo.* ./firmware/tasmota32/
        [ ! -f ./mv_firmware/firmware/tasmota32-core2.* ] || mv ./mv_firmware/firmware/tasmota32-core2.* ./firmware/tasmota32/
        [ ! -f ./mv_firmware/firmware/tasmota32-knx.* ] || mv ./mv_firmware/firmware/tasmota32-knx.* ./firmware/tasmota32/
        [ ! -f ./mv_firmware/firmware/tasmota32* ] || mv ./mv_firmware/firmware/tasmota32* ./firmware/tasmota32/languages/
        [ ! -f ./mv_firmware/firmware/* ] || mv ./mv_firmware/firmware/* ./firmware/tasmota/languages/
        [ ! -f ./tools/Esptool/ESP32/*.* ] || mv ./tools/Esptool/ESP32/*.* ./firmware/tasmota32/ESP32_needed_files/
        [ ! -f ./tools/Esptool/Odroid_go/*.* ] || mv ./tools/Esptool/Odroid_go/*.* ./firmware/tasmota32/Odroid_go_needed_files/
        [ ! -f ./FIRMWARE.md ] || mv -f ./FIRMWARE.md ./README.md
    - name: Commit files  # transfer the new binaries back into the repository
      run: |
        git config --local user.name "Platformio BUILD"
        git rm -r --cached .
        git add ./README.md
        git add -f ./firmware/*.*
        git commit -m "Tasmota ESP Binaries http://tasmota.com"
    - name: Push changes  # push the firmware files to branch firmware
      uses: ad-m/github-push-action@master
      with:
        github_token: ${{ secrets.GITHUB_TOKEN }}
        branch: 'firmware'
        force: true
>>>>>>> 5cb4d48f
<|MERGE_RESOLUTION|>--- conflicted
+++ resolved
@@ -1,1555 +1,3 @@
-<<<<<<< HEAD
-name: Build_firmware
-
-on:
-  push:
-    branches: development
-
-jobs:
-  tasmota_pull:
-    runs-on: ubuntu-latest
-    continue-on-error: true
-    steps:
-    - uses: actions/checkout@v1
-    - name: Use latest Tasmota development
-      run: |
-        git config --local user.name "Platformio BUILD"
-        git switch -c work
-        git remote add -f Tasmota "https://github.com/arendst/Tasmota.git"
-        git merge Tasmota/development --allow-unrelated-histories
-    - name: Push Tasmota   # Push updates of latest Tasmota development to repo
-      uses: ad-m/github-push-action@master
-      with:
-        github_token: ${{ secrets.GITHUB_TOKEN }}
-        branch: 'development'
-        force: true
-
-
-  tasmota:
-    needs: tasmota_pull
-    runs-on: ubuntu-latest
-    continue-on-error: true
-    steps:
-    - uses: actions/checkout@v1
-    - name: Set up Python
-      uses: actions/setup-python@v1
-    - name: Install dependencies
-      run: |
-        python -m pip install --upgrade pip
-        pip install -U platformio
-        platformio upgrade --dev
-        platformio update
-    - name: Run PlatformIO
-      run: |
-        platformio run -e tasmota
-    - uses: actions/upload-artifact@v2
-      with:
-        name: firmware
-        path: ./build_output/firmware
-
-
-  tasmota-minimal:
-    needs: tasmota_pull
-    runs-on: ubuntu-latest
-    continue-on-error: true
-    steps:
-    - uses: actions/checkout@v1
-    - name: Set up Python
-      uses: actions/setup-python@v1
-    - name: Install dependencies
-      run: |
-        python -m pip install --upgrade pip
-        pip install -U platformio
-        platformio upgrade --dev
-        platformio update
-    - name: Run PlatformIO
-      run: |
-        platformio run -e tasmota-minimal
-    - uses: actions/upload-artifact@v2
-      with:
-        name: firmware
-        path: ./build_output/firmware
-
-
-  tasmota-lite:
-    needs: tasmota_pull
-    runs-on: ubuntu-latest
-    continue-on-error: true
-    steps:
-    - uses: actions/checkout@v1
-    - name: Set up Python
-      uses: actions/setup-python@v1
-    - name: Install dependencies
-      run: |
-        python -m pip install --upgrade pip
-        pip install -U platformio
-        platformio upgrade --dev
-        platformio update
-    - name: Run PlatformIO
-      run: |
-        platformio run -e tasmota-lite
-    - uses: actions/upload-artifact@v2
-      with:
-        name: firmware
-        path: ./build_output/firmware
-
-
-  tasmota-knx:
-    needs: tasmota_pull
-    runs-on: ubuntu-latest
-    continue-on-error: true
-    steps:
-    - uses: actions/checkout@v1
-    - name: Set up Python
-      uses: actions/setup-python@v1
-    - name: Install dependencies
-      run: |
-        python -m pip install --upgrade pip
-        pip install -U platformio
-        platformio upgrade --dev
-        platformio update
-    - name: Run PlatformIO
-      run: |
-        platformio run -e tasmota-knx
-    - uses: actions/upload-artifact@v2
-      with:
-        name: firmware
-        path: ./build_output/firmware
-
-
-  tasmota-sensors:
-    needs: tasmota_pull
-    runs-on: ubuntu-latest
-    continue-on-error: true
-    steps:
-    - uses: actions/checkout@v1
-    - name: Set up Python
-      uses: actions/setup-python@v1
-    - name: Install dependencies
-      run: |
-        python -m pip install --upgrade pip
-        pip install -U platformio
-        platformio upgrade --dev
-        platformio update
-    - name: Run PlatformIO
-      run: |
-        platformio run -e tasmota-sensors
-    - uses: actions/upload-artifact@v2
-      with:
-        name: firmware
-        path: ./build_output/firmware
-
-
-  tasmota-display:
-    needs: tasmota_pull
-    runs-on: ubuntu-latest
-    continue-on-error: true
-    steps:
-    - uses: actions/checkout@v1
-    - name: Set up Python
-      uses: actions/setup-python@v1
-    - name: Install dependencies
-      run: |
-        python -m pip install --upgrade pip
-        pip install -U platformio
-        platformio upgrade --dev
-        platformio update
-    - name: Run PlatformIO
-      run: |
-        platformio run -e tasmota-display
-    - uses: actions/upload-artifact@v2
-      with:
-        name: firmware
-        path: ./build_output/firmware
-
-
-  tasmota-ir:
-    needs: tasmota_pull
-    runs-on: ubuntu-latest
-    continue-on-error: true
-    steps:
-    - uses: actions/checkout@v1
-    - name: Set up Python
-      uses: actions/setup-python@v1
-    - name: Install dependencies
-      run: |
-        python -m pip install --upgrade pip
-        pip install -U platformio
-        platformio upgrade --dev
-        platformio update
-    - name: Run PlatformIO
-      run: |
-        platformio run -e tasmota-ir
-    - uses: actions/upload-artifact@v2
-      with:
-        name: firmware
-        path: ./build_output/firmware
-
-
-  tasmota-ircustom:
-    needs: tasmota_pull
-    runs-on: ubuntu-latest
-    continue-on-error: true
-    steps:
-    - uses: actions/checkout@v1
-    - name: Set up Python
-      uses: actions/setup-python@v1
-    - name: Install dependencies
-      run: |
-        python -m pip install --upgrade pip
-        pip install -U platformio
-        platformio upgrade --dev
-        platformio update
-    - name: Run PlatformIO
-      run: |
-        platformio run -e tasmota-ircustom
-    - uses: actions/upload-artifact@v2
-      with:
-        name: firmware
-        path: ./build_output/firmware
-
-
-  tasmota-zbbridge:
-    needs: tasmota_pull
-    runs-on: ubuntu-latest
-    continue-on-error: true
-    steps:
-    - uses: actions/checkout@v1
-    - name: Set up Python
-      uses: actions/setup-python@v1
-    - name: Install dependencies
-      run: |
-        python -m pip install --upgrade pip
-        pip install -U platformio
-        platformio upgrade --dev
-        platformio update
-    - name: Run PlatformIO
-      run: |
-        platformio run -e tasmota-zbbridge
-    - uses: actions/upload-artifact@v2
-      with:
-        name: firmware
-        path: ./build_output/firmware
-
-  tasmota-BG:
-    needs: tasmota_pull
-    runs-on: ubuntu-latest
-    continue-on-error: true
-    steps:
-    - uses: actions/checkout@v1
-    - name: Set up Python
-      uses: actions/setup-python@v1
-    - name: Install dependencies
-      run: |
-        python -m pip install --upgrade pip
-        pip install -U platformio
-        platformio upgrade --dev
-        platformio update
-    - name: Run PlatformIO
-      run: |
-        platformio run -e tasmota-BG
-    - uses: actions/upload-artifact@v2
-      with:
-        name: firmware
-        path: ./build_output/firmware
-
-
-  tasmota-BR:
-    needs: tasmota_pull
-    runs-on: ubuntu-latest
-    continue-on-error: true
-    steps:
-    - uses: actions/checkout@v1
-    - name: Set up Python
-      uses: actions/setup-python@v1
-    - name: Install dependencies
-      run: |
-        python -m pip install --upgrade pip
-        pip install -U platformio
-        platformio upgrade --dev
-        platformio update
-    - name: Run PlatformIO
-      run: |
-        platformio run -e tasmota-BR
-    - uses: actions/upload-artifact@v2
-      with:
-        name: firmware
-        path: ./build_output/firmware
-
-
-  tasmota-CN:
-    needs: tasmota_pull
-    runs-on: ubuntu-latest
-    continue-on-error: true
-    steps:
-    - uses: actions/checkout@v1
-    - name: Set up Python
-      uses: actions/setup-python@v1
-    - name: Install dependencies
-      run: |
-        python -m pip install --upgrade pip
-        pip install -U platformio
-        platformio upgrade --dev
-        platformio update
-    - name: Run PlatformIO
-      run: |
-        platformio run -e tasmota-CN
-    - uses: actions/upload-artifact@v2
-      with:
-        name: firmware
-        path: ./build_output/firmware
-
-
-  tasmota-CZ:
-    needs: tasmota_pull
-    runs-on: ubuntu-latest
-    continue-on-error: true
-    steps:
-    - uses: actions/checkout@v1
-    - name: Set up Python
-      uses: actions/setup-python@v1
-    - name: Install dependencies
-      run: |
-        python -m pip install --upgrade pip
-        pip install -U platformio
-        platformio upgrade --dev
-        platformio update
-    - name: Run PlatformIO
-      run: |
-        platformio run -e tasmota-CZ
-    - uses: actions/upload-artifact@v2
-      with:
-        name: firmware
-        path: ./build_output/firmware
-
-
-  tasmota-DE:
-    needs: tasmota_pull
-    runs-on: ubuntu-latest
-    continue-on-error: true
-    steps:
-    - uses: actions/checkout@v1
-    - name: Set up Python
-      uses: actions/setup-python@v1
-    - name: Install dependencies
-      run: |
-        python -m pip install --upgrade pip
-        pip install -U platformio
-        platformio upgrade --dev
-        platformio update
-    - name: Run PlatformIO
-      run: |
-        platformio run -e tasmota-DE
-    - uses: actions/upload-artifact@v2
-      with:
-        name: firmware
-        path: ./build_output/firmware
-
-
-  tasmota-ES:
-    needs: tasmota_pull
-    runs-on: ubuntu-latest
-    continue-on-error: true
-    steps:
-    - uses: actions/checkout@v1
-    - name: Set up Python
-      uses: actions/setup-python@v1
-    - name: Install dependencies
-      run: |
-        python -m pip install --upgrade pip
-        pip install -U platformio
-        platformio upgrade --dev
-        platformio update
-    - name: Run PlatformIO
-      run: |
-        platformio run -e tasmota-ES
-    - uses: actions/upload-artifact@v2
-      with:
-        name: firmware
-        path: ./build_output/firmware
-
-
-  tasmota-FR:
-    needs: tasmota_pull
-    runs-on: ubuntu-latest
-    continue-on-error: true
-    steps:
-    - uses: actions/checkout@v1
-    - name: Set up Python
-      uses: actions/setup-python@v1
-    - name: Install dependencies
-      run: |
-        python -m pip install --upgrade pip
-        pip install -U platformio
-        platformio upgrade --dev
-        platformio update
-    - name: Run PlatformIO
-      run: |
-        platformio run -e tasmota-FR
-    - uses: actions/upload-artifact@v2
-      with:
-        name: firmware
-        path: ./build_output/firmware
-
-
-  tasmota-GR:
-    needs: tasmota_pull
-    runs-on: ubuntu-latest
-    continue-on-error: true
-    steps:
-    - uses: actions/checkout@v1
-    - name: Set up Python
-      uses: actions/setup-python@v1
-    - name: Install dependencies
-      run: |
-        python -m pip install --upgrade pip
-        pip install -U platformio
-        platformio upgrade --dev
-        platformio update
-    - name: Run PlatformIO
-      run: |
-        platformio run -e tasmota-GR
-    - uses: actions/upload-artifact@v2
-      with:
-        name: firmware
-        path: ./build_output/firmware
-
-
-  tasmota-HE:
-    needs: tasmota_pull
-    runs-on: ubuntu-latest
-    continue-on-error: true
-    steps:
-    - uses: actions/checkout@v1
-    - name: Set up Python
-      uses: actions/setup-python@v1
-    - name: Install dependencies
-      run: |
-        python -m pip install --upgrade pip
-        pip install -U platformio
-        platformio upgrade --dev
-        platformio update
-    - name: Run PlatformIO
-      run: |
-        platformio run -e tasmota-HE
-    - uses: actions/upload-artifact@v2
-      with:
-        name: firmware
-        path: ./build_output/firmware
-
-
-  tasmota-HU:
-    needs: tasmota_pull
-    runs-on: ubuntu-latest
-    continue-on-error: true
-    steps:
-    - uses: actions/checkout@v1
-    - name: Set up Python
-      uses: actions/setup-python@v1
-    - name: Install dependencies
-      run: |
-        python -m pip install --upgrade pip
-        pip install -U platformio
-        platformio upgrade --dev
-        platformio update
-    - name: Run PlatformIO
-      run: |
-        platformio run -e tasmota-HU
-    - uses: actions/upload-artifact@v2
-      with:
-        name: firmware
-        path: ./build_output/firmware
-
-
-  tasmota-IT:
-    needs: tasmota_pull
-    runs-on: ubuntu-latest
-    continue-on-error: true
-    steps:
-    - uses: actions/checkout@v1
-    - name: Set up Python
-      uses: actions/setup-python@v1
-    - name: Install dependencies
-      run: |
-        python -m pip install --upgrade pip
-        pip install -U platformio
-        platformio upgrade --dev
-        platformio update
-    - name: Run PlatformIO
-      run: |
-        platformio run -e tasmota-IT
-    - uses: actions/upload-artifact@v2
-      with:
-        name: firmware
-        path: ./build_output/firmware
-
-
-  tasmota-KO:
-    needs: tasmota_pull
-    runs-on: ubuntu-latest
-    continue-on-error: true
-    steps:
-    - uses: actions/checkout@v1
-    - name: Set up Python
-      uses: actions/setup-python@v1
-    - name: Install dependencies
-      run: |
-        python -m pip install --upgrade pip
-        pip install -U platformio
-        platformio upgrade --dev
-        platformio update
-    - name: Run PlatformIO
-      run: |
-        platformio run -e tasmota-KO
-    - uses: actions/upload-artifact@v2
-      with:
-        name: firmware
-        path: ./build_output/firmware
-
-
-  tasmota-NL:
-    needs: tasmota_pull
-    runs-on: ubuntu-latest
-    continue-on-error: true
-    steps:
-    - uses: actions/checkout@v1
-    - name: Set up Python
-      uses: actions/setup-python@v1
-    - name: Install dependencies
-      run: |
-        python -m pip install --upgrade pip
-        pip install -U platformio
-        platformio upgrade --dev
-        platformio update
-    - name: Run PlatformIO
-      run: |
-        platformio run -e tasmota-NL
-    - uses: actions/upload-artifact@v2
-      with:
-        name: firmware
-        path: ./build_output/firmware
-
-
-  tasmota-PL:
-    needs: tasmota_pull
-    runs-on: ubuntu-latest
-    continue-on-error: true
-    steps:
-    - uses: actions/checkout@v1
-    - name: Set up Python
-      uses: actions/setup-python@v1
-    - name: Install dependencies
-      run: |
-        python -m pip install --upgrade pip
-        pip install -U platformio
-        platformio upgrade --dev
-        platformio update
-    - name: Run PlatformIO
-      run: |
-        platformio run -e tasmota-PL
-    - uses: actions/upload-artifact@v2
-      with:
-        name: firmware
-        path: ./build_output/firmware
-
-
-  tasmota-PT:
-    needs: tasmota_pull
-    runs-on: ubuntu-latest
-    continue-on-error: true
-    steps:
-    - uses: actions/checkout@v1
-    - name: Set up Python
-      uses: actions/setup-python@v1
-    - name: Install dependencies
-      run: |
-        python -m pip install --upgrade pip
-        pip install -U platformio
-        platformio upgrade --dev
-        platformio update
-    - name: Run PlatformIO
-      run: |
-        platformio run -e tasmota-PT
-    - uses: actions/upload-artifact@v2
-      with:
-        name: firmware
-        path: ./build_output/firmware
-
-
-  tasmota-RO:
-    needs: tasmota_pull
-    runs-on: ubuntu-latest
-    continue-on-error: true
-    steps:
-    - uses: actions/checkout@v1
-    - name: Set up Python
-      uses: actions/setup-python@v1
-    - name: Install dependencies
-      run: |
-        python -m pip install --upgrade pip
-        pip install -U platformio
-        platformio upgrade --dev
-        platformio update
-    - name: Run PlatformIO
-      run: |
-        platformio run -e tasmota-RO
-    - uses: actions/upload-artifact@v2
-      with:
-        name: firmware
-        path: ./build_output/firmware
-
-
-  tasmota-RU:
-    needs: tasmota_pull
-    runs-on: ubuntu-latest
-    continue-on-error: true
-    steps:
-    - uses: actions/checkout@v1
-    - name: Set up Python
-      uses: actions/setup-python@v1
-    - name: Install dependencies
-      run: |
-        python -m pip install --upgrade pip
-        pip install -U platformio
-        platformio upgrade --dev
-        platformio update
-    - name: Run PlatformIO
-      run: |
-        platformio run -e tasmota-RU
-    - uses: actions/upload-artifact@v2
-      with:
-        name: firmware
-        path: ./build_output/firmware
-
-
-  tasmota-SE:
-    needs: tasmota_pull
-    runs-on: ubuntu-latest
-    continue-on-error: true
-    steps:
-    - uses: actions/checkout@v1
-    - name: Set up Python
-      uses: actions/setup-python@v1
-    - name: Install dependencies
-      run: |
-        python -m pip install --upgrade pip
-        pip install -U platformio
-        platformio upgrade --dev
-        platformio update
-    - name: Run PlatformIO
-      run: |
-        platformio run -e tasmota-SE
-    - uses: actions/upload-artifact@v2
-      with:
-        name: firmware
-        path: ./build_output/firmware
-
-
-  tasmota-SK:
-    needs: tasmota_pull
-    runs-on: ubuntu-latest
-    continue-on-error: true
-    steps:
-    - uses: actions/checkout@v1
-    - name: Set up Python
-      uses: actions/setup-python@v1
-    - name: Install dependencies
-      run: |
-        python -m pip install --upgrade pip
-        pip install -U platformio
-        platformio upgrade --dev
-        platformio update
-    - name: Run PlatformIO
-      run: |
-        platformio run -e tasmota-SK
-    - uses: actions/upload-artifact@v2
-      with:
-        name: firmware
-        path: ./build_output/firmware
-
-
-  tasmota-TR:
-    needs: tasmota_pull
-    runs-on: ubuntu-latest
-    continue-on-error: true
-    steps:
-    - uses: actions/checkout@v1
-    - name: Set up Python
-      uses: actions/setup-python@v1
-    - name: Install dependencies
-      run: |
-        python -m pip install --upgrade pip
-        pip install -U platformio
-        platformio upgrade --dev
-        platformio update
-    - name: Run PlatformIO
-      run: |
-        platformio run -e tasmota-TR
-    - uses: actions/upload-artifact@v2
-      with:
-        name: firmware
-        path: ./build_output/firmware
-
-
-  tasmota-TW:
-    needs: tasmota_pull
-    runs-on: ubuntu-latest
-    continue-on-error: true
-    steps:
-    - uses: actions/checkout@v1
-    - name: Set up Python
-      uses: actions/setup-python@v1
-    - name: Install dependencies
-      run: |
-        python -m pip install --upgrade pip
-        pip install -U platformio
-        platformio upgrade --dev
-        platformio update
-    - name: Run PlatformIO
-      run: |
-        platformio run -e tasmota-TW
-    - uses: actions/upload-artifact@v2
-      with:
-        name: firmware
-        path: ./build_output/firmware
-
-
-  tasmota-UK:
-    needs: tasmota_pull
-    runs-on: ubuntu-latest
-    continue-on-error: true
-    steps:
-    - uses: actions/checkout@v1
-    - name: Set up Python
-      uses: actions/setup-python@v1
-    - name: Install dependencies
-      run: |
-        python -m pip install --upgrade pip
-        pip install -U platformio
-        platformio upgrade --dev
-        platformio update
-    - name: Run PlatformIO
-      run: |
-        platformio run -e tasmota-UK
-    - uses: actions/upload-artifact@v2
-      with:
-        name: firmware
-        path: ./build_output/firmware
-
-
-  tasmota-VN:
-    needs: tasmota_pull
-    runs-on: ubuntu-latest
-    continue-on-error: true
-    steps:
-    - uses: actions/checkout@v1
-    - name: Set up Python
-      uses: actions/setup-python@v1
-    - name: Install dependencies
-      run: |
-        python -m pip install --upgrade pip
-        pip install -U platformio
-        platformio upgrade --dev
-        platformio update
-    - name: Run PlatformIO
-      run: |
-        platformio run -e tasmota-VN
-    - uses: actions/upload-artifact@v2
-      with:
-        name: firmware
-        path: ./build_output/firmware
-
-
-  tasmota32:
-    needs: tasmota_pull
-    runs-on: ubuntu-latest
-    continue-on-error: true
-    steps:
-    - uses: actions/checkout@v1
-    - name: Set up Python
-      uses: actions/setup-python@v1
-    - name: Install dependencies
-      run: |
-        python -m pip install --upgrade pip
-        pip install -U platformio
-        platformio upgrade --dev
-        platformio update
-    - name: Run PlatformIO
-      run: |
-        platformio run -e tasmota32
-    - uses: actions/upload-artifact@v2
-      with:
-        name: firmware
-        path: ./build_output/firmware
-
-
-  tasmota32-minimal:
-    needs: tasmota_pull
-    runs-on: ubuntu-latest
-    continue-on-error: true
-    steps:
-    - uses: actions/checkout@v1
-    - name: Set up Python
-      uses: actions/setup-python@v1
-    - name: Install dependencies
-      run: |
-        python -m pip install --upgrade pip
-        pip install -U platformio
-        platformio upgrade --dev
-        platformio update
-    - name: Run PlatformIO
-      run: |
-        platformio run -e tasmota32-minimal
-    - uses: actions/upload-artifact@v2
-      with:
-        name: firmware
-        path: ./build_output/firmware
-
-
-  tasmota32-lite:
-    needs: tasmota_pull
-    runs-on: ubuntu-latest
-    continue-on-error: true
-    steps:
-    - uses: actions/checkout@v1
-    - name: Set up Python
-      uses: actions/setup-python@v1
-    - name: Install dependencies
-      run: |
-        python -m pip install --upgrade pip
-        pip install -U platformio
-        platformio upgrade --dev
-        platformio update
-    - name: Run PlatformIO
-      run: |
-        platformio run -e tasmota32-lite
-    - uses: actions/upload-artifact@v2
-      with:
-        name: firmware
-        path: ./build_output/firmware
-
-
-  tasmota32-webcam:
-    needs: tasmota_pull
-    runs-on: ubuntu-latest
-    continue-on-error: true
-    steps:
-    - uses: actions/checkout@v1
-    - name: Set up Python
-      uses: actions/setup-python@v1
-    - name: Install dependencies
-      run: |
-        python -m pip install --upgrade pip
-        pip install -U platformio
-        platformio upgrade --dev
-        platformio update
-    - name: Run PlatformIO
-      run: |
-        platformio run -e tasmota32-webcam
-    - uses: actions/upload-artifact@v2
-      with:
-        name: firmware
-        path: ./build_output/firmware
-
-
-  tasmota32-knx:
-    needs: tasmota_pull
-    runs-on: ubuntu-latest
-    continue-on-error: true
-    steps:
-    - uses: actions/checkout@v1
-    - name: Set up Python
-      uses: actions/setup-python@v1
-    - name: Install dependencies
-      run: |
-        python -m pip install --upgrade pip
-        pip install -U platformio
-        platformio upgrade --dev
-        platformio update
-    - name: Run PlatformIO
-      run: |
-        platformio run -e tasmota32-knx
-    - uses: actions/upload-artifact@v2
-      with:
-        name: firmware
-        path: ./build_output/firmware
-
-
-  tasmota32-sensors:
-    needs: tasmota_pull
-    runs-on: ubuntu-latest
-    continue-on-error: true
-    steps:
-    - uses: actions/checkout@v1
-    - name: Set up Python
-      uses: actions/setup-python@v1
-    - name: Install dependencies
-      run: |
-        python -m pip install --upgrade pip
-        pip install -U platformio
-        platformio upgrade --dev
-        platformio update
-    - name: Run PlatformIO
-      run: |
-        platformio run -e tasmota32-sensors
-    - uses: actions/upload-artifact@v2
-      with:
-        name: firmware
-        path: ./build_output/firmware
-
-
-  tasmota32-display:
-    needs: tasmota_pull
-    runs-on: ubuntu-latest
-    continue-on-error: true
-    steps:
-    - uses: actions/checkout@v1
-    - name: Set up Python
-      uses: actions/setup-python@v1
-    - name: Install dependencies
-      run: |
-        python -m pip install --upgrade pip
-        pip install -U platformio
-        platformio upgrade --dev
-        platformio update
-    - name: Run PlatformIO
-      run: |
-        platformio run -e tasmota32-display
-    - uses: actions/upload-artifact@v2
-      with:
-        name: firmware
-        path: ./build_output/firmware
-
-
-  tasmota32-ir:
-    needs: tasmota_pull
-    runs-on: ubuntu-latest
-    continue-on-error: true
-    steps:
-    - uses: actions/checkout@v1
-    - name: Set up Python
-      uses: actions/setup-python@v1
-    - name: Install dependencies
-      run: |
-        python -m pip install --upgrade pip
-        pip install -U platformio
-        platformio upgrade --dev
-        platformio update
-    - name: Run PlatformIO
-      run: |
-        platformio run -e tasmota32-ir
-    - uses: actions/upload-artifact@v2
-      with:
-        name: firmware
-        path: ./build_output/firmware
-
-
-  tasmota32-ircustom:
-    needs: tasmota_pull
-    runs-on: ubuntu-latest
-    continue-on-error: true
-    steps:
-    - uses: actions/checkout@v1
-    - name: Set up Python
-      uses: actions/setup-python@v1
-    - name: Install dependencies
-      run: |
-        python -m pip install --upgrade pip
-        pip install -U platformio
-        platformio upgrade --dev
-        platformio update
-    - name: Run PlatformIO
-      run: |
-        platformio run -e tasmota32-ircustom
-    - uses: actions/upload-artifact@v2
-      with:
-        name: firmware
-        path: ./build_output/firmware
-
-
-  tasmota32-BG:
-    needs: tasmota_pull
-    runs-on: ubuntu-latest
-    continue-on-error: true
-    steps:
-    - uses: actions/checkout@v1
-    - name: Set up Python
-      uses: actions/setup-python@v1
-    - name: Install dependencies
-      run: |
-        python -m pip install --upgrade pip
-        pip install -U platformio
-        platformio upgrade --dev
-        platformio update
-    - name: Run PlatformIO
-      run: |
-        platformio run -e tasmota32-BG
-    - uses: actions/upload-artifact@v2
-      with:
-        name: firmware
-        path: ./build_output/firmware
-
-
-  tasmota32-BR:
-    needs: tasmota_pull
-    runs-on: ubuntu-latest
-    continue-on-error: true
-    steps:
-    - uses: actions/checkout@v1
-    - name: Set up Python
-      uses: actions/setup-python@v1
-    - name: Install dependencies
-      run: |
-        python -m pip install --upgrade pip
-        pip install -U platformio
-        platformio upgrade --dev
-        platformio update
-    - name: Run PlatformIO
-      run: |
-        platformio run -e tasmota32-BR
-    - uses: actions/upload-artifact@v2
-      with:
-        name: firmware
-        path: ./build_output/firmware
-
-
-  tasmota32-CN:
-    needs: tasmota_pull
-    runs-on: ubuntu-latest
-    continue-on-error: true
-    steps:
-    - uses: actions/checkout@v1
-    - name: Set up Python
-      uses: actions/setup-python@v1
-    - name: Install dependencies
-      run: |
-        python -m pip install --upgrade pip
-        pip install -U platformio
-        platformio upgrade --dev
-        platformio update
-    - name: Run PlatformIO
-      run: |
-        platformio run -e tasmota32-CN
-    - uses: actions/upload-artifact@v2
-      with:
-        name: firmware
-        path: ./build_output/firmware
-
-
-  tasmota32-CZ:
-    needs: tasmota_pull
-    runs-on: ubuntu-latest
-    continue-on-error: true
-    steps:
-    - uses: actions/checkout@v1
-    - name: Set up Python
-      uses: actions/setup-python@v1
-    - name: Install dependencies
-      run: |
-        python -m pip install --upgrade pip
-        pip install -U platformio
-        platformio upgrade --dev
-        platformio update
-    - name: Run PlatformIO
-      run: |
-        platformio run -e tasmota32-CZ
-    - uses: actions/upload-artifact@v2
-      with:
-        name: firmware
-        path: ./build_output/firmware
-
-
-  tasmota32-DE:
-    needs: tasmota_pull
-    runs-on: ubuntu-latest
-    continue-on-error: true
-    steps:
-    - uses: actions/checkout@v1
-    - name: Set up Python
-      uses: actions/setup-python@v1
-    - name: Install dependencies
-      run: |
-        python -m pip install --upgrade pip
-        pip install -U platformio
-        platformio upgrade --dev
-        platformio update
-    - name: Run PlatformIO
-      run: |
-        platformio run -e tasmota32-DE
-    - uses: actions/upload-artifact@v2
-      with:
-        name: firmware
-        path: ./build_output/firmware
-
-
-  tasmota32-ES:
-    needs: tasmota_pull
-    runs-on: ubuntu-latest
-    continue-on-error: true
-    steps:
-    - uses: actions/checkout@v1
-    - name: Set up Python
-      uses: actions/setup-python@v1
-    - name: Install dependencies
-      run: |
-        python -m pip install --upgrade pip
-        pip install -U platformio
-        platformio upgrade --dev
-        platformio update
-    - name: Run PlatformIO
-      run: |
-        platformio run -e tasmota32-ES
-    - uses: actions/upload-artifact@v2
-      with:
-        name: firmware
-        path: ./build_output/firmware
-
-
-  tasmota32-FR:
-    needs: tasmota_pull
-    runs-on: ubuntu-latest
-    continue-on-error: true
-    steps:
-    - uses: actions/checkout@v1
-    - name: Set up Python
-      uses: actions/setup-python@v1
-    - name: Install dependencies
-      run: |
-        python -m pip install --upgrade pip
-        pip install -U platformio
-        platformio upgrade --dev
-        platformio update
-    - name: Run PlatformIO
-      run: |
-        platformio run -e tasmota32-FR
-    - uses: actions/upload-artifact@v2
-      with:
-        name: firmware
-        path: ./build_output/firmware
-
-
-  tasmota32-GR:
-    needs: tasmota_pull
-    runs-on: ubuntu-latest
-    continue-on-error: true
-    steps:
-    - uses: actions/checkout@v1
-    - name: Set up Python
-      uses: actions/setup-python@v1
-    - name: Install dependencies
-      run: |
-        python -m pip install --upgrade pip
-        pip install -U platformio
-        platformio upgrade --dev
-        platformio update
-    - name: Run PlatformIO
-      run: |
-        platformio run -e tasmota32-GR
-    - uses: actions/upload-artifact@v2
-      with:
-        name: firmware
-        path: ./build_output/firmware
-
-
-  tasmota32-HE:
-    needs: tasmota_pull
-    runs-on: ubuntu-latest
-    continue-on-error: true
-    steps:
-    - uses: actions/checkout@v1
-    - name: Set up Python
-      uses: actions/setup-python@v1
-    - name: Install dependencies
-      run: |
-        python -m pip install --upgrade pip
-        pip install -U platformio
-        platformio upgrade --dev
-        platformio update
-    - name: Run PlatformIO
-      run: |
-        platformio run -e tasmota32-HE
-    - uses: actions/upload-artifact@v2
-      with:
-        name: firmware
-        path: ./build_output/firmware
-
-
-  tasmota32-HU:
-    needs: tasmota_pull
-    runs-on: ubuntu-latest
-    continue-on-error: true
-    steps:
-    - uses: actions/checkout@v1
-    - name: Set up Python
-      uses: actions/setup-python@v1
-    - name: Install dependencies
-      run: |
-        python -m pip install --upgrade pip
-        pip install -U platformio
-        platformio upgrade --dev
-        platformio update
-    - name: Run PlatformIO
-      run: |
-        platformio run -e tasmota32-HU
-    - uses: actions/upload-artifact@v2
-      with:
-        name: firmware
-        path: ./build_output/firmware
-
-
-  tasmota32-IT:
-    needs: tasmota_pull
-    runs-on: ubuntu-latest
-    continue-on-error: true
-    steps:
-    - uses: actions/checkout@v1
-    - name: Set up Python
-      uses: actions/setup-python@v1
-    - name: Install dependencies
-      run: |
-        python -m pip install --upgrade pip
-        pip install -U platformio
-        platformio upgrade --dev
-        platformio update
-    - name: Run PlatformIO
-      run: |
-        platformio run -e tasmota32-IT
-    - uses: actions/upload-artifact@v2
-      with:
-        name: firmware
-        path: ./build_output/firmware
-
-
-  tasmota32-KO:
-    needs: tasmota_pull
-    runs-on: ubuntu-latest
-    continue-on-error: true
-    steps:
-    - uses: actions/checkout@v1
-    - name: Set up Python
-      uses: actions/setup-python@v1
-    - name: Install dependencies
-      run: |
-        python -m pip install --upgrade pip
-        pip install -U platformio
-        platformio upgrade --dev
-        platformio update
-    - name: Run PlatformIO
-      run: |
-        platformio run -e tasmota32-KO
-    - uses: actions/upload-artifact@v2
-      with:
-        name: firmware
-        path: ./build_output/firmware
-
-
-  tasmota32-NL:
-    needs: tasmota_pull
-    runs-on: ubuntu-latest
-    continue-on-error: true
-    steps:
-    - uses: actions/checkout@v1
-    - name: Set up Python
-      uses: actions/setup-python@v1
-    - name: Install dependencies
-      run: |
-        python -m pip install --upgrade pip
-        pip install -U platformio
-        platformio upgrade --dev
-        platformio update
-    - name: Run PlatformIO
-      run: |
-        platformio run -e tasmota32-NL
-    - uses: actions/upload-artifact@v2
-      with:
-        name: firmware
-        path: ./build_output/firmware
-
-
-  tasmota32-PL:
-    needs: tasmota_pull
-    runs-on: ubuntu-latest
-    continue-on-error: true
-    steps:
-    - uses: actions/checkout@v1
-    - name: Set up Python
-      uses: actions/setup-python@v1
-    - name: Install dependencies
-      run: |
-        python -m pip install --upgrade pip
-        pip install -U platformio
-        platformio upgrade --dev
-        platformio update
-    - name: Run PlatformIO
-      run: |
-        platformio run -e tasmota32-PL
-    - uses: actions/upload-artifact@v2
-      with:
-        name: firmware
-        path: ./build_output/firmware
-
-
-  tasmota32-PT:
-    needs: tasmota_pull
-    runs-on: ubuntu-latest
-    continue-on-error: true
-    steps:
-    - uses: actions/checkout@v1
-    - name: Set up Python
-      uses: actions/setup-python@v1
-    - name: Install dependencies
-      run: |
-        python -m pip install --upgrade pip
-        pip install -U platformio
-        platformio upgrade --dev
-        platformio update
-    - name: Run PlatformIO
-      run: |
-        platformio run -e tasmota32-PT
-    - uses: actions/upload-artifact@v2
-      with:
-        name: firmware
-        path: ./build_output/firmware
-
-
-  tasmota32-RO:
-    needs: tasmota_pull
-    runs-on: ubuntu-latest
-    continue-on-error: true
-    steps:
-    - uses: actions/checkout@v1
-    - name: Set up Python
-      uses: actions/setup-python@v1
-    - name: Install dependencies
-      run: |
-        python -m pip install --upgrade pip
-        pip install -U platformio
-        platformio upgrade --dev
-        platformio update
-    - name: Run PlatformIO
-      run: |
-        platformio run -e tasmota32-RO
-    - uses: actions/upload-artifact@v2
-      with:
-        name: firmware
-        path: ./build_output/firmware
-
-
-  tasmota32-RU:
-    needs: tasmota_pull
-    runs-on: ubuntu-latest
-    continue-on-error: true
-    steps:
-    - uses: actions/checkout@v1
-    - name: Set up Python
-      uses: actions/setup-python@v1
-    - name: Install dependencies
-      run: |
-        python -m pip install --upgrade pip
-        pip install -U platformio
-        platformio upgrade --dev
-        platformio update
-    - name: Run PlatformIO
-      run: |
-        platformio run -e tasmota32-RU
-    - uses: actions/upload-artifact@v2
-      with:
-        name: firmware
-        path: ./build_output/firmware
-
-
-  tasmota32-SE:
-    needs: tasmota_pull
-    runs-on: ubuntu-latest
-    continue-on-error: true
-    steps:
-    - uses: actions/checkout@v1
-    - name: Set up Python
-      uses: actions/setup-python@v1
-    - name: Install dependencies
-      run: |
-        python -m pip install --upgrade pip
-        pip install -U platformio
-        platformio upgrade --dev
-        platformio update
-    - name: Run PlatformIO
-      run: |
-        platformio run -e tasmota32-SE
-    - uses: actions/upload-artifact@v2
-      with:
-        name: firmware
-        path: ./build_output/firmware
-
-
-  tasmota32-SK:
-    needs: tasmota_pull
-    runs-on: ubuntu-latest
-    continue-on-error: true
-    steps:
-    - uses: actions/checkout@v1
-    - name: Set up Python
-      uses: actions/setup-python@v1
-    - name: Install dependencies
-      run: |
-        python -m pip install --upgrade pip
-        pip install -U platformio
-        platformio upgrade --dev
-        platformio update
-    - name: Run PlatformIO
-      run: |
-        platformio run -e tasmota32-SK
-    - uses: actions/upload-artifact@v2
-      with:
-        name: firmware
-        path: ./build_output/firmware
-
-
-  tasmota32-TR:
-    needs: tasmota_pull
-    runs-on: ubuntu-latest
-    continue-on-error: true
-    steps:
-    - uses: actions/checkout@v1
-    - name: Set up Python
-      uses: actions/setup-python@v1
-    - name: Install dependencies
-      run: |
-        python -m pip install --upgrade pip
-        pip install -U platformio
-        platformio upgrade --dev
-        platformio update
-    - name: Run PlatformIO
-      run: |
-        platformio run -e tasmota32-TR
-    - uses: actions/upload-artifact@v2
-      with:
-        name: firmware
-        path: ./build_output/firmware
-
-
-  tasmota32-TW:
-    needs: tasmota_pull
-    runs-on: ubuntu-latest
-    continue-on-error: true
-    steps:
-    - uses: actions/checkout@v1
-    - name: Set up Python
-      uses: actions/setup-python@v1
-    - name: Install dependencies
-      run: |
-        python -m pip install --upgrade pip
-        pip install -U platformio
-        platformio upgrade --dev
-        platformio update
-    - name: Run PlatformIO
-      run: |
-        platformio run -e tasmota32-TW
-    - uses: actions/upload-artifact@v2
-      with:
-        name: firmware
-        path: ./build_output/firmware
-
-
-  tasmota32-UK:
-    needs: tasmota_pull
-    runs-on: ubuntu-latest
-    continue-on-error: true
-    steps:
-    - uses: actions/checkout@v1
-    - name: Set up Python
-      uses: actions/setup-python@v1
-    - name: Install dependencies
-      run: |
-        python -m pip install --upgrade pip
-        pip install -U platformio
-        platformio upgrade --dev
-        platformio update
-    - name: Run PlatformIO
-      run: |
-        platformio run -e tasmota32-UK
-    - uses: actions/upload-artifact@v2
-      with:
-        name: firmware
-        path: ./build_output/firmware
-
-
-  tasmota32-VN:
-    needs: tasmota_pull
-    runs-on: ubuntu-latest
-    continue-on-error: true
-    steps:
-    - uses: actions/checkout@v1
-    - name: Set up Python
-      uses: actions/setup-python@v1
-    - name: Install dependencies
-      run: |
-        python -m pip install --upgrade pip
-        pip install -U platformio
-        platformio upgrade --dev
-        platformio update
-    - name: Run PlatformIO
-      run: |
-        platformio run -e tasmota32-VN
-    - uses: actions/upload-artifact@v2
-      with:
-        name: firmware
-        path: ./build_output/firmware
-
-
-  Upload:
-    needs: [tasmota-VN, tasmota32-ircustom, tasmota32-VN, tasmota32-TW, tasmota32-TR]
-    runs-on: ubuntu-latest
-    continue-on-error: true
-    steps:
-    - uses: actions/checkout@v1
-    - uses: actions/download-artifact@v2
-      with:
-        name: firmware
-        path: ./mv_firmware
-    - name: Display structure of downloaded files
-      run: ls -R
-      working-directory: ./mv_firmware
-    - name: Move firmware files in sub-folders
-      run: |
-        mkdir -p ./firmware/tasmota/languages
-        mkdir -p ./firmware/tasmota32/languages
-        mkdir -p ./firmware/tasmota32/ESP32_needed_files/
-        [ ! -f ./mv_firmware/tasmota.* ] || mv ./mv_firmware/tasmota.* ./firmware/tasmota/
-        [ ! -f ./mv_firmware/tasmota-sensors.* ] || mv ./mv_firmware/tasmota-sensors.* ./firmware/tasmota/
-        [ ! -f ./mv_firmware/tasmota-minimal.* ] || mv ./mv_firmware/tasmota-minimal.* ./firmware/tasmota/
-        [ ! -f ./mv_firmware/tasmota-lite.* ] || mv ./mv_firmware/tasmota-lite.* ./firmware/tasmota/
-        [ ! -f ./mv_firmware/tasmota-ir*.* ] || mv ./mv_firmware/tasmota-ir*.* ./firmware/tasmota/
-        [ ! -f ./mv_firmware/tasmota-display.* ] || mv ./mv_firmware/tasmota-display.* ./firmware/tasmota/
-        [ ! -f ./mv_firmware/tasmota-knx.* ] || mv ./mv_firmware/tasmota-knx.* ./firmware/tasmota/
-        [ ! -f ./mv_firmware/tasmota-zbbridge.* ] || mv ./mv_firmware/tasmota-zbbridge.* ./firmware/tasmota/
-        [ ! -f ./mv_firmware/tasmota32.* ] || mv ./mv_firmware/tasmota32.* ./firmware/tasmota32/
-        [ ! -f ./mv_firmware/tasmota32-sensors.* ] || mv ./mv_firmware/tasmota32-sensors.* ./firmware/tasmota32/
-        [ ! -f ./mv_firmware/tasmota32-minimal.* ] || mv ./mv_firmware/tasmota32-minimal.* ./firmware/tasmota32/
-        [ ! -f ./mv_firmware/tasmota32-lite.* ] || mv ./mv_firmware/tasmota32-lite.* ./firmware/tasmota32/
-        [ ! -f ./mv_firmware/tasmota32-ir*.* ] || mv ./mv_firmware/tasmota32-ir*.* ./firmware/tasmota32/
-        [ ! -f ./mv_firmware/tasmota32-display.* ] || mv ./mv_firmware/tasmota32-display.* ./firmware/tasmota32/
-        [ ! -f ./mv_firmware/tasmota32-web*.* ] || mv ./mv_firmware/tasmota32-web*.* ./firmware/tasmota32/
-        [ ! -f ./mv_firmware/tasmota32-knx.* ] || mv ./mv_firmware/tasmota32-knx.* ./firmware/tasmota32/
-        [ ! -f ./mv_firmware/tasmota32* ] || mv ./mv_firmware/tasmota32* ./firmware/tasmota32/languages/
-        [ ! -f ./mv_firmware/* ] || mv ./mv_firmware/* ./firmware/tasmota/languages/
-        rm ./firmware/tasmota32/*.gz
-        rm ./firmware/tasmota32/languages/*.gz
-        [ ! -f ./tools/Esptool/ESP32/*.* ] || mv ./tools/Esptool/ESP32/*.* ./firmware/tasmota32/ESP32_needed_files/
-        [ ! -f ./FIRMWARE.md ] || mv -f ./FIRMWARE.md ./README.md
-    - name: Commit files  # transfer the new binaries back into the repository
-      run: |
-        git config --local user.name "Platformio BUILD"
-        git rm -r --cached .
-        git add ./README.md
-        git add -f ./firmware/*.*
-        git commit -m "Tasmota ESP Binaries http://tasmota.com"
-    - name: Push changes  # push the firmware files to branch firmware
-      uses: ad-m/github-push-action@master
-      with:
-        github_token: ${{ secrets.GITHUB_TOKEN }}
-        branch: 'firmware'
-        force: true
-=======
 name: Build_firmware
 
 on:
@@ -3012,5 +1460,4 @@
       with:
         github_token: ${{ secrets.GITHUB_TOKEN }}
         branch: 'firmware'
-        force: true
->>>>>>> 5cb4d48f
+        force: true