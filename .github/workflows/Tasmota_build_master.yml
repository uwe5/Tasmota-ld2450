--- conflicted
+++ resolved
@@ -1,4 +1,3 @@
-<<<<<<< HEAD
 name: Build_firmware_master
 
 on:
@@ -30,18 +29,22 @@
           - tasmota32s2cdc-safeboot
           - tasmota32s3-safeboot
           - tasmota32s3cdc-safeboot
-    steps:
-      - uses: actions/checkout@v3
-        with:
-          ref: master
-      - name: Set up Python
-        uses: actions/setup-python@v4
-        with:
-          python-version: '3.x'
-      - name: Install dependencies
-        run: |
-          pip install wheel
-          pip install -U platformio
+          - tasmota32c2-safeboot
+          - tasmota32c6-safeboot
+          - tasmota32c6cdc-safeboot
+    steps:
+      - uses: actions/checkout@v3
+        with:
+          ref: master
+      - name: Set up Python
+        uses: actions/setup-python@v4
+        with:
+          python-version: '3.x'
+      - name: Install dependencies
+        run: |
+          pip install wheel
+          pip install -U platformio
+          cp ./platformio_tasmota_core3_env_sample.ini ./platformio_tasmota_core3_env.ini
       - name: Run PlatformIO
         run: platformio run -e ${{ matrix.variant }}
       - name: Upload safeboot firmware artifacts
@@ -215,227 +218,4 @@
          curl -X POST https://api.github.com/repos/arendst/Tasmota-firmware/actions/workflows/fetch_deploy.yml/dispatches \
          -H 'Accept: application/vnd.github.everest-preview+json' \
          -u ${{ secrets.API_TOKEN_GITHUB }} \
-         --data '{"ref": "gh_actions"}'
-=======
-name: Build_firmware_master
-
-on:
-  workflow_dispatch:      # Start a workflow
-  push:
-    branches: master
-    paths-ignore:
-    - '.github/**'        # Ignore changes towards the .github directory
-    - '**.md'             # Do no build if *.md files changes
-
-# Ensures that only one deploy task per branch/environment will run at a time.
-concurrency:
-  group: environment-${{ github.ref }}
-  cancel-in-progress: true
-
-jobs:
-  safeboot-images:
-    runs-on: ubuntu-latest
-    if: github.repository == 'arendst/Tasmota'
-    continue-on-error: true
-    strategy:
-      matrix:
-        variant:
-          - tasmota32solo1-safeboot
-          - tasmota32-safeboot
-          - tasmota32c3-safeboot
-          - tasmota32c3cdc-safeboot
-          - tasmota32s2-safeboot
-          - tasmota32s2cdc-safeboot
-          - tasmota32s3-safeboot
-          - tasmota32s3cdc-safeboot
-          - tasmota32c2-safeboot
-          - tasmota32c6-safeboot
-          - tasmota32c6cdc-safeboot
-    steps:
-      - uses: actions/checkout@v3
-        with:
-          ref: master
-      - name: Set up Python
-        uses: actions/setup-python@v4
-        with:
-          python-version: '3.x'
-      - name: Install dependencies
-        run: |
-          pip install wheel
-          pip install -U platformio
-          cp ./platformio_tasmota_core3_env_sample.ini ./platformio_tasmota_core3_env.ini
-      - name: Run PlatformIO
-        run: platformio run -e ${{ matrix.variant }}
-      - name: Upload safeboot firmware artifacts
-        uses: actions/upload-artifact@v3
-        with:
-          name: firmware_safeboot
-          path: ./build_output
-
-  base-images:
-    runs-on: ubuntu-latest
-    if: github.repository == 'arendst/Tasmota'
-    continue-on-error: true
-    strategy:
-      matrix:
-        variant:
-          - tasmota
-          - tasmota-4M
-          - tasmota-minimal
-          - tasmota-display
-          - tasmota-ir
-          - tasmota-knx
-          - tasmota-lite
-          - tasmota-sensors
-          - tasmota-zbbridge
-          - tasmota-zigbee
-    steps:
-      - uses: actions/checkout@v3
-        with:
-          ref: master
-      - name: Set up Python
-        uses: actions/setup-python@v4
-        with:
-          python-version: '3.x'
-      - name: Install dependencies
-        run: |
-          pip install wheel
-          pip install -U platformio
-      - name: Run PlatformIO
-        run: platformio run -e ${{ matrix.variant }}
-      - name: Upload firmware artifacts
-        uses: actions/upload-artifact@v3
-        with:
-          name: firmware
-          path: ./build_output
-
-  base32-images:
-    needs: safeboot-images
-    runs-on: ubuntu-latest
-    if: github.repository == 'arendst/Tasmota'
-    continue-on-error: true
-    strategy:
-      matrix:
-        variant:
-          - tasmota32
-          - tasmota32-zbbrdgpro
-          - tasmota32-webcam
-          - tasmota32-bluetooth
-          - tasmota32-nspanel
-          - tasmota32-display
-          - tasmota32-ir
-          - tasmota32-lvgl
-          - tasmota32c3
-          - tasmota32c3cdc
-          - tasmota32s2
-          - tasmota32s2cdc
-          - tasmota32s3
-          - tasmota32s3cdc
-          - tasmota32solo1
-    steps:
-      - uses: actions/checkout@v3
-        with:
-          ref: master
-      - name: Set up Python
-        uses: actions/setup-python@v4
-        with:
-          python-version: '3.x'
-      - name: Install dependencies
-        run: |
-          pip install wheel
-          pip install -U platformio
-      - name: Download safeboot firmwares
-        uses: actions/download-artifact@v3
-        with:
-          name: firmware_safeboot
-          path: ./firmware
-      - name: Display downloaded files
-        run: |
-          ls -R ./firmware/
-      - name: Run PlatformIO
-        run: platformio run -e ${{ matrix.variant }}
-      - name: Upload firmware artifacts
-        uses: actions/upload-artifact@v3
-        with:
-          name: firmware
-          path: ./build_output
-
-  language-images:
-    needs: safeboot-images
-    runs-on: ubuntu-latest
-    if: github.repository == 'arendst/Tasmota'
-    continue-on-error: true
-    strategy:
-      matrix:
-        variant: [ tasmota, tasmota32 ]
-        language: [ AD, AF, BG, BR, CN, CZ, DE, ES, FR, FY, GR, HE, HU, IT, KO, NL, PL, PT, RO, RU, SE, SK, TR, TW, UK, VN ]
-    steps:
-      - uses: actions/checkout@v3
-        with:
-          ref: master
-      - name: Set up Python
-        uses: actions/setup-python@v4
-        with:
-          python-version: '3.x'
-      - name: Install dependencies
-        run: |
-          pip install wheel
-          pip install -U platformio
-      - name: Download safeboot firmwares
-        uses: actions/download-artifact@v3
-        with:
-          name: firmware_safeboot
-          path: ./firmware
-      - name: Display downloaded files
-        run: |
-          ls -R ./firmware/
-      - name: Run PlatformIO
-        run: platformio run -e ${{ matrix.variant }}-${{ matrix.language }}
-      - name: Upload language firmware artifacts
-        uses: actions/upload-artifact@v3
-        with:
-          name: firmware
-          path: ./build_output
-
-  Release:
-    needs: [base-images, base32-images, language-images]
-    runs-on: ubuntu-latest
-    continue-on-error: true
-    steps:
-    - uses: actions/checkout@v3
-    - name: Download Tasmota firmwares
-      uses: actions/download-artifact@v3
-      with:
-        name: firmware
-        path: ./mv_firmware
-    - name: Download safeboot firmwares
-      uses: actions/download-artifact@v3
-      with:
-        name: firmware_safeboot
-        path: ./mv_firmware
-    - name: Display structure of downloaded files
-      run: ls -R ./mv_firmware/
-    - name: Zip all map.gz files in one file -> map_all.zip
-      run: 7z a -mx=9 -tzip -xr'!.*' map_all.zip mv_firmware/map
-    - name: Release
-      uses: jason2866/action-gh-release@v1.2
-      #if: startsWith(github.ref, 'refs/tags/')
-      with:
-        tag_name: ${{ github.run_number }}
-        files: |
-          ./mv_firmware/firmware/*
-          map_all.zip
-      env:
-        GITHUB_TOKEN: ${{ secrets.GITHUB_TOKEN }}
-
-  Start_final_copy:
-    needs: Release
-    runs-on: ubuntu-latest
-    steps:
-    - name: Dispatch workflow in arendst/Tasmota-firmware
-      run: |
-         curl -X POST https://api.github.com/repos/arendst/Tasmota-firmware/actions/workflows/fetch_deploy.yml/dispatches \
-         -H 'Accept: application/vnd.github.everest-preview+json' \
-         -u ${{ secrets.API_TOKEN_GITHUB }} \
-         --data '{"ref": "gh_actions"}'
->>>>>>> 3e13fcee
+         --data '{"ref": "gh_actions"}'