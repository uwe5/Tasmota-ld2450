---
name: Problem report
about: Create a report to help us improve
---

<!-- Thanks for reporting a problem for this project. READ THIS FIRST:

This issue template is meant to REPORT Tasmota software PROBLEMS ONLY

Please DO NOT OPEN AN ISSUE:
  - If your Tasmota version is not the latest from the development branch, please update your device before submitting your issue. Your problem might already be solved. The latest precompiled binaries of Tasmota can be downloaded from http://thehackbox.org/tasmota/
  - If you have an issue when flashing was done via Tuya Convert, please address it to Tuya Convert Team
  - If your issue is a flashing issue, please address it to the [Tasmota Support Chat](https://discord.gg/Ks2Kzd4)
  - If your issue is compilation problem, please address it to the [Tasmota Support Chat](https://discord.gg/Ks2Kzd4)
  - If your issue has been addressed before (i.e., duplicated issue), please ask in the original issue
  - If your issue is a Wi-Fi problem or MQTT problem, please try the steps provided in the [FAQ](https://tasmota.github.io/docs/#/help/FAQ) and [Troubleshooting](https://tasmota.github.io/docs/#/help/Troubleshooting)

 Please take a few minutes to complete the requested information below. Our ability to provide assistance is greatly hampered without it. The details requested potentially affect which options to pursue. The small amount of time you spend completing the template will also help the volunteers providing the assistance to you to reduce the time required to help you.

DO NOT DELETE ANY TEXT from this template! Otherwise the issue will be auto-closed.
-->

### PROBLEM DESCRIPTION
_A clear and concise description of what the problem is._


### REQUESTED INFORMATION
_Make sure your have performed every step and checked the applicable boxes before submitting your issue. Thank you!_

- [ ] Read the [Contributing Guide and Policy](https://github.com/arendst/Tasmota/blob/development/CONTRIBUTING.md) and [the Code of Conduct](https://github.com/arendst/Tasmota/blob/development/CODE_OF_CONDUCT.md)
- [ ] Searched the problem in [issues](https://github.com/arendst/Tasmota/issues)
- [ ] Searched the problem in the [wiki](https://github.com/arendst/Tasmota/wiki/Troubleshooting)
- [ ] Searched the problem in the [forum](https://groups.google.com/d/forum/sonoffusers)
- [ ] Searched the problem in the [chat](https://discord.gg/Ks2Kzd4)
- [ ] Device used (e.g., Sonoff Basic): _____
- [ ] Tasmota binary firmware version number used: _____
  - [ ] Pre-compiled
  - [ ] Self-compiled
    - [ ] IDE / Compiler used: _____
- [ ] Flashing tools used: _____
<<<<<<< HEAD
- [ ] Provide the output of command: ``Backlog Template; Module; GPIO 255``:
  ```
=======
- [ ] Provide the output of command: `Backlog Template; Module; GPIO 255`:
```
>>>>>>> 597d4331
  Configuration output here:


```
- [ ] If using rules, provide the output of this command: `Backlog Rule1; Rule2; Rule3`:
```
  Rules output here:


```
- [ ] Provide the output of this command: `Status 0`:
```
  STATUS 0 output here:


```
- [ ] Provide the output of the Console log output when you experience your issue; if applicable:
  _(Please use_ `weblog 4` _for more debug information)_
```
  Console output here:


```

### TO REPRODUCE
_Steps to reproduce the behavior:_


### EXPECTED BEHAVIOUR
_A clear and concise description of what you expected to happen._


### SCREENSHOTS
_If applicable, add screenshots to help explain your problem._


### ADDITIONAL CONTEXT
_Add any other context about the problem here._


**(Please, remember to close the issue when the problem has been addressed)**<|MERGE_RESOLUTION|>--- conflicted
+++ resolved
@@ -38,13 +38,8 @@
   - [ ] Self-compiled
     - [ ] IDE / Compiler used: _____
 - [ ] Flashing tools used: _____
-<<<<<<< HEAD
-- [ ] Provide the output of command: ``Backlog Template; Module; GPIO 255``:
-  ```
-=======
 - [ ] Provide the output of command: `Backlog Template; Module; GPIO 255`:
 ```
->>>>>>> 597d4331
   Configuration output here:
 
 
