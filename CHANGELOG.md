# Changelog
All notable changes to this project will be documented in this file.

## [Released]

## [9.5.0] 20210617
- Release Michael (Rossi)

<<<<<<< HEAD
=======
## [9.5.0.9]
### Added
- Command ``SetOption129 1`` to enable split total energy results (#13030)
- Command ``SetOption130 1`` adding heap size (and ESP32 fragmentation) to logging timestamp for debugging
- Commands ``EnergyTotal<phase>``, ``EnergyToday<phase>`` and ``EnergyYesterday<phase>`` to (re)set energy values
- Commands ``EnergyUsage`` and ``EnergyExport`` to (re)set energy usage and export values
- Berry add module ``import persist``
- Support for BL0942 energy monitor (#13259)
- Support for HM330X SeedStudio Grove Particule sensor (#13250)

### Breaking Changed
- ESP32 LVGL updated to v8.0.2

### Changed
- Removed command ``EnergyReset`` as it is replaced by new commands
- Files starting with underscore in file system are no more hidden
- ESP32 Memory display to exclude IRAM (i.e. less by 40-50KB) (#13294)

## [9.5.0.8] 20210927
### Added
- Command ``WebGetConfig <url>`` if ``#define USE_WEBGETCONFIG`` is enabled to restore/init configuration from external webserver (#13034)
- Berry class ``webclient`` for HTTP/HTTPS requests
- Support for ESP32S2 GPIOs
- ESP32 add GPIO 6/7/8/11 to template and remove GPIO 28-31 (remapping so backwards compatible)
- Crash recorder ``Status 12`` for ESP32/ESP32S2/ESP32C3, supporting Esp-idf 3.3/4.4
- Support for ESP32/ESP32S2 DAC gpio via Berry
- Berry support for Serial
- Support for Sensirion SCD40/SCD41 CO2 sensor (#13139)
- Support for BL0939 energy monitor as used in ESP32 based Sonoff Dual R3 V2 Pow (#13195)
- Command ``WebQuery <url> GET|POST|PUT|PATCH [<headers>] <body>`` to extent HTTP requests (#13209)
- Berry print stack trace when exception, more detailed with line numbers if `#define USE_BERRY_DEBUG`

### Changed
- M5 Stack Core2 uses UNIVERSAL_DISPLAY with enabled LVGL as default now
- ``DisplayDimmer`` has now range 0..100 instead of 0..15
- Minimum PWM Frequency lowered to 2Hz on ESP32 (#13123)
- Use Tasmota Arduino Core32 1.0.7.4 for ESP32 builds (#13154)
- Shrinked Webcam build, uses now `USE_TASMOTA_DISCOVERY` (#13148)
- Berry revamped ``energy`` module to expose all C variables to Berry (read/write)

### Fixed
- OpenTherm invalid JSON (#13028)
- ESP32 crash when PSRAM is absent and ``BOARD_HAS_PSRAM`` set (#13037)
- MQTT TLS related connection timing errors (#13033)

## [9.5.0.7] 20210901
### Added
- Turn HTTP API (command ``SetOption128 1``) default on for backward compatibility
- Support for IEM3155 Wattmeter (#12940)
- Berry support for vararg
- Command ``Subscribe2 ...`` to subscribe to a MQTT topic without appended "/#" (#12858)
- Support for Hydreon RG-15 Solid State Rain sensor (#12974)
- Support for IKEA VINDRIKTNING particle concentration sensor (#12976)
- Berry support for Curve 25519 EC crypto
- Command ``SetOption2 1`` to enable display of global temperature/humidity/pressure info to JSON sensor message

### Changed
- Shelly EM template needs to use GPIO ADE7953_IRQ_2
- IRremoteESP8266 library from v2.7.19 to v2.7.20

### Fixed
- WDT reset on shutters with stepper motors during deceleration (#12849)
- Shelly 2.5 negative power values on relay 1 regression from 9.5.0.5
- Wiegand support for keypad zero key in single key mode using ``SetOption124 1`` (#12960)
- Hass and Tasmota discovery prefix topic notifications (#12972)
- Unable to disable MusicSync mode on Sonoff L1 Lite regression from 9.3.0 (#12930)
- Shelly Dimmer 2 Energy usage (#12815)
- Sonoff L1 (lite) smoother color transitions

## [9.5.0.6] 20210820
### Added
- Version bump to monitor possible HTTP issues releated to ``SetOption128``

### Changed
- Berry now compiling in ``strict`` mode to catch more bugs

### Fixed
- Fixed PWM5 on ESP32C3

## [9.5.0.5] 20210815
### Added
- Inital support for Wi-Fi extender (#12784)
- Neopool commands ``NPPHRes``, ``NPCLRes`` and ``NPIonRes`` (#12813)
- Support for (Yeelight) Mi Desk Pro using binary tasmota32solo1.bin
- Initial support for influxdb using ``#define USE_INFLUXDB`` and several ``Ifx`` commands
- Command ``SetOption128 1`` disabling web referer check default blocking HTTP web commands (#12828)

### Changed
- NeoPixelBus library from v2.6.3 to v2.6.7
- Make Sonoff L1 MusicSync persistent (#12008)
- Relax NTP poll if no ntpserver can be resolved by DNS
- Move firmware binaries to https://github.com/arendst/Tasmota-firmware/tree/main/release-firmware
- Default disable CORS for enhanced security and provide user compile option ``#define USE_CORS`` (#12827)
- Prometheus: All metrics are prefixed with ``tasmota_`` (#12842)
    Memory metrics have been cleaned up to work consistently between ESP8266 and ESP32
    The device name is reported as an info metric

### Fixed
- Neopool communication error (#12813)
- Negative power values for ADE7953 based devices like Shelly EM (#12874)

## [9.5.0.4] 20210801
### Added
- Support for second DNS server
- Optional IP filter to command ``TCPStart`` (#12806)

### Changed
- ESP8266Audio library from v1.5.0 to v1.9.2

## [9.5.0.3] 20210729
### Added
- Command ``SetSensor1..127 0|1`` to globally disable individual sensor driver
- Support for CAN bus and Freedom Won Battery Management System by Marius Bezuidenhout (#12651)
- Berry ESP32 support for I2S audio mp3 playback
- Berry add module ``introspect``
- Berry add ``tasmota.wifi()`` and ``tasmota.eth()``
- LVGL new widget ``lv_wifi_bars``

### Changed
- ESP32 core library from v1.0.7.1 to v1.0.7.3
- Disable PSRAM on unsupported hardware
- Replace spaces by hyphens in final hostname (#12710)
- Message ``Upload buffer miscompare`` into ``Not enough space``
- ESP32 remove GPIO initialization to INPUT from not used GPIOs to allow JTAG support

### Fixed
- Discovery fails when using ``%hostname%`` in a topic (#12710)
- ESP32-Solo OTA upgrade
- ESP32 buzzer in PWM mode exception (#12717)

## [9.5.0.2] 20210714
### Added
- Initial support for Tasmota Mesh (TasMesh) providing node/broker communication using ESP-NOW (#11939)
- MQTT minimum password length restriction in GUI (#12553)
- Command ``SetOption127 1`` to force Wi-Fi in no-sleep mode even if ``Sleep 0`` is not enabled
- Support for Technoline WS2300-15 Anemometer (#12573)
- Support for Telaire T6700 Series CO2 sensor by Alexander Savchenko (#12618)

### Changed
- ESP32 core library from v1.0.7 to v1.0.7.1
- IRremoteESP8266 library from v2.7.18 to v2.7.19
- ESP32 Ethernet Phy Type information to IDF v3+
- Allow buttons to work in AP normal mode (#12518)
- Enable Ping and rule features for any device compiled with more than 1M flash size (#12539)
- ESP32 internal sensor driver id moved from 87 to 127
- Extended supported sensor driver range to 128

### Fixed
- ESP32-C3 settings layout for configuration backup and restore
- ESP32 core v2.0.0 setting hostname
- Berry button handlers and error messages (#12521)
- Scripter and Display MQTT errors due to MQTT_DATA move to String (#12525)
- Scripter moving average and sml input validation (#12541)
- Zigbee Hue angle encoding (#12545)
- AM2320 value reporting (#12552)
- Exception 28 when unable to send MQTT message and a topic name without a slash '/' (#12555)
- Wi-Fi initial setup workaround for 11n only routers (#12566)
- ESP32 do not use chip temperature sensor as global temperature if external temperature sensor is used (#12630)

## [9.5.0.1] 20210701
### Added
- Berry ESP32 partition manager (#12465)
- Rule event support as JSON payload (#12496)
- Support for AM2320 Temperature and Humidity Sensor by Lars Wessels (#12485)

### Changed
- ESP32 core library from v1.0.6 to v1.0.7
- Speed up initial GUI console refresh
- Enable UFILESYS, GUI_TRASH_FILE and GUI_EDIT_FILE for any device compiled with more than 1M flash size
- Simplified configuration for ir-full and removal of tasmota-ircustom
- Refactor platformio (#12442)

### Fixed
- ESP32 Webcam add boundary marker before sending mjpeg image (#12376)
- DDS238-2 wrong reactive power value (#12283)
- NO VALID JSON regression from may 4th (#12440)
- Telegram response decoding stopped working after 20210621 and exception on long result message (#12451)
- Neopool compile error on DEBUG_TASMOTA_SENSOR (#12464)

## [Released]

## [9.5.0] 20210617
- Release Michael (Rossi)

>>>>>>> f6748227
## [9.4.0.6] 20210617
### Added
- Command ``MqttWifiTimeout 100..20000`` to control MQTT Wi-Fi connection timeout default set to 200 mS (#12222)

## [9.4.0.5] 20210615
### Added
- Preliminary support for Esp32C3 - RiscV based

### Changed
- NeoPixelBus library from v2.6.1.4 to v2.6.3 stage
- Allow longer MQTT response messages by removing fixed memory buffer with size 1040 to heap allocated buffer
- Command ``Timers`` layout of JSON message changed to single line
- Command ``Gpio`` layout of JSON message changed to single line
- Command ``Modules`` layout of JSON message changed to single line
- I2C extended MPU6886 to also support MPU9250 (found in Legacy M5Stack Fire)
- ESP32 increase log buffer from 4k to 6k to support longer messages
- Move Settings from DRAM to heap
- WifiManager save Wi-Fi configuration from settings, do it only once (#12242)
- Improving SI7021 reading reliability by adjusting timers (#12256)
- Refactor ESP32 partition selection, now via boards (#12257)
- Refactor platformio configurations by Jason2866
- Use correct template for Home Assistant light (#12317)

## [9.4.0.4] 20210610
### Added
- Version bump to signal new features to Hass
- Command ``Status0`` providing all status information on a single line
- LVGL support for PNG images (#12148)
- Update Sugar Valley Neopool driver (#12171)
- Acer projector support (#12190)
- I2S and Interrupt GPIO types (#12192)
- Update OpenTherm driver (#12195)
- Support for BM8563 RTC chip (I2C) found in M5Stack Core2 and M5StickC (#12199)
- Command ``TuyaSend5`` for hex string (#12211)
- Extend command ``Wifi`` with Wi-Fi Mode Control (#12292)

### Changed
- IRremoteESP8266 library from v2.7.16 to v2.7.18

### Fixed
- PING race condition breaks JSON in rule (#12106)
- Support Tuya powermeter >6500W (#12115)
- Zigbee max end-device (#12159)
- Prevent keep state MCP230xx output fast toggle on reboot (#12264)
- Tuya data type 2 read as 32 bit integer (instead of 16 bit) (#12282)

## [9.4.0.3] 20210515
### Added
- Make Telegram command ``TmState`` persistent (#11965)
- Zigbee firmware for Tube's Zigbee coordinator based on EFR32 and ESP32
- Zigbee firmware 6.7.9 for Sonoff ZBBridge
- Defines ``USER_RULE1``, ``USER_RULE2`` and ``USER_RULE3`` to store rules at compile time
- Define ``USER_BACKLOG`` to store commands at compile time to be executed at firmware load or when executing command ``reset``
- LVGL support for 3 buttons as rotary encoder (#12035)
- LVGL support for touchscreen (#12039)
- Allow home assistant discovery of MCP2300xx output as relay (#12037)
- LVGL support for TrueType fonts via FreeType library (#12087)
- LVGL support for PSRAM (#12062)
- Support for voltage and current monitoring when using Shelly dimmer 2 hardware (#11988)
- Support for Azure Device Provisioning Service for IoT Hub (#12056)
- Commands ``Color2`` and ``Dimmer4`` to allow retaining brightness ratio between white and color channels when setting dimmer for linked lights (#12072)
- Show new IP after the Wi-Fi Initial Config (#12091)

### Fixed
- Avoid erasing of Zigbee data if zigbee is not started (#11961)
- Zigbee XModem retries (#11967)
- Teleinfo standard mode and blacklist feature crash (#11991)
- ESP32 Hue light (#12005)
- Map received CCT channels back in DevGroups (#12044)
- Increase TLS minimum stack thunk to 3800 bytes (#12063)
- Delay discovery of PZEM sensors (#12076)

### Changed
- Shelly Dimmer 1 and 2 stm32 firmware from v51.5 to v51.6

## [9.4.0.2] 20210430
### Added
- Initial support for optional ``Template`` JSON fieldpair ``"CMND":"<any template related command>|<any template related command>|..."`` (#11788)
- ESP32 pulldown buttons ``Button_d`` and ``Button_id`` and switches ``Switch_d`` (#10814)
- Support for MQTT using Azure IoT Hub by Kevin Saye (#11906)
- Zigbee binary supporting cc25xx hardware on 4M flash hardware (#11872)

### Fixed
- Wrong flash size detection when saving Zigbee device information on ESP8266 (#11870)
- Prometheus metrics parse error on DS18x20 (#11931)
- DS18x20 name search id (#11958)

## [9.4.0] 20210423
- Release Leslie

## [9.4.0.1] 20210423
### Added
- Command ``Wifi 0/1`` for ESP8266 to turn Wi-Fi Off and On. When Wi-Fi is Off it is always returned On after a restart except for a wake-up from deepsleep (#11839)

### Changed
- Zigbee refactored storage for device configuration and device last known data (#11838)

### Fixed
- Command ``Power`` should not reset pulsetime (#11805)
- Teleperiod rule handling regression from v9.3.1.2 (#11851)

## [9.3.1.4] 20210422
### Added
- Command ``TuyaTempSetRes 0..3`` to control Tuya Temperature Set Resolution (#11781)
- ESP32 support for LVGL 7.11 with Berry binding by Stephan Hadinger (#11789)
- Add ``Input`` GPIO type with no default action, to be read via Berry

## [9.3.1.3] 20210419
### Added
- Optional GUI file editor enabled with define ``GUI_EDIT_FILE`` by barbudor (#11668)
- Initial support for universal display driver UDisplay by Gerhard Mutz. Enable by selecting any GPIO as ``Option A3`` (#11665)

### Breaking Changed
- ESP32 partition layout changed to accomodate more file space on most and more code space on core2 and odroid-go (#11746)

### Changed
- In tasmota-sensors.bin enabled support for VL53L0X and disabled TSL2561 (#11711)
- Add HLW8012/BL0937 average pulse calculation by Alex Lovett (#11722)
- Redesigned initial GUI Wi-Fi configuration by Adrian Scillato (#11693)
- Redesigned GUI by moving non-configuration buttons from ``Configuration`` to new submenu ``Consoles``

### Fixed
- Telegram chat id incorrect size (#11660)
- KNX energy yesterday (#11718)

## [9.3.1.2] 20210413
### Added
- Commands ``MqttKeepAlive 1..100`` to set Mqtt Keep Alive timer (default 30) and ``MqttTimeout 1..100`` to set Mqtt Socket Timeout (default 4) (#5341)
- Commands ``DisplayType`` to select sub-modules where implemented and ``DisplayInvert`` to select inverted display where implemented
- Command ``SerialBuffer 256..520`` to change hardware serial receive buffer size from default (256) to max local buffer size (520) (#11448)
- Command ``SetOption126 1`` to enable DS18x20 arithmetic mean over teleperiod for JSON temperature based on (#11472)
- Support for TM1638 seven segment display by Ajith Vasudevan (#11031)
- Support for MAX7219 seven segment display by Ajith Vasudevan (#11387)
- Support for Frequency monitoring and zero-cross detection on CSE7761 (Sonoff Dual R3)
- ESP32 support for internal Hall Effect sensor connected to both GPIO36 and GPIO39 only
- Support for multiple CCS811 sensors with baseline control (USE_CCS811_V2) by clanganke (#10858)
- Berry add ``gpio`` module
- Berry add ``light`` module
- Support for dummy energy monitor using user values set by commands ``VoltageSet``, ``CurrentSet``, ``PowerSet`` and ``FrequencySet``. Enable by selecting any GPIO as ``Option A2`` (#10640)
- Command ``Backlog0`` to allow execution of following commands without delay
- Tasmota discovery as alternative to Home Assistant discovery using define ``USE_TASMOTA_DISCOVERY``

### Changed
- PubSubClient library from EspEasy v2.7.12 to Tasmota v2.8.12
- IRremoteESP8266 library from v2.7.15 to v2.7.16
- ESP32 core library from v1.0.5 to v1.0.6
- Limit number of relay/button columns in GUI to 8 (#11546)
- ADC range result from int to float using command ``FreqRes`` for decimal resolution selection (#11545)
- Teleinfo, if raw mode selected also return telemety values in SENSOR data
- Removed overtemp detection on external energy monitoring devices (#11628)

### Fixed
- HC-SR04 on ESP32 release serial interface if not used (#11507)
- Teleinfo, if raw mode selected also always update total energy calculations
- Alexa discovery for ZBBridge (#11576)
- Alexa discovery in hue emulation (#11415)

## [9.3.1.1] 20210320
### Added
- Support for CSE7761 energy monitor as used in ESP32 based Sonoff Dual R3 Pow (#10793)
- Command ``Sensor80 1 <0..7>`` to control MFRC522 RFID antenna gain from 18dB (0) to 48dB (7) (#11073)
- Allow MCP230xx pinmode from output to input (#11104)
- SML VBUS support (#11125)
- Support for NEC and OPTOMA LCD/DLP Projector serial power control by Jan Bubík (#11145)
- Support for XPT2046 touch screen digitizer on ILI9341 display by nonix (#11159)
- Berry improvements (#11163)
- Support for zigbee lumi.sensor_wleak (#11200)
- Crash protection in ext_vnsprintf_P (#11202)
- Extent compile time SetOptions support (#11204)
- ESP32 Extent BLE (#11212)
- ESP32 support for WS2812 hardware driver via RMT or I2S
- ESP32 support for secondary I2C controller
- Support for MPU6886 on primary or secondary I2C bus

### Changed
- ESP32 core library from v1.0.5-rc6 to v1.0.5
- TasmotaSerial library from v3.2.0 to v3.3.0
- TuyaMcu dimmer timeout (#11121)
- Rename epaper 42 commands (#11222)
- DeepSleep announcement topic (#11223)

### Fixed
- PN532 on ESP32 Serial flush both Tx and Rx buffers (#10910)
- Light scheme related color changes (#11041)
- Refactor acceleration function for shutter stepper and servo (#11088)
- LM75AD detection on different addresses (#11096)
- Timer loop when console is scrolled up regression from v9.3.0 (#11108)
- Display exception when no file system is present (#11125)
- Scripter and SML fixes (#11150)
- Zigbee exception when bad frame is received (#11192)
- ESP32 flash script for Odroid and Core2 (#11227)
- ESP32 WS2812 bitbang support (#11248)
- DS18x20 driver timing issue (#11270)

## [9.3.1] 20210223
- Release Kenneth

## [9.3.0.1] 20210223
### Added
- Animate PWM dimmer brightness LEDs during transitions and with variable brightness (#11076)
- Commands ``StateRetain`` and ``InfoRetain`` (#11084)

### Changed
- Remove the need to start filenames with a slash (/) in Ufs commands
- Removed command ``VirtualCT`` as synonym for ``SetOption106`` (#11049)

### Fixed
- Web request accepts wrong password (#11039)
- Ili1942 driver (#11046)
- ESP32 Mi32 driver (#11048)
- Shutter driver (#11055)
- TM1637 driver now needs ``TM1637 CLK`` and ``TM1637 DIO`` to enable (#11057)
- Sml driver (#11082)
- Ezo drivers (#11083)

## [9.3.0] 20210219
- Release Kenneth

## [9.2.0.7] 20210219
### Added
- Support for Device Groups Device Map (#10898)
- Support for Eastron SDM72D-M three phase 100A Modbus energy meter (#10862)
- Support for Frysk language translations by Christiaan Heerze
- ESP8266 Fallback to ``*.bin.gz`` binary when OTA upload of ``*.bin`` binary fails
- Berry language improved Tasmota integration
- Berry file system support
- Filesystem commands ``Ufs``, ``UfsType``, ``UfsSize``, ``UfsFree``, ``UfsDelete``, ``UfsRename`` and ``UfsRun``
- Support for filesystem ``autoexec.bat`` to execute sequential commands like backlog
- Support for TM1637 seven segment display by Ajith Vasudevan (#10889)

### Changed
- IRremoteESP8266 library from v2.7.14 to v2.7.15
- NeoPixelBus library from v2.6.0 to v2.6.1.4
- ILI9341 library from Adafruit_ILI9341-1.2.0-Tasmota-1.0 to ILI9341-gemu-1.0

## [9.2.0.6] 20210210
### Changed
- Remove support for direct migration from versions before v8.1.0 (Doris)
- ESP32 Increase number of switch GPIOs from 8 to 28
- ESP32 Increase number of interlock groups from 4 to 14
- Increase number of button GPIOs from 4 to 8
- Preview of Berry language for Tasmota32

## [9.2.0.5] 20210205
### Changed
- ESP32 increase number of relay GPIOs from 8 to 28

## [9.2.0.4] 20210204
### Added
- Function ``AddLog`` to provide logging for up to 128 (LOGSZ) characters to save stack space
- Commands ``ChannelRemap``, ``MultiPWM``, ``AlexaCTRange``, ``PowerOnFade``, ``PWMCT``, ``WhiteBlend`` and ``VirtualCT`` as synonyms for ``SetOption37, 68, 82, 91, 92, 105`` and ``106``
- Commands ``ZbNameKey``, ``ZbDeviceTopic``, ``ZbNoPrefix``, ``ZbEndpointSuffix``, ``ZbNoAutoBind`` and ``ZbNameTopic`` as synonyms for ``SetOption83, 89, 100, 101, 110`` and ``112``
- Commands ``ZbNoAutoBind``, ``ZbReceivedTopic`` and ``ZbOmitDevice`` as synonyms for ``SetOption116, 118`` and ``119``
- Commands ``BuzzerActive`` and ``BuzzerPwm`` as synonyms for ``SetOption67`` and ``111``
- Support for ESP32 ``Module 5`` Wireless Tag Eth01 (#9496)
- Support trailing silence in buzzer tune (#10694)
- Command ``L1MusicSync <0|Off>|<1|On>|<2|Toggle>, 1..10, 1..100>`` to control Sonoff L1 Music Sync mode sensitivity and speed (#10722)
- Command ``Speed2`` to control a once off fade (#10741)
- Zigbee command ``SetOption120 1`` or ``ZbEndpointTopic 1`` to add the endpoint as suffix in topic when using ``SetOption89 1``
- Zigbee command ``ZbScan`` to do an energy scan on each radio channel

### Changed
- Maximum chars in ``AddLog_P`` logging restored from 128 to 700 (MAX_LOGSZ) to solve broken error messages

## [9.2.0.3] 20210122
### Added
- Support for time proportioned (``#define USE_TIMEPROP``) and optional PID (``#define USE_PID``) relay control (#10412)
- Support rotary encoder on Shelly Dimmer (#10407)
- Command ``SetOption43 1..255`` to control Rotary step (#10407)
- Support for BS814A-2 8-button touch buttons by Peter Franck (#10447)
- Support for up to 4 I2C SEESAW_SOIL Capacitance & Temperature sensors by Peter Franck (#10481)
- ESP8266 Support for 2MB and up linker files with 1MB and up LittleFS
- ESP32 support for TLS MQTT using BearSSL (same as ESP8266)
- Support for 24/26/32/34 bit RFID Wiegand interface (D0/D1) by Sigurd Leuther (#3647)
- Compile time option ``USE_MQTT_TLS_DROP_OLD_FINGERPRINT`` to drop old (less secure) TLS fingerprint
- Command ``SetOption40 0..250`` to disable button functionality if activated for over 0.1 second re-introduced
- Support for SM2135 current selection using GPIO ``SM2135 DAT`` index (#10634)
- Support for ESP32 ``Module 7`` M5stack core2 16MB binary tasmota32-core2.bin (#10635)
- Support for Sugar Valley NeoPool Controller by Norbert Richter (#10637)
- Rule trigger string comparisons for EndsWith ``$>``, StartsWith ``$<`` and Contains ``$|`` (#10538)
- Support for TOF10120 time of flight sensor by Cyril Pawelko (#10190)

### Breaking Changed
- ESP32 switch from default SPIFFS to default LittleFS file system loosing current (zigbee) files
- ESP8266 until now NOT SUPPORTED linker files 2MB and up. Current settings will be overwritten once LittleFS is enabled

### Changed
- Force initial default state ``SetOption57 1`` to scan Wi-Fi network every 44 minutes for strongest signal (#10395)
- Command ``Sleep 0`` removes any sleep from Wi-Fi modem except when ESP32 BLE is active
- PubSubClient MQTT_SOCKET_TIMEOUT from 15 to 4 seconds
- Domoticz fixed 2 decimals resolution by user selectable ``TempRes``, ``HumRes`` and ``PressRes`` resolutions

## [9.2.0.2] 20210105
### Added
- Support for ESP32 ``Module 3`` Odroid Go 16MB binary tasmota32-odroidgo.bin (#8630)
- Command ``CTRange`` to specify the visible CT range the bulb is capable of (#10311)
- Command ``VirtualCT`` to simulate or fine tune CT bulbs with 3,4,5 channels (#10311)
- Command ``SetOption118 1`` to move ZbReceived from JSON message and into the subtopic replacing "SENSOR" default (#10353)
- Command ``SetOption119 1`` to remove the device addr from json payload, can be used with zb_topic_fname where the addr is already known from the topic (#10355)
- Command ``RuleTimer0`` to access all RuleTimers at once (#10352)
- SPI display driver SSD1331 Color oled by Jeroen Vermeulen (#10376)
- IRremoteESP8266 library from v2.7.13 to v2.7.14
- Rotary No Pullup GPIO selection ``Rotary A/B_n`` (#10407)

### Breaking Changed
- Replaced MFRC522 13.56MHz rfid card reader GPIO selection from ``SPI CS`` by ``RC522 CS``
- Replaced NRF24L01 GPIO selection from ``SPI CS`` by ``NRF24 CS`` and ``SPI DC`` by ``NRF24 DC``
- Replaced ILI9341 GPIO selection from ``SPI CS`` by ``ILI9341 CS`` and ``SPI DC`` by ``ILI9341 DC``
- Replaced ST7789 GPIO selection from ``SPI CS`` by ``ST7789 CS`` and ``SPI DC`` by ``ST7789 DC``
- Replaced ILI9488 GPIO selection from ``SPI CS`` by ``ILI9488_CS``
- Replaced EPaper29 GPIO selection from ``SPI CS`` by ``EPaper29 CS``
- Replaced EPaper42 GPIO selection from ``SPI CS`` by ``EPaper42 CS``
- Replaced SSD1351 GPIO selection from ``SPI CS`` by ``SSD1351 CS``
- Replaced RA8876 GPIO selection from ``SPI CS`` by ``RA8876 CS``

### Changed
- Maximum chars in ``AddLog_P`` logging reduced from 700 to 128 (LOGSZ) to enhance stability
- Disabled ``USE_LIGHT`` light support for ZBBridge saving 17.6kB (#10374)

## [9.2.0.1] 20201229
### Added
- Milliseconds to console output (#10152)
- Support for P9813 RGB Led MOSFET controller (#10104)
- Support for GPIO option selection
- Gpio ``Option A1`` enabling PWM2 high impedance if powered off as used by Wyze bulbs (#10196)
- Support for FTC532 8-button touch controller by Peter Franck (#10222)
- Support character `#` to be replaced by `space`-character in command ``Publish`` topic (#10258)
- BSSID and Signal Strength Indicator to GUI Wi-Fi scan result (#10253)
- Support for Afrikaans language translations by Christiaan Heerze
- Support for IR inverted leds using ``#define IR_SEND_INVERTED true`` (#10301)
- Support for disabling 38kHz IR modulation using ``#define IR_SEND_USE_MODULATION false`` (#10301)
- Support for SPI display driver for ST7789 TFT by Gerhard Mutz (#9037)

### Changed
- Logging from heap to stack freeing 700 bytes RAM

### Fixed
- Redesign syslog and mqttlog using log buffer (#10164)
- Shutter stop issue (#10170)
- Scripter script_sub_command (#10181)
- Scripter JSON variable above 32 chars (#10193)
- Shelly Dimmer power on state (#10154, #10182)
- Wemo emulation for single devices (#10165, #10194)
- ESP32 LoadStoreError when using ``#define USER_TEMPLATE`` (#9506)
- Compile error when ``#ifdef USE_IR_RECEIVE`` is disabled regression from 9.1.0.2
- Prometheus memory leak (#10221)

## [9.2.0] 20201221
### Fixed Backported
- Shutter stop issue (#10170)
- Scripter script_sub_command (#10181)
- Scripter JSON variable above 32 chars (#10193)
- Shelly Dimmer power on state (#10154, #10182)
- Wemo emulation for single devices (#10165, #10194)
- ESP32 LoadStoreError when using ``#define USER_TEMPLATE`` (#9506)
- Compile error when ``#ifdef USE_IR_RECEIVE`` is disabled regression from 9.1.0.2

## [9.2.0] 20201216
- Release Julie

## [9.1.0.2] 20201216
### Added
- KNX read reply for Power (#9236, #9891)
- Zigbee persistence of device/sensor data in EEPROM (only ZBBridge)
- Support for common anode sevenseg displays by adding ``#define USE_DISPLAY_SEVENSEG_COMMON_ANODE`` by Ken Sanislo (#9963)
- Support for multiple WeMo devices by Magic73 (#9208)
- Fallback NTP server from x.pool.ntp.org if no ntpservers are configured
- TyuaMcu update 2/3 by Federico Leoni (#10004)
- Optional CCloader support for CC25xx Zigbee or CC26xx BLE by Christian Baars (#9970)
- Command ``RfProtocol`` to control RcSwitch receive protocols by BBBits (#10063)
- Zigbee better support for Tuya Protocol (#10074)
- Support for SPI connected MFRC522 13.56MHz rfid card reader (#9916)
- Letsencrypt R3 in addition to X3 CA (#10086)
- Zigbee add visual map of network
- Command ``SetOption117 1`` for light fading to be fixed duration instead of fixed slew rate (#10109)
- Support ESP32 SPIFFS for internal use

### Breaking Changed
- KNX DPT9 (16-bit float) to DPT14 (32-bit float) by Adrian Scillato (#9811, #9888)

### Changed
- Core library from v2.7.4.7 to v2.7.4.9
- Shelly Dimmer fw upgrade using WebGUI Firmware Upgrade and file from folder `tools/fw_shd_stm32/`
- MQTT Wi-Fi connection timeout from 5000 to 200 mSec (#9886)
- Platformio compiler option `-free -fipa-pta` enabled (#9875)
- IRremoteESP8266 library from v2.7.12 to v2.7.13
- Shelly Dimmer 1 and 2 stm32 firmware from v51.4 to v51.5
- Force bigger Thunk Stack if 4K RSA even without EC ciphers (#10075)
- mDNS has been disabled from all pre-compiled binaries to allow new features

### Fixed
- KNX ESP32 UDP mulicastpackage (#9811)
- Command ``gpio`` using non-indexed functions regression from v9.1.0 (#9962)
- ESP32 TasmotaClient firmware upgrade (#9218)
- Reset to defaults after 6 hours of DeepSleep (#9993)
- Backlog timing wraparound (#9995)
- First LED in addressable string does not fade when using scheme (#10088)
- Improved Opentherm error handling (#10055)
- Platformio compiler option `no target align` removed fixing hardware watchdog exceptions
- Shutter motordelay stop issue (#10033)
- Shutter fix overflow on runtime over 100 seconds (#9800)
- ESP32 CC2530 heap corruption (#10121)
- ESP32 Analog input div10 rule trigger (#10149)

### Removed
- PN532 define USE_PN532_CAUSE_EVENTS replaced by generic rule trigger `on pn532#uid=`

## [9.1.0.1] - 20201116
### Added
- Zigbee support for Mi Door and Contact (#9759)
- Zigbee alarm persistence (#9785)
- Support for EZO PMP sensors by Christopher Tremblay (#9760)
- Commands ``TuyaRGB``, ``TuyaEnum`` and ``TuyaEnumList`` (#9769)
- Zigbee command ``ZbInfo`` and prepare support for EEPROM
- Support for AS608 optical and R503 capacitive fingerprint sensor
- Command ``SetOption115 1`` to enable ESP32 MiBle
- Zigbee command ``ZbLeave`` to unpair a device
- Command ``SetOption116 1`` to disable auto-query of zigbee light devices (avoids network storms with large groups)
- Support for Shelly Dimmer 1 and 2 by James Turton (#9854)
- IRremoteESP8266 library from v2.7.11 to v2.7.12

### Changed
- Core library from v2.7.4.5 to v2.7.4.7
- Platformio compiler option `no target align` enabled (#9749)
- Consolidate `AddLog_P` into `AddLog_P2` and rename to `AddLog_P`
- Sonoff L1 color up scaling and color margin detection (#9545)

### Fixed
- NTP fallback server functionality (#9739)
- Telegram group chatid not supported (#9831)
- KNX buttons, switches and sensors detection regression from v9.1.0 (#9811)
- GUI MqttUser and MqttPassword updates when TLS is compiled in (#9825)

### Removed
- Version compatibility check

## [9.1.0] 20201105
- Release Imogen

## [9.0.0.3] - 20201105
### Added
- TLS in binary tasmota-zbbridge (#9635)
- Support for EZO O2 sensors by Christopher Tremblay (#9619)
- Support for EZO PRS sensors by Christopher Tremblay (#9659)
- Support for EZO FLO sensors by Christopher Tremblay (#9697)
- Support for EZO DO sensors by Christopher Tremblay (#9707)
- Support for EZO RGB sensors by Christopher Tremblay (#9723)
- Zigbee reduce battery drain (#9642)
- Zigbee command ``ZbMap`` to describe Zigbee topology (#9651)
- Zigbee command ``ZbOccupancy`` to configure the time-out for PIR
- Command ``Gpios 255`` to show all possible GPIO configurations
- Command ``SwitchText`` to change JSON switch names by barbudor (#9691)
- Command ``SetOption114 1`` to detach Switches from Relays and enable MQTT action state for all the SwitchModes returning `{"Switch1":{"Action":"ON"}}`
- Command ``DimmerStep 1..50`` to change default dimmer up and down step of 10% by James Turton (#9733)
- HM10 Beacon support and refactoring by Christian Baars (#9702)
- Support for Hass discovery of TuyaMcu and Sonoff Ifan by Federico Leoni (#9727)
- Initial support for iBeacons (Sensor52) on ESP32 using internal BLE by rvbglas (#9732)

### Changed
- PlatformIO library structure redesigned for compilation speed by Jason2866
- Zigbee flash storage refactor adding commands ``ZbProbe``, ``ZbStatus2`` and ``ZbRestore`` (#9641)
- Default otaurl in my_user_config.h to http://ota.tasmota.com/tasmota/release/tasmota.bin.gz
- When ``SetOption73 1`` JSON result from `{"ACTION":"SINGLE"}` to `{"Button1":{"Action":"SINGLE"}}`

### Fixed
- Rule Break not working as expected when ONCE is enabled (#9245)
- Rule expressions using mems corrupts character pool (#9301)
- Button press rules regression introduced by #9589 (#9700)
- Rule handling of JSON ``null`` regression from v8.5.0.1 (#9685)
- Arilux RF remote detection regression from v8.3.0

### Removed
- Auto output selection of decimal or hexadecimal data based on user input. Now only based on ``SetOption17``

## [9.0.0.2] - 20201025
### Added
- Support for Vietnamese language translations by Tâm.NT
- Support for timers in case of no-sunset permanent day by cybermaus (#9543)
- Command ``NoDelay`` for immediate backlog command execution by Erik Montnemery (#9544)
- Command ``SwitchMode 15`` sending only MQTT message on switch change (#9593)
- Command ``ShutterChange`` to increment change position (#9594)
- Command ``SetOption113 1`` to set dimmer low on rotary dial after power off
- Support for EZO Ph and ORP sensors by Christopher Tremblay (#9567)
- Support for EZO RTD sensors by Christopher Tremblay (#9585)
- Support for EZO HUM sensors by Christopher Tremblay (#9599)
- Support for EZO EC sensors by Christopher Tremblay (#9613)
- Support for EZO CO2 sensors by Christopher Tremblay (#9619)
- On ZigbeeBridge support for glowing led when permit join is active (#9581)
- Support for PWM Dimmer multi-press and ledmask (#9584)
- Make button press rules override PWM Dimmer functions (#9589)
- Support for fixed output Hi or Lo GPIO selection
- ESP32 support for Wireless-Tag WT32-ETH01 (#9496)
- ESP32 MI32 Beacon support, RSSI at TELEPERIOD, refactoring by Christian Baars (#9609)

### Changed
- Command ``Gpio17`` replaces command ``Adc``
- Command ``Gpios`` replaces command ``Adcs``
- Management of serial baudrate (#9554)
- TLS fingerprint ``#define MQTT_FINGERPRINT`` from string to hexnumbers (#9570)
- Rotary driver adjusted accordingly if Mi Desk Lamp module is selected (#9399)
- Tasmota Arduino Core v2.7.4.5 allowing webpassword over 47 characters (#9687)
- Webserver code optimizations (#9580, #9590)

### Fixed
- Convert AdcParam parameters from versions before v9.0.0.2
- Telegram message decoding error regression from v8.5.0.1
- Correct Energy period display shortly after midnight by gominoa (#9536)
- Rule handling of Var or Mem using text regression from v8.5.0.1 (#9540)
- TuyaMcu energy display regression from v8.5.0.1 (#9547)
- Tuyamcu dimmers MQTT topic (#9606)
- MQTT data corruption on ``MQTTLog 4`` (#9571)
- Scripter memory alignment (#9608)
- Zigbee battery percentage (#9607)
- HassAnyKey anomaly (#9601)
- ESP32 Webcam broken regression from #9590

## [9.0.0.1] - 20201010
### Added
- Optional support for Mitsubishi Electric HVAC by David Gwynne (#9237)
- Optional support for Orno WE517-Modbus energy meter by Maxime Vincent (#9353)
- SDM630 three phase ImportActive Energy display when ``#define SDM630_IMPORT`` is enabled by Janusz Kostorz (#9124)
- Optional support for inverted NeoPixelBus data line by enabling ``#define USE_WS2812_INVERTED`` (#8988)
- PWM dimmer color/trigger on tap, SO88 led, DGR WITH_LOCAL flag by Paul Diem (#9474)
- Support for stateful ACs using ``StateMode`` in tasmota-ir.bin by Arik Yavilevich (#9472)
- Zigbee command ``ZbData`` for better support of device specific data
- Support for analog buttons indexed within standard button range

### Changed
- Redesigning ESP8266 GPIO internal representation in line with ESP32 changing ``Template`` layout too
- New IR Raw compact format (#9444)
- MAX31865 driver to support up to 6 thermocouples selected by ``MX31865 CS`` instead of ``SSPI CS`` (#9103)
- A4988 optional microstep pin selection
- Pulsetime to allow use for all relays with 8 interleaved so ``Pulsetime1`` is valid for Relay1, Relay9, Relay17 etc. (#9279)
- ``Status`` command output for disabled status types
- IRremoteESP8266 library from v2.7.10 to v2.7.11
- NeoPixelBus library from v2.5.0.09 to v2.6.0

### Fixed
- Template conversion when GPIO17 is 0
- Template using ``#define USER_TEMPLATE`` (#9506)
- Ledlink blink when no network connected regression from v8.3.1.4 (#9292)
- Exception 28 due to device group buffer overflow (#9459)
- Shutter timing problem due to buffer overflow in calibration matrix (#9458)
- Light wakeup exception 0 (divide by zero) when ``WakeupDuration`` is not initialised (#9466)
- ADC initalization sequence (#9473)
- Thermostat sensor status corruption regression from v8.5.0.1 (#9449)

### Removed
- Support for direct upgrade from Tasmota versions before v7.0
- Auto config update for all Friendlynames and Switchtopic from Tasmota versions before v8.0

## [8.5.1] - 20201002
- Release Hannah

## [8.5.0.1] - 20200907
### Added
- Command ``SetOption110 1`` to disable Zigbee auto-config when pairing new devices
- Command ``SetOption111 1`` to enable frequency output for buzzer GPIO (#8994)
- Command ``SetOption112 1`` to enable friendly name in zigbee topic (use with SetOption89)
- ``#define USE_MQTT_AWS_IOT_LIGHT`` for password based AWS IoT authentication
- ``#define MQTT_LWT_OFFLINE`` and ``#define MQTT_LWT_ONLINE`` to user_config.h (#9395)
- New shutter modes (#9244)
- Zigbee auto-config when pairing
- Support for MLX90640 IR array temperature sensor by Christian Baars
- Support for VL53L1X time of flight sensor by Johann Obermeier

### Changed
- Replace ArduinoJson with JSMN for JSON parsing
- ``WakeUp`` uses 256 steps instead of 100 (#9241)
- Major redesign of TuyaMcu adding shutter, light and multiple dimmer support by Federico Leoni (#9330)

### Fixed
- Energy total counters (#9263, #9266)
- Crash in ``ZbRestore``
- Reset BMP sensors when executing command ``SaveData`` and define USE_DEEPSLEEP enabled (#9300)
- ``status 0`` message when using define USE_MQTT_TLS due to small log buffer (#9305)
- ``status 13`` exception 9 when more than one shutter is configured
- ``status 13`` json message
- Shelly 2.5 higher temperature regression from 8.2.0.1 (#7991)

## [8.5.0] - 20200907
- Release Hannah

## [8.4.0.3] - 20200823
### Added
- Command ``PowerDelta1`` to ``PowerDelta3`` to trigger on up to three phases (#9134)
- Zigbee web ui widget for Lights
- ``SetOption109 1`` to force gen1 Alexa mode, for Echo Dot 2nd gen devices only
- Zigbee web ui for power metering plugs
- Experimental support for ESP32 TTGO Watch and I2S Audio by Gerhard Mutz

### Changed
- References from http://thehackbox.org/tasmota/ to http://ota.tasmota.com/tasmota/

## [8.4.0.2] - 20200813
### Added
- Command ``SetOption103 0/1`` to set TLS mode when TLS is selected
- Command ``SetOption104 1`` to disable all MQTT retained messages
- Command ``SetOption106 1`` to create a virtual White ColorTemp for RGBW lights
- Command ``SetOption107 0/1`` to select virtual White as (0) Warm or (1) Cold
- Command ``SetOption108 0/1`` to enable Teleinfo telemetry into Tasmota Energy MQTT (0) or Teleinfo only (1) - Add better config corruption recovery (#9046)
- Virtual CT for 4 channels lights, emulating a 5th channel
- Support for DYP ME007 ultrasonic distance sensor by Janusz Kostorz (#9113)
- Zigbee web gui widget for Temp/Humidity/Pressure sensors
- Zigbee battery icon

### Changed
- White blend mode moved to using ``SetOption 105`` instead of ``RGBWWTable``

### Fixed
- Display power control (#9114)

### Removed
- Support for direct upgrade from versions before 6.6.0.11 to versions after 8.4.0.1

## [8.4.0.1] - 20200730
### Added
- Zigbee better support for IKEA Motion Sensor
- ESP32 Analog input support for GPIO32 to GPIO39
- Zigbee options to ``ZbSend`` ``Config`` and ``ReadConfig``
- Command ``Restart 2`` to halt system. Needs hardware reset or power cycle to restart (#9046)
- Command ``SetOption102 0/1`` to switch between Teleinfo French Metering mode, legacy 1200 bps (0) or Linky standard 9600 bps (1)

### Changed
- Triple-mode TLS via configuration in a single firmware (TLS AWS IoT, Letsencrypt and No-TLS)

### Fixed
- ESP32 PWM range

## [8.4.0] - 20200730
- Release George

## [8.3.1.7] - 20200716
### Added
- Command ``DzSend<type> <index>,<value1(;value2)|state>`` to send values or state to Domoticz
- Command ``SetOption100 0/1`` to remove Zigbee ``ZbReceived`` value from ``{"ZbReceived":{xxx:yyy}}`` JSON message
- Command ``SetOption101 0/1`` to add the Zigbee source endpoint as suffix to attributes, ex `Power3` instead of `Power` if sent from endpoint 3
- Command (``S``)``SerialSend6`` \<comma seperated values\> (#8937)
- Support for Sonoff Zigbee Bridge as module 75 (#8583)

### Changed
- Limited support of Arduino IDE as an increasing amount of features cannot be compiled with Arduino IDE
- All timer references from ``Arm`` to ``Enable`` in GUI, ``Timer`` command and JSON message
- Domoticz commands prefix from ``Domoticz`` to ``Dz``
- ``Ping`` now reports the hostname instead of IP address (#8948)
- Zigbee randomizing of parameters at first run or after Reset

### Removed
- Remove Arduino ESP8266 Core support for versions before 2.7.1

## [8.3.1.6] - 20200617
### Added
- Command ``Module2`` to configure fallback module on fast reboot (#8464)
- Command ``SetOption97 0/1`` to switch between Tuya serial speeds 9600 bps (0) or 115200 bps (1)
- Command ``SetOption98 0/1`` to provide rotary rule triggers (1) instead of controlling light (0)
- Command ``SetOption99 0/1`` to enable zero cross detection on PWM dimmer
- Support for Energy sensor (Denky) for French Smart Metering meter provided by global Energy Providers, need a adaptater. See dedicated full [blog](http://hallard.me/category/tinfo/) about French teleinformation stuff
- Library to be used for decoding Teleinfo (French Metering Smart Meter)
- Support for single wire LMT01 temperature Sensor by justifiably (#8713)
- Compile time interlock parameters (#8759)
- Compile time user template (#8766)
- Rotary encoder support for light dimmer and optional color temperature if button1 still pressed (#8670)
- Support for switches/relays using an AC detection circuitry e.g. MOES MS-104B or BlitzWolf SS5 (#8606)
- Support for Schneider Electric iEM3000 series Modbus energy meter by Marius Bezuidenhout

### Changed
- ESP32 USER GPIO template representation decreasing template message size
- Define ``USE_TASMOTA_SLAVE`` into ``USE_TASMOTA_CLIENT``
- Commands ``SlaveSend`` and ``SlaveReset`` into ``ClientSend`` and ``ClientReset``
- IRremoteESP8266 library updated to v2.7.8

### Fixed
- Exception or watchdog on rule re-entry (#8757)

## [8.3.1.5] - 20200616
### Added
- ESP32 ethernet commands ``EthType 0/1``, ``EthAddress 0..31`` and ``EthClockMode 0..3``
- Zigbee initial support for EmberZNet protocol (raw send/receive only)

## [8.3.1.4] - 20200615
### Added
- Basic support for ESP32 ethernet adding commands ``Wifi 0/1`` and ``Ethernet 0/1`` both default ON

## [8.3.1.3] - 20200611
### Added
- Initial support for Telegram bot (#8619)
- Support for HP303B Temperature and Pressure sensor by Robert Jaakke (#8638)
- Rule trigger ``System#Init`` to allow early rule execution without Wi-Fi and mqtt initialized yet
- Serial to TCP bridge, ``TCPStart`` and ``TCPBaudRate`` (needs #define USE_TCP_BRIDGE)

## [8.3.1.2] - 20200522
### Added
- Command ``Time 4`` to display timestamp using milliseconds (#8537)
- Command ``SetOption94 0/1`` to select MAX31855 or MAX6675 thermocouple support (#8616)
- Commands ``LedPwmOn 0..255``, ``LedPwmOff 0..255`` and ``LedPwmMode1 0/1`` to control led brightness by George (#8491)
- Three Phase Export Active Energy to SDM630 driver
- Wildcard pattern ``?`` for JSON matching in rules
- Support for unique MQTTClient (and inherited fallback topic) by full Mac address using ``mqttclient DVES_%12X`` (#8300)
- Zigbee options to ``ZbSend`` to write and report attributes
- ``CpuFrequency`` to ``status 2``
- ``FlashFrequency`` to ``status 4``
- Support for up to two BH1750 sensors controlled by commands ``BH1750Resolution`` and ``BH1750MTime`` (#8139)
- Zigbee auto-responder for common attributes
- Support for BL0940 energy monitor as used in Blitzwolf BW-SHP10 (#8175)

### Changed
- Energy JSON Total field from ``"Total":[33.736,11.717,16.978]`` to ``"Total":33.736,"TotalTariff":[11.717,16.978]``
- Energy JSON ExportActive field from ``"ExportActive":[33.736,11.717,16.978]`` to ``"ExportActive":33.736,"ExportTariff":[11.717,16.978]``
- Adafruit_SGP30 library from v1.0.3 to v1.2.0 (#8519)

### Fixed
- Escape of non-JSON received serial data (#8329)

## [8.3.1.1] - 20200518
### Added
- Command ``Rule0`` to change global rule parameters
- More functionality to ``Switchmode`` 11 and 12 (#8450)
- Dump of compressed rules over 512 chars and unishox decompress fix
- Support for VEML6075 UVA/UVB/UVINDEX Sensor by device111 (#8432)
- Support for VEML7700 Ambient light intensity Sensor by device111 (#8432)

### Changed
- IRremoteESP8266 library updated to v2.7.7

## [8.3.1] - 20200518
- Release Fred

## [8.3.0.2] - 20200517
### Added
- Command ``DeviceName`` defaults to FriendlyName1 and replaces FriendlyName1 in GUI

### Changed
- Hass discovery from using template name to new Device name (#8462)

## [8.3.0.1] - 20200514
### Changed
- KNX pow function to approximative pow saving 5k of code space
- Mutichannel Gas sensor pow function to approximative pow saving 5k of code space
- Quick Power Cycle detection from 4 to 7 power interrupts (#4066)

### Fixed
- Fix default state of ``SetOption73 0`` for button decoupling and send multi-press and hold MQTT messages

## [8.3.0] - 20200514
- Release Fred

## [8.2.0.6] - 20200501
### Added
- Experimental basic support for Tasmota on ESP32 based on work by Jörg Schüler-Maroldt
- Support for analog anemometer by Matteo Albinola (#8283)
- Support for OpenTherm by Yuriy Sannikov (#8373)
- Support for Thermostat control by arijav (#8212)
- Automatic compression of Rules to achieve ~60% compression by Stephan Hadinger
- Command ``SetOption93 1`` to control caching of compressed rules
- Rule trigger at root level like ``on loadavg<50 do power 2 endon`` after ``state`` command
- Zigbee support for router and end-device mode

### Changed
- Flash access removing support for any Core before 2.6.3
- HAss discovery by Federico Leoni (#8370)
- Default PWM Frequency to 977 Hz from 223 Hz
- Minimum PWM Frequency from 100 Hz to 40 Hz
- PWM updated to the latest version of Arduino PR #7231
- Philips Hue emulation now exposes modelId and manufacturerId

## [8.2.0.5] - 20200425
### Changed
- Breaking Change Device Groups multicast address and port  (#8270)
- IRremoteESP8266 library updated to v2.7.6

## [8.2.0.4] - 20200417
### Added
- Config version tag
- Command ``SetOption73 1`` for button decoupling and send multi-press and hold MQTT messages by Federico Leoni (#8235)
- Command ``SetOption92 1`` to set PWM Mode from regular PWM to ColorTemp control (Xiaomi Philips ...)
- Command ``SO`` as shortcut for command ``SetOption``

### Changed
- PWM implementation to Arduino #7231 removing support for Core versions before 2.6.3
- Default PWM Frequency to 223 Hz instead of 880 Hz for less interrupt pressure

### Fixed
- Fix Zigbee DimmerUp/DimmerDown malformed

## [8.2.0.3] - 20200329
### Added
- Support for longer template names
- Zigbee command ``ZbBindState`` and ``manuf``attribute
- Zigbee command ``ZbConfig`` and configuration in Settings
- Commands ``CounterDebounceLow`` and ``CounterDebounceHigh`` to control debouncing (#8021)
- Commands ``NrfPage``, ``NrfIgnore``, ``NrfScan`` and ``NrfBeacon`` to NRF24 Bluetooth driver (#8075)
- Command ``SetOption90 1`` to disable non-json MQTT messages (#8044)
- Command ``Sensor10 0/1/2`` to control BH1750 resolution - 0 = High (default), 1 = High2, 2 = Low (#8016)
- Command ``Sensor10 31..254`` to control BH1750 measurement time which defaults to 69 (#8016)
- Command ``Sensor18 0..32000`` to control PMS5003 sensor interval to extend lifetime by Gene Ruebsamen (#8128)
- Command ``SetOption91 1`` to enable fading at startup / power on
- Command ``SetOption41 <x>`` to force sending gratuitous ARP every <x> seconds
- Command ``DevGroupName`` to specify up to four Device Group Names (#8087)
- Command ``DevGroupSend`` to send an update to a Device Group (#8093)
- Command ``Ping`` (#7176)
- Command ``Palette`` to add the ability to specify a palette of colors (#8150)
- Commands ``GlobalTemp`` and ``GlobalHum`` to init sensor data (#8152)
- Quick Wi-Fi reconnect using saved AP parameters when ``SetOption56 0`` (#3189)
- More accuracy to GPS NTP server (#8088)
- Support for an iAQ sensor (#8107)
- Support for Seven Segment display using HT16K33 (#8116)
- Support for AS3935 Lightning Sensor by device111 (#8130)
- ``DimmerRange`` for PWM lights (#8120)

### Changed
- Light scheme 2,3,4 cycle time speed from 24,48,72,... seconds to 4,6,12,24,36,48,... seconds (#8034)
- Remove floating point libs from IRAM
- Remove MQTT Info messages on restart for DeepSleep Wake (#8044)
- IRremoteESP8266 library updated to v2.7.5

### Fixed
- PWM flickering during Wi-Fi connection (#8046)
- Zigbee crash with Occupancy sensor (#8089)
- Prevent multiple pings to run concurrently
- Scheme 2-4 brightness when SetOption68 1 (#8058)

## [8.2.0.2] - 20200328
### Added
- Support for up to four MQTT GroupTopics using the same optional Device Group names (#8014)
- Console command history (#7483, #8015)

## [8.2.0.1] - 20200321
### Added
- Zigbee command ``ZbRestore`` to restore device configuration dumped with ``ZbStatus 2``
- Zigbee command ``ZbUnbind``
- Support for unreachable (unplugged) Zigbee devices in Philips Hue emulation and Alexa
- Support for 64x48 SSD1306 OLED (#6740)

### Changed
- HM-10 sensor type detection and add features (#7962)

### Fixed
- Possible Relay toggle on (OTA) restart
- Zigbee sending wrong Sat value with Hue emulation

## [8.2.0] - 20200321
- Release Elliot

## [8.1.0.11] - 20200313
### Added
- HAss Discovery support for Button and Switch triggers by Federico Leoni (#7901)
- Support for HDC1080 Temperature and Humidity sensor by Luis Teixeira (#7888)
- Commands ``SwitchMode 13`` PushOn and ``SwitchMode 14`` PushOnInverted (#7912)
- Command ``HumOffset -10.0 .. 10.0`` to set global humidity sensor offset (#7934)
- Zigbee support for Hue emulation by Stephan Hadinger
- Dew Point to Temperature and Humidity sensors
- Support for ElectriQ iQ-wifiMOODL RGBW light by Ian King (#7947)

### Changed
- Zigbee simplification of devices probing, saving Flash and memory

## [8.1.0.10] - 20200227
### Added
- Support for Jarolift rollers by Keeloq algorithm
- Zigbee features and improvements and remove support for Zigbee commands starting with ``Zigbee...``
- Support for MaxBotix HRXL-MaxSonar ultrasonic range finders by Jon Little (#7814)
- Support for Romanian language translations by Augustin Marti
- Support for La Crosse TX23 Anemometer by Norbert Richter (#3146, #7765)
- Command ``SetOption89 0/1`` for Zigbee distinct MQTT topics per device for SENSOR, allowing retained messages (#7835)

### Changed
- Default my_user_config.h driver and sensor support removing most sensors and adding most drivers
- IRremoteESP8266 library updated to v2.7.4
- Revert switchmode 6 according to issue 7778 (#7831)
- Hue emulation code optimization

## [8.1.0.9] - 20200220
### Added
- Initial support for Sensors AHT10 and AHT15 by Martin Wagner (#7596)
- Support for Wemos Motor Shield V1 by Denis Sborets (#7764)
- Zigbee enhanced commands decoding, added ``ZbPing``
- Commands ``SetOption85 0/1`` and ``DevGroupShare`` supporting UDP Group command using ``GroupTopic`` without MQTT by Paul Diem (#7790)
- Support for Martin Jerry/acenx/Tessan/NTONPOWER SD0x PWM dimmer switches by Paul Diem (#7791)
- Command ``SetOption86 0/1`` for PWM dimmer to turn brightness LED's off 5 seconds after last change
- Command ``SetOption87 0/1`` for PWM dimmer to turn red LED on when powered off
- Command ``SetOption88 0/1`` for PWM dimmer to let buttons control remote devices

### Changed
- Revert most wifi connectivity changes introduced in 8.1.0.5 (#7746, #7602, #7621)

### Fixed
- Zigbee auto-increment transaction number (#7757)

## [8.1.0.8] - 20200212
### Added
- Another new DHT driver based on ESPEasy. The old driver can still be used using define USE_DHT_OLD. The previous new driver can be used with define USE_DHT_V2 (#7717)

### Changed
- MQTT message size with additional 200 characters
- Some wifi code to attempt faster connection (#7621)
- Display of some date and time messages from "Wed Feb 19 10:45:12 2020" to "2020-02-19T10:45:12"

### Fixed
- Relation between RSSI and signal strength

## [8.1.0.7] - 20200210
### Added
- New DHT driver. The old driver can still be used using define USE_DHT_OLD (#7468)

### Fixed
- wrong encoding of Zigbee persistent data

## [8.1.0.6] - 20200205
### Added
- Support for sensors DS18x20 and DHT family on Shelly 1 and Shelly 1PM using Shelly Add-On adapter (#7469)
- Commands ``SwitchMode 11`` PushHoldMulti and ``SwitchMode 12`` PushHoldMultiInverted (#7603)
- Command ``Buzzer -1`` for infinite mode and command ``Buzzer -2`` for following led mode (#7623)
- Support for MI-BLE sensors using HM-10 Bluetooth 4.0 module by Christian Staars (#7683)
- BootCount Reset Time as BCResetTime to ``Status 1``
- ``ZbZNPReceived``and ``ZbZCLReceived`` being published to MQTT when ``SetOption66 1``
- Optional Wifi AccessPoint passphrase define WIFI_AP_PASSPHRASE in my_user_config.h (#7690)
- Support for FiF LE-01MR energy meter by saper-2 (#7584)

### Fixed
- HAss sensor discovery part 1/4 by Federico Leoni (#7582, #7548)
- MaxPower functionality (#7647)

## [8.1.0.5] - 20200126
### Added
- ``SetOption84 0/1`` sends AWS IoT device shadow updates (alternative to retained)
- ``ZbBind`` (experimental) and bug fixes

### Changed
- Wifi connectivity stability (#7602)
- IRremoteESP8266 library updated to v2.7.3

### Fixed
- PWM flickering at low levels (#7415)

## [8.1.0.4] - 20200116
### Added
- Web page sliders when ``SetOption37 128`` is active allowing control of white(s)
- Zigbee persistence and friendly names
- Most SetOptions as defines to my_user_config.h
- SoftwareSerial to CSE7766 driver allowing different GPIOs (#7563)
- Optional parameter ``<startcolor>`` to command ``Scheme <scheme>, <startcolor>`` to control initial start color
- Rule trigger on one level deeper using syntax with two ``#`` like ``on zigbeereceived#vibration_sensor#aqaracubeside=0 do ...``

### Changed
- Zigbee command prefix from ``Zigbee*`` to ``Zb*``

### Fixed
- ``PowerDelta`` zero power detection (#7515)
- OTA minimal gzipped detection regression from 8.1.0.3
- ``RGBWWTable`` ignored (#7572)

## [8.1.0.3] - 20200106
### Added
- Support for gzipped binaries
- ``SwitchMode 8`` ToggleMulti, ``SwitchMode 9`` FollowMulti and ``SwitchMode 10`` FollowMultiInverted (#7522)

### Changed
- Commands ``Prefix``, ``Ssid``, ``StateText``, ``NTPServer``, and ``FriendlyName`` displaying all items
- IRremoteESP8266 library updated to v2.7.2

### Fixed
- ``WakeUp <x>`` ignores provided value (#7473)
- Exception 9 restart on log message in Ticker interrupt service routines NTP, Wemos and Hue emulation (#7496)

## [8.1.0.2] - 20191230
### Added
- Support for ``AdcParam`` parameters to control ADC0 Current Transformer Apparent Power formula by Jodi Dillon (#7100)
- Optional support for Prometheus using file xsns_91_prometheus.ino (#7216)
- Command ``ShutterButton <parameters>`` to control shutter(s) by to-scho (#7403)
- Command ``SetOption82 0/1`` to limit the CT range for Alexa to 200..380
- Experimental support for NRF24L01 as BLE-bridge for Mijia Bluetooth sensors by Christian Baars (#7394)
- Support to BMP driver to enter reset state (sleep enable) when deep sleep is used in Tasmota

### Fixed
- LCD line and column positioning (#7387)
- Display handling of hexadecimal escape characters (#7387)
- Improved fade linearity with gamma correction
- Wrong gamma correction for Module 48 lights (PWM5 for CT)

## [8.1.0.1] - 20191225
### Added
- Command ``SetOption79 0/1`` to enable reset of counters at teleperiod time by Andre Thomas (#7355)
- SerialConfig to ``Status 1``
- WifiPower to ``Status 5``
- Support for DS1624, DS1621 Temperature sensor by Leonid Myravjev
- Zigbee attribute decoder for Xiaomi Aqara Cube

### Changed
- Lights: simplified gamma correction and 10 bits internal computation

### Fixed
- Sonoff Bridge, Sc, L1, iFan03 and CSE7766 serial interface to forced speed, config and disable logging
- Serial initialization regression from previous fix
- Commands ``Display`` and ``Counter`` from overruling command processing (#7322)
- ``White`` added to light status (#7142)

## [8.1.0] - 20191225
- Release Doris

## [8.0.0.3] - 20191224
### Changed
- Version bump due to internal Settings change

## [8.0.0.2] - 20191223
### Added
- Zigbee better support for Xiaomi Double Switch and Xiaomi Vibration sensor
- Support for ``AdcParam`` parameters to control ADC0 Moisture formula by Federico Leoni (#7309)
- Commands ``WebButton1`` until ``WebButton16`` to support user defined GUI button text (#7166)

### Changed
- Settings variable namings
- Number of ``FriendlyName``s from 4 to 8

## [8.0.0.1] - 20191221
### Added
- Support for max 150 characters in most command parameter strings (#3686, #4754)
- Support for GPS as NTP server by Christian Baars and Adrian Scillato
- Zigbee coalesce sensor attributes into a single message
- Deepsleep start delay based on Teleperiod if ``Teleperiod`` differs from 10 or 300

### Changed
- Settings text handling allowing variable length text within a total text pool of 699 characters
- Smoother ``Fade`` using 100Hz instead of 20Hz animation (#7179)
- Number of rule ``Var``s and ``Mem``s from 5 to 16 (#4933)

## [7.2.0] - 20191221
- Release Constance
### Changed
- Basic version string to lite (#7291)

### Fixed
- Arduino IDE compile error (#7277)
- Restore ShutterAccuracy, MqttLog, WifiConfig, WifiPower and SerialConfig (#7281)
- No AP on initial install (#7282)
- Failing downgrade (#7285)

### 7.1.2.6 20191214

- Change some more Settings locations freeing up space for future single char allowing variable length text
- Change tasmota-basic.bin and FIRMWARE_BASIC to tasmota-lite.bin and FIRMWARE_LITE
- Fix DeepSleep in case there is no wifi by Stefan Bode (#7213)
- Fix Fade would ignore ``savedata 0`` and store to flash anyways (#7262)
- Add Zigbee send automatic ZigbeeRead after sending a command
- Add Zigbee improving Occupancy:false detection for Aqara sensor
- Add fallback support from version 8.x
- Add restriction if fallback firmware is incompatible with settings resulting in unreachable device
- Add support for DHT12 Temperature and Humidity sensor by Stefan Oskamp

### 7.1.2.5 20191213

- Change some Settings locations freeing up space for future single char allowing variable length text
- Add Zigbee support for Xiaomi Aqara Vibration Sensor and Presence Sensor by Stephan Hadinger
- Add Shutter functions ramp up/down and MQTT reporting by Stefan Bode

### 7.1.2.4 20191209

- Change HTTP CORS from command ``SetOption73 0/1`` to ``Cors <cors_domain>`` allowing user control of specific CORS domain by Shantur Rathore (#7066)
- Change GUI Shutter button text to Up and Down Arrows based on PR by Xavier Muller (#7166)
- Change amount of supported DHT sensors from 3 to 4 by Xavier Muller (#7167)
- Revert removal of exception details from MQTT info on restart
- Add Wifi Signal Strength in dBm in addition to RSSI Wifi Experience by Andreas Schultz (#7145)
- Add Yaw, Pitch and Roll support for MPU6050 by Philip Barclay (#7058)
- Add reporting of raw weight to JSON from HX711 to overcome auto-tare functionality by @tobox (#7171)
- Add command ``Sensor34 9 <weight code>`` to set minimum delta to trigger JSON message by @tobox (#7188)
- Fix flashing H801 led at boot by Stephan Hadinger (#7165, #649)
- Fix duplicated ``Backlog`` when using Event inside a Backlog by Adrian Scillato (#7178, #7147)
- Fix Gui Timer when using a negative zero offset of -00:00 by Peter Ooms (#7174)

### 7.1.2.3 20191208

- Change Exception reporting removing exception details from both MQTT info and ``Status 1``. Now consolidated in ``Status 12`` if available.

### 7.1.2.2 20191206

- Remove rule trigger ``tele_power1#state`` due to compatibility
- Add command ``SerialConfig 0..23`` or ``SerialConfig 8N1`` to select Serial Config based in PR by Luis Teixeira (#7108)
- Add save call stack in RTC memory in case of crash, command ``Status 12`` to dump the stack by Stephan Hadinger
- Add Home Assistant force update by Frederico Leoni (#7140, #7074)

### 7.1.2.1 20191206

- Add SML bus decoder syntax support for byte order by Gerhard Mutz (#7112)
- Add rule var ``%topic%`` by Adrian Scillato (#5522)
- Add rule triggers ``tele_power1#state`` and multiple ``tele-wifi1#xxx`` by Adrian Scillato (#7093)
- Add experimental support for stepper motor shutter control by Stefan Bode
- Add optional USE_MQTT_TLS to tasmota-minimal.bin by Bohdan Kmit (#7115)

### 7.1.2 20191206

- Maintenance Release

### 7.1.1.1 20191201

- Fix lost functionality of GPIO9 and GPIO10 on some devices (#7080)
- Fix Zigbee uses Hardware Serial if GPIO 1/3 or GPIO 13/15 and SerialLog 0 (#7071)
- Fix WS2812 power control (#7090)
- Change light color schemes 2, 3 and 4 from color wheel to Hue driven with user Saturation control
- Change log buffer size from 520 to 700 characters accomodating full rule text (#7110)

### 7.1.1 20191201

- Maintenance Release

### 7.1.0.1 20191130

- Fix slider for devices with one or two channels like only white or white/yellow
- Fix TasmotaSlave buffer overrun on Tele
- Fix light scheme 4 speed (#7072)
- Add support for TasmotaSlave executing commands on Tasmota

### 7.1.0 20191129

- Release Doris

### 7.0.0.6 20191122

- Add colorpicker to WebUI by Christian Staars (#6984)
- Change new Fade system much smoother, Speed now up to 40 (#6942, #3714)
- Fix Arduino IDE function prototyping compile error (#6982)
- Change update lib IRremoteESP8266 updated to v2.7.1, -2.7k flash and -1.5k RAM for Tasmota-IR
- Fix auto--power on/off when setting channel to non-zero or zero value, when SetOption68 1
- Fix postpone saving settings to flash until Fade is complete, avoids pause in Fade
- Add command ``SetOption77 0/1`` to keep power on when slider is far left

### 7.0.0.5 20191118

- Fix boot loop regression
- Add command ``TempOffset -12.6 .. 12.6`` to set global temperature sensor offset (#6958)
- Fix check deepsleep for valid values in Settings (#6961)
- Fix Wifi instability when light is on, due to sleep=0 (#6961, #6608)
- Add hardware detection to be overruled with ``SetOption51`` (#6969)

### 7.0.0.4 20191108

- Add command ``WifiPower 0 .. 20.5`` to set Wifi Output Power which will be default set to 17dBm
- Change supported PCF8574 I2C address range to 0x20 - 0x26 allowing other I2C devices with address 0x27 to be used at the same time
- Change supported PCF8574A I2C address range to 0x39 - 0x3F allowing other I2C devices with address 0x38 to be used at the same time
- Change supported MCP230xx I2C address range to 0x20 - 0x26 allowing other I2C devices with address 0x27 to be used at the same time
- Add Keep last channels values when Color command end with '=' (#6799)
- Add support for I2C sensor TLS2591 Light Intensity sensor (#6873)
- Change Kept only NEC/RC5/RC6/HASH IR protocols in standard Tasmota, all other protocols require Tasmota-IR, saving 4K
- Add command ``SetOption76 0/1`` to enable incrementing bootcount when deepsleep is enabled (#6930)
- Change Reset erase end address from as seen by SDK (getFlashChipSize) to full flash size (getFlashChipRealSize)
- Change Zigbee log verbosity reduction

### 7.0.0.3 20191103

- Add command ``I2cDriver`` for I2C driver runtime control using document I2CDEVICES.md
- Fix random crash caused by UPNP flood
- Add support for Honeywell HPMA115S0 particle concentration sensor by David Hunt (#6843)
- Remove driver xsns_12_ads1115_i2cdev replaced by xsns_12_ads1115

### 7.0.0.2 20191102

- Add command ``WebColor19`` to control color of Module and Name (#6811)
- Add support for Honeywell I2C HIH series Humidity and Temperetaure sensor (#6808)
- Fix wrong Dimmer behavior introduced with #6799 when ``SetOption37`` < 128
- Change add DS18x20 support in Tasmota-IR
- Add Zigbee command support, considered as v1.0 for full Zigbee support
- Fix Reduce flash size after change to IRremoteESP8266 v2.7.0

### 7.0.0.1 20191027

- Remove update support for versions before 6.0
- Change default GUI to dark theme
- Add command ``SetOption73 0/1`` to re-enable HTTP Cross-Origin Resource Sharing (CORS) now default disabled (#6767)
- Add frequency to ADE7953 energy monitor as used in Shelly 2.5 by ljakob (#6778)
- Add command ``SetOption74 0/1`` to enable DS18x20 internal pull-up and remove define DS18B20_INTERNAL_PULLUP (#6795)
- Fix better control of RGB/White when ``SetOption37`` >128, added ``Dimmer1`` and ``Dimmer2`` commands (#6714)
- Add hide Alexa objects with friendlyname starting with '$' (#6722, #6762)
- Add command ``SetOption75 0/1`` to switch between grouptopic (0) using fulltopic replacing %topic% or (1) is cmnd/\<grouptopic\> (#6779)
- Change IRremoteESP8266 library to v2.7.0

### 6.7.1.1 20191026

- Change ArduinoSlave to TasmotaSlave
- Add support for Tuya battery powered devices (#6735)
- Change repository name from Sonoff-Tasmota to Tasmota and all code references from Sonoff to Tasmota

### 6.7.1 20191026

- Release Allison
- Fix on energy monitoring devices using PowerDelta Exception0 with epc1:0x4000dce5 = Divide by zero (#6750)
- Fix Script array bug (#6751)

### 6.7.0 20191025

- Release

### 6.6.0.21 20191022

- Remove support for WPS and SmartConfig in favour of Web server (!) based WifiManager (#6680)
- Remove binary sonoff-classic (#6680)
- Remove command ``SetOption2``

### 6.6.0.20 20191018

- Add command ``SetOption65 0/1`` to disable (1) fast power cycle detection fixing unwanted brownout trigger
- Add absolute PowerDelta using command ``PowerDelta 101..32000`` where 101 = 101-100 = 1W, 202 = 202-100 = 102W (#5901)
- Add support for EX-Store WiFi Dimmer V4 (#5856)
- Add ``ZigbeeRead`` command and many improvements (#6095)
- Add ArduinoSlave driver (EXPERIMENTAL)

### 6.6.0.19 20191018

- Replace obsolete xsns_23_sdm120 with xnrg_08_sdm120 and consolidate define USE_SDM120
- Replace obsolete xsns_25_sdm630 with xnrg_10_sdm630 and consolidate define USE_SDM630
- Replace obsolete xsns_49_solaxX1 with xnrg_12_solaxX1 (#6677)

### 6.6.0.18 20191010

- Add command ``DimmerRange`` in Light module to support 2 byte dimming ranges from Tuya
- Add Zigbee additional commands and sending messages to control devices (#6095)
- Fix Rules were not triggered with IR unknown protocol or in sonoff-it (#6629)
- Add define USE_DEEPSLEEP and command ``DeepSleepTime 0 or 10..86400`` (seconds) to enter deepsleep mode (#6638)
- Add define USE_SONOFF_RF to enable/disable Sonoff Rf support (#6648)
- Add incremental beeps to Ifan03 remote control fan speed buttons (#6636)
- Add rule support after every command execution like Fanspeed#Data=2 (#6636)
- Fix handling of ligth channels when pwm_multichannel (Option68) is enabled
- Add WebUI for multiple, independent PWM channels
- Remove default DS18B20 driver and only support define DS18x20 (#6647)
- Add support for PMS3003 dust particle sensor
- Change Sonoff L1 support by adding define USE_SONOFF_L1

### 6.6.0.17 20191009

- Add command ``SetOption34 0..255`` to set backlog delay. Default value is 200 (mSeconds) (#6562)
- Add command ``Gpio 255`` to show physical GPIO configuration of all non-flash pins (#6407)

### 6.6.0.16 20191008

- Change PZEM004T default address mask from 0.0.0.x to 192.168.1.x for legacy reason (#6585)
- Fix PZEM004T, PZEMAC and PZEMDC autodetection (#6585)
- Change light drivers internals to ease management

### 6.6.0.15 20191003

- Change command ``PulseTime`` JSON message format and allow display of all pulsetimer information (#6519)
- Add support for Chint DDSU666 Modbus energy meter by Pablo Zerón
- Add support for SM2135 as used in Action LSC Smart Led E14 (#6495)
- Add command ``SetOption72 0/1`` to switch between software (0) or hardware (1) energy total counter (#6561)
- Add Zigbee tracking of connected devices and auto-probing of Manuf/Model Ids
- Fix better handling of PWM White Temperature mode for Module 48 (#6534)

### 6.6.0.14 20190925

- Change command ``Tariffx`` to allow time entries like 23 (hours), 1320 (minutes) or 23:00. NOTE: As this is development branch previous tariffs are lost! (#6488)
- Remove support for define USE_DS18x20_LEGACY and legacy DS18x20 driver (#6486)
- Add initial support for MQTT logging using command ``MqttLog <loglevel>`` (#6498)
- Add Zigbee more support - collect endpoints and clusters, added ZigbeeDump command
- Add initial support for shutters by Stefan Bode (#288)
- Add command to MCP230xx: ``sensor29 pin,0/1/2`` for OFF/ON/TOGGLE
- Add initial support for PCF8574 I2C I/O Expander (currently output only) by Stefan Bode
- Add command ``SetOption71 0/1`` to switch between different Modbus Active Energy registers on DDS238-2 energy meters (#6531)
- Change command ``SetOption43`` to make it more general. Now supports PS_16_DZ driver too (#6544)
- Change command handling by moving buffers up in chain solving MQTTlog support (#6529)
- Change detection of non-MQTT commands by allowing non-space characters as delimiter (#6540)
- Fix TasmotaSerial: move serial send to IRAM for high speed baud rates

### 6.6.0.13 20190922

- Add command ``EnergyReset4 x,x`` to initialize total usage for two tarrifs
- Add command ``EnergyReset5 x,x`` to initialize total export (or production) for two tarrifs
- Add command ``Sensor34 8,0`` and ``Sensor34 8,1`` to disable/enable JSON message on weight change over 4 gram
- Add JSON array index support to rules evaluation allowing trigger on ENERGY#POWER[2]>0.60 from JSON ..,"Power":[0.00,0.68],.. (#6160)

### 6.6.0.12 20190910

- Redesign command ``Tariff`` to now default to 0 (=disabled) and allowing to set both Standard Time (ST) and Daylight Savings Time (DST) start hour
-  Commands ``Tariff1 22,23`` = Tariff1 (Off-Peak) ST,DST   Tariff2 (Standard) 6,7 = Tariff2 ST,DST   Tariff9 0/1 = Weekend toggle (1 = Off-Peak during weekend)
- Change rename "Data" to "Hash" and limit to 32 bits when receiving UNKNOWN IR protocol (see DECODE_HASH from IRremoteESP8266)
- Add command ``Gpios 255/All`` to show all available GPIO components (#6407)
- Change JSON output format for commands ``Adc``, ``Adcs``, ``Modules``, ``Gpio`` and ``Gpios`` from list to dictionary (#6407)
- Add Zigbee support phase 3 - support for Xiaomi lumi.weather air quality sensor, Osram mini-switch
- Change energy sensors for three phase/channel support
- Add support for Shelly 2.5 dual energy (#6160)
- Add initial support for up to three PZEM-014/-016 on serial modbus connection with addresses 1 (default), 2 and 3 (#2315)
- Add initial support for up to three PZEM-004T on serial connection with addresses x.x.x.1 (default), 2 and 3 (#2315)
- Add initial support for up to three PZEM-003/-017 on serial modbus connection with addresses 1 (default), 2 and 3 (#2315)
- Add driver USE_SDM630_2 as future replacement for USE_SDM630 - Pls test and report
- Add command ``ModuleAddress 1/2/3`` to set Pzem module address when a single module is connected (#2315)

### 6.6.0.11 20190907

- Change Settings crc calculation allowing short term backward compatibility
- Add support for up to 4 INA226 Voltage and Current sensors by Steve Rogers (#6342)
- Change Improve reliability of TasmotaSerial at 115200 bauds and reduce IRAM usage for Stage/pre-2.6
- Add support for A4988 stepper-motor-driver-circuit by Tim Leuschner (#6370)
- Add support for Hiking DDS238-2 Modbus energy meter by Matteo Campanella (#6384)

### 6.6.0.10 20190905

- Redesign Tuya support by Shantur Rathore removing commands SetOption34, 41, 44, 45, 46 and 65 (#6353)
- Add command Reset 99 to reset bootcount to zero (#684, #6351)
- Change command Time 1/2/3 to select JSON time format ISO, ISO + Epoch or Epoch for legacy reason

### 6.6.0.9 20190828

- Change theoretical baudrate range to 300..19660500 bps in 300 increments (#6294)
- Add Full support of all protocols in IRremoteESP8266, to be used on dedicated-IR Tasmota version. Warning: +81k Flash when compiling with USE_IR_REMOTE_FULL
- Add compile time define USE_WS2812_HARDWARE to select hardware type WS2812, WS2812X, WS2813, SK6812, LC8812 or APA106 (DMA mode only)
- Add 'sonoff-ir' pre-packaged IR-dedicated firmware and 'sonoff-ircustom' to customize firmware with IR Full protocol support
- Add Zigbee support phase 2 - cc2530 initialization and basic ZCL decoding
- Add driver USE_SDM120_2 with Domoticz P1 Smart Meter functionality as future replacement for USE_SDM120 - Pls test and report
- Add command Power0 0/1/2/Off/On/Toggle to control all power outputs at once (#6340)
- Add time to more events (#6337)
- Add command Time 1/2/3 to select JSON time format ISO + Epoch, ISO or Epoch

### 6.6.0.8 20190827

- Add Tuya Energy monitoring by Shantur Rathore
- Add phase 1 Domoticz P1 Smart Meter support using energy sensors handled by xdrv_03_energy.ino based on an idea by pablozg
-   Add commands Tariff1 0..23 (start Off-Peak hour), Tariff2 0..23 (start Standard hour) and Tariff3 0/1 (Saturday and Sunday Off-Peak)

### 6.6.0.7 20190825

- Expand Settings area to 4k for future use

### 6.6.0.6 20190819

- Add I2C display driver for SH1106 oled by Gerhard Mutz
- Add SPI display drivers for epaper 4.2 inch, ILI9488 TFT, SSD1351 Color oled and RA8876 TFT by Gerhard Mutz
- Add support for HM17 bluetooth LE passive scan of ibeacon devices by Gerhard Mutz

### 6.6.0.5 20190816

- Add command WebSensor<sensor number> 0/1 to control display of sensor data in web GUI (#6085)
- Change some table locations from RAM to Flash
- Fix wrong telemetry message when SetOption68 1 (#6191)
- Add support for RDM6300 125kHz RFID Reader by Gerhard Mutz

### 6.6.0.4 20190806

- Add support for CHIRP soil moisture sensor by Christian Baars
- Add debug compile features using defines DEBUG_TASMOTA_CORE, DEBUG_TASMOTA_DRIVER and DEBUG_TASMOTA_SENSOR.
-   See DEBUG_CORE_LOG example in sonoff.ino and DEBUG_DRIVER_LOG example in xdrv_09_timers.ino
- Add support for Solax X1 inverter by Pablo Zerón
- Add ZigBee support phase 1 - low level MQTT ZNP messages for CC2530 devices
- Add command Buzzer with optional parameters <number of beeps>,<duration of beep in 100mS steps>,<duration of silence in 100mS steps> enabled when a buzzer is configured (#5988)
- Add support for PAJ7620 gesture sensor by Christian Baars

### 6.6.0.3 20190725

- Change filename of configuration backup from using FriendlyName1 to Hostname solving diacritic issues (#2422)
- Change Store AWS IoT Private Key and Certificate in SPI Flash avoiding device-specific compilations
- Upgrade library IRRemoteEsp8266 to 2.6.4, now using sendPioneer()
- Add support for MAX31865 Thermocouple sensor by Alberto Lopez Siemens
- Add option 0 to Width1 (Marker), Width2 (Second), Width3 (Minute) and Width4 (Hour) disabling display (#6152)
- Add MqttCount metric to STATE (#6155)
- Add define USE_ENERGY_MARGIN_DETECTION to disable Energy Margin and Power Limit detection
- Add define USE_ENERGY_POWER_LIMIT to disable Energy Power Limit detection while Energy Margin detection is active
- Add allow repeat/longpress for IRSend raw, introduced IRSend<r> option (#6074)
- Add SetOption68 to enable multi-channel PWM instead of a single light (#6134)

### 6.6.0.2 20190714

- Change commands Var and Mem to show all parameters when no index is given (#6107)
- Add command SetOption67 0/1 to disable or enable a buzzer as used in iFan03
- Add command DisplayWidth to set pixel width on supported devices
- Add command DisplayHeight to set pixel height on supported devices
- Add support for Sonoff iFan03 as module 71 (#5988)
- Add support for a buzzer
- Add support for IRSend long press ('repeat' feature from IRRemoteESP8266) (#6074)
- Add support for IRHVAC Midea/Komeco protocol (#3227)
- Add support for more IRSend protocols enabled in my_user_config.h
- Add support for IRSend Pioneer protocol (#6100)
- Add Oled reset GPIO option "OLED reset"

### 6.6.0.1 20190708

- Fix Domoticz battery level set to 100 if define USE_ADC_VCC is not used (#6033)
- Fix Force Elliptic Curve for Letsencrypt TLS #6042
- Fix WeMo emulation for 1G echo and 2G echo dot (#6086)
- Fix Xiaomi Philips brightness (#6091)
- Change defines USE_TX20_WIND_SENSOR and USE_RC_SWITCH in my_user_config.h to disable to lower iram usage enabling latest core compilation (#6060, #6062)
- Add blend RGB leds with White leds for better whites (#5895, #5704)
- Add command SetOption41 0..8 to control number of Tuya switches (#6039)
- Add command SetOption42 0..255 to set overtemperature (Celsius only) threshold resulting in power off all on energy monitoring devices. Default setting is 90 (#6036)
- Add command SetOption66 0/1 to enable or disable Tuya dimmer range 255 slider control
- Add command Time to disable NTP and set UTC time as Epoch value if above 1451602800 (=20160101). Time 0 re-enables NTP (#5279)
- Add AZ7798 automatic setting of clock display (#6034)
- Add Epoch and UptimeSec to JSON messages (#6068)
- Add support for up to 4 INA219 sensors (#6046)

### 6.6.0 20190707

- Remove support of TLS on core 2.3.0 and extent support on core 2.4.2 and up
- Remove MQTT uptime message every hour
- Refactor some defines to const
- Refactor webserver HTML input, button, textarea, and select name based on id
- Refactor webserver sensor data collection
- Refactor TLS based on BearSSL, warning breaking change for fingerprints validation
- Refactor management of lights, using classes and integers instead of floats
- Refactor UDP initial message handling from string to char using static memory and add debug info (#5505)
- Refactor IRSend and receive for 64-bit support (#5523)
- Refactor MQTT which might solve issue (#5755)
- Refactor IRSend by using heap when more than 199 values need to be send. May need increase of define MQTT_MAX_PACKET_SIZE too (#5950)
- Refactor double to float in rules, and replaced trigonometric functions from stdlib with smaller versions (#6005)
- Change pubsubclient MQTT_KEEPALIVE from 10 to 30 seconds for AWS IoT support
- Change gamma correction as default behavior, ie "Ledtable 1"
- Change PWM resolution from 8 to 10 bits for low brightness lights
- Change IRSend Panasonic protocol to 64-bit (#5523)
- Change ADC0 to enabled by default in my_user_config.h (#5671)
- Change define USE_EMULATION by USE_EMULATION_HUE and USE_EMULATION_WEMO (#5826)
- Change default PowerDelta from 80% to 0% on new installations (#5858, #5028, #4813, #4130, #4145, #3795, #3778, #3660, #3648)
- Fix display Bug in KNX webmenu for Physical Address
- Fix the Unescape() function and the SendSerial3 behaviour
- Fix webserver multiple Javascript window.onload functionality
- Fix TasmotaSerial at 9600 bps solving DFPlayer comms (#5528)
- Fix Configure Timer Web GUI (#5568)
- Fix Shelly 2.5 I2C address priority issue when VEML6070 code is present by disabling VEML6070 for Shelly 2.5 (#5592)
- Fix use of SerialDelimiter value 128 (#5634)
- Fix Sonoff Pow R2 / S31 invalid energy increments (#5789)
- Fix core 2.5.x ISR not in IRAM exception (#5837)
- Fix Philips Hue emulation Alexa issue by using part of MAC address for LightId (#5849)
- Fix missing white channel for WS2812 (#5869)
- Fix PZem startup issue (#5875)
- Fix exception 9 when syslog is enabled and NTP is just synced (#5917)
- Fix Toggle functionality to button double press when one button and two devices are detected (#5935)
- Fix channel command for dual dimmers (#5940)
- Fix not restoring white value on power off/power on (#5993)
- Add command AdcParam to control ADC0 Temperature and Light formula parameters
- Add command LedMask to assign which relay has access to power LED (#5602, #5612)
- Add extended LED power control using command LedPowerX where X is 1 to 4. Enabled when "LedLink(i)" is configured too (#5709)
- Add command Sensor20 1..255 to change Nova Fitness SDS01 working period in minutes (#5452)
- Add command SetOption38 6..255 to set IRReceive protocol detection sensitivity mimizing UNKNOWN protocols (#5853)
- Add command SetOption39 1..255 to control CSE7766 (Pow R2) or HLW8032 (Blitzwolf SHP5) handling of power loads below 6W. Default setting is 128 (#5756)
- Add command SetOption40 0..250 to disable button functionality if activated for over 0.1 second. Needs SetOption1 1 and SetOption13 0 (#5449)
- Add command SetOption63 0/1 to disable relay state feedback scan at restart (#5594, #5663)
- Add command SetOption64 0/1 to switch between "-" or "_" as sensor index separator impacting DS18X20, DHT, BMP and SHT3X sensor names (#5689)
- Add command SetOption65 0/1 and more Tuya Serial based device support (#5815)
- Add command WebColor to change GUI colors on the fly
- Add support for AWS IoT with TLS 1.2 on core 2.4.2 and up. Full doc here: https://github.com/arendst/Tasmota/wiki/AWS-IoT
- Add support for Badger HR-E Water Meter (#5539)
- Add support for Shelly 2.5 Energy and overtemp Monitoring (#5592)
- Add support for color and colortone for Philips Hue emulation via Alexa (#5600 #4809)
- Add support for Scripts as replacement for Rules. Default disabled but can be enabled in my_user_config.h (#5689)
- Add support for up to four LEDs related to four power outputs. Enabled when "LedLink(i)" is configured too (#5709)
- Add support for Shelly 1PM Template {"NAME":"Shelly 1PM","GPIO":[56,0,0,0,82,134,0,0,0,0,0,21,0],"FLAG":2,"BASE":18} (#5716)
- Add support for SPS30 Particle sensor thanks to Gerhard Mutz (#5830)
- Add support for VL53L0x time of flight sensor. Might interfere with TSL2561 using same I2C address (#5845)
- Add support for Sonoff L1 thanks to reef-actor (#6002)
- Add rule Http#Initialized
- Add rule System#Save executed just before a planned restart
- Add rule support for single JSON value pair like {"SSerialReceived":"on"} by expanding it to {"SSerialReceived":{"Data":"on"}} allowing for trigger SSerialReceived#Data=on (#5638)
- Add define USE_COUNTER to my_user_config.h to save space in sonoff-basic.bin and sonoff-minimal.bin
- Add define USE_DHT to my_user_config.h to save space in sonoff-basic.bin
- Add defines USE_EMULATION_WEMO and USE_EMULATION_HUE to my_user_config.h to control emulation features at compile time (#5826)
- Add Toggle functionality to button double press when more devices are detected
- Add device OverTemp (>73 Celsius) detection to Energy Monitoring devices with temperature sensor powering off all outputs
- Add Tuya Dimmer 10 second heartbeat serial packet required by some Tuya dimmer secondary MCUs
- Add all temperature, humidity and pressure for global access
- Add validation check when loading settings from flash
- Add HX711 weight restore after controlled restart or after power restore just before executing command Sensor34 7 (#5367, #5786)
- Add GUI hexadecimal color options in my_user_config.h (#5586)
- Add alternative IRSend command syntax IRSend raw,\<freq\>,\<header mark\>,\<header space\>,\<bit mark\>,\<zero space\>,\<one space\>,\<bit stream\> (#5610)
- Add user configurable ADC0 to Module and Template configuration compatible with current FLAG options (#5671)
- Add AriLux RF control GPIO option "ALux IrSel" (159) replacing "Led4i" (59) for full LED control (#5709)
- Add LED GPIO option "LedLink" (157) and "LedLinki" (158) to select dedicated link status LED (#5709)
- Add all 5 PWM channels individually adressable with LEDs. (#5741)
- Add reset of Energy values when connection to sensor is lost for over 4 seconds (#5874, #5881)
- Add checkbox to GUI password field enabling visibility during password entry only (#5934)

### 6.5.0 20190319

- Remove commands SetOption14 and SetOption63 as it has been superseded by command Interlock
- Remove command SetOption35 0-255 for mDNS start-up delay (#4793)
- Remove support for MQTT_LIBRARY_TYPE, MQTT_ARDUINOMQTT and MQTT_TASMOTAMQTT (#5474)
- Change webserver content handling from single String to small Chunks increasing RAM
- Change code use of boolean to bool and byte to uint8_t
- Change code uint8_t flags to bool flags
- Change sonoff_template.h layout regarding optional module flags like ADC0
- Change sonoff_template.h module lay-out by removing non-configurable GPIOs
- Change button driver making it modular
- Change switch driver making it modular and introduce input filter (#4665, #4724)
- Change switch input detection by optimizing switch debounce (#4724)
- Change web authentication (#4865)
- Change image name BE_MINIMAL to FIRMWARE_MINIMAL and USE_xyz to FIRMWARE_xyz (#5106)
- Change GUI weblog from XML to plain text solving possible empty screens (#5154)
- Fix most compiler warnings
- Fix Display exception 28 when JSON value is nullptr received
- Fix epaper driver (#4785)
- Fix HAss Sensor Discovery Software Watchdog restart (#4831, #4988)
- Fix allowable MAX_RULE_VARS to 16 (#4933)
- Fix mDNS addService (#4938, #4951)
- Fix HAss discovery of MHZ19(B) sensors (#4992)
- Fix some exceptions and watchdogs due to lack of stack space (#5215)
- Fix GUI wifi password acception starting with asteriks (*) (#5231, #5242)
- Fix command WebSend intermittent results (#5273, #5304)
- Fix additional characters in fallbacktopic, hostname and mqttclient on core 2.5.0 (#5359, #5417)
- Fix Energy TotalStartTime when commands EnergyReset0 and/or EnergyReset3 used (#5373)
- Fix DS18S20 temperature calculation (#5375)
- Fix float calculations in range from 0 to -1 (#5386)
- Fix exception on GUI Configure Logging and Configure Other (#5424)
- Add commands PowerCal, VoltageCal and CurrentCal for HLW8012, HJL01 and BL0937 based energy sensors
- Add command SerialDelimiter 128 to filter reception of only characters between ASCII 32 and 127 (#5131)
- Add command SSerialSend5 \<hexdata\> to SerialBridge
- Add command Interlock 0 / 1 / 1,2 3,4 .. to control interlock ON/OFF and add up to 8 relays in 1 to 4 interlock groups (#4910, #5014)
- Add command Template 255 to copy module configuration over to current active template and store as user template named Merged (#5371)
- Add command WifiConfig 7 to allow reset of device in AP mode without admin password (#5297)
- Add command SetOption36 to control boot loop default restoration (#4645, #5063)
- Add command SetOption37 for RGBCW color mapping (#5326)
- Add command SetOption55 0/1 and define MDNS_ENABLE to disable/enable mDNS (#4793, #4923)
- Add command SetOption62 0/1 to disable retain on Button or Switch hold messages (#5299)
- Add support for Smanergy KA10 Smart Wall Socket with Energy monitoring
- Add support for commands in sensor drivers
- Add support for MAX31855 K-Type thermocouple sensor using softSPI (#4764)
- Add support for Near Field Communication (NFC) controller PN532 using Serial (#4791, #5162)
- Add support for OBI Power Socket 2 (#4829)
- Add support for YTF IR Bridge (#4855)
- Add support for Mi LED Desk Lamp with rotary switch (#4887)
- Add support for Digoo DG-SP202 Smart Socket with Energy monitoring (#4891)
- Add support for MAX44009 Ambient Light sensor (#4907)
- Add support for inverted buttons and inverted buttons without pullup (#4914)
- Add support for Luminea ZX2820 Smart Socket with Energy monitoring (#4921)
- Add support for multiple ADS1115 I2C devices (#5083)
- Add support for online template change using command Template or GUI Configure Other (#5177)
- Add support for Korean language translations (#5344)
- Add support for sensor SCD30 (#5434)
- Add parameter CFG_HOLDER to status 1 message (#5206)
- Add SetOption32 until SetOption49 diagnostic information to Status 3 report as replacement for second property value in SetOption property name
- Add Resolution property to Status 3 report providing previous SetOption second value property
- Add property MqttCount to status 6 message representing number of Mqtt re-connections
- Add property LinkCount to state and status 11 message representing number of Wifi Link re-connections
- Add property Downtime to state and status 11 message representing the duration of wifi connection loss
- Add variable %timestamp% to rules (#4749)
- Add rule support for "==", "!=" ">=" and "<=" (#5122)
- Add rule expression enabled by define USE_EXPRESSION in my_user_config.h (#5210)
- Add Power status functionality to LED2 when configured leaving LED1 for Link status indication
- Add user configuration of HLW8012 and HJL-01/BL0937 Energy Monitoring as used in Sonoff Pow and many Tuya based devices
- Add user configuration of MCP39F501 Energy Monitoring as used in Shelly2
- Add online template configuration using both commands and Configure Template menu option in GUI
- Add (S)SerialSend3 escape sequence \x to allow hexadecimal byte value (#3560, #4947)
- Add define DS18B20_INTERNAL_PULLUP to select internal input pullup when only one DS18B20 sensor is connected eliminating external resistor (#4738)
- Add button control when no relay configured (#4682)
- Add startup delay of 4 seconds to button control (#4829)
- Add core version conditional compile options to provided PWM files (#4917)
- Add resiliency to saved Settings (#5065)
- Add MHZ19 Temperature as Domoticz Temperature selection (#5128)
- Add HAss status sensor (#5139)
- Add status message to former declined group commands (#5145)
- Add 0x to IRRemote (SetOption29) and RCSwitch (SetOption28) received hexadecimal data (#5431)

### 6.4.1 20181224

- Change RAM usage BMP/BME I2C sensors
- Change FallbackTopic from cmnd/\<mqttclient\>/ to cmnd/\<mqttclient\>_fb/ to discriminate from Topic (#1528)
- Change FallbackTopic detection (#4706)
- Change Hass discovery to short MQTT messages as used by Hass 0.81 and up (#4711)
- Change MQTT GUI password handling (#4723)
- Fix possible dtostrf buffer overflows by increasing buffers
- Fix wifi strongest signal detection (#4704)
- Fix Alexa "this value is outside the range of the device". Needs power cycle and Alexa deletion/discovery cycle. (#3159, #4712)
- Add Slovak language file (#4663)
- Add support for AZ-Instrument 7798 CO2 meter/datalogger (#4672)
- Add define WIFI_SOFT_AP_CHANNEL in my_user_config.h to set Soft Access Point Channel number between 1 and 13 as used by Wifi Manager web GUI (#4673)
- Add define USE_MQTT_TLS_CA_CERT for checking MQTT TLS against root ca using Let's Encrypt cert from sonoff_letsencrypt.h - not supported with core 2.3.0 (#4703)

### 6.4.0 20181217

- Change GUI Configure Module by using AJAX for data fetch to cut page size (and memory use) by 40%
     In case of web page errors clear your browser cache or do Page Reload (F5 or Ctrl+R)
- Change enforcing flashmode dout but it is still mandatory
- Change bootcount update (being first) flash write to 10 seconds after restart
- Change display and epaper drivers
- Change command WebSend Host header field from IP address to hostname (#4331)
- Change log buffer size from 512 to 520 to accommodate http sensor data (#4354)
- Change default WIFI_CONFIG_TOOL from WIFI_WAIT to WIFI_RETRY in my_user_config.h (#4400)
- Change webgui refresh time delay for Save Settings and local OTA Upload (#4423)
- Change SR-04 driver to use NewPing library (#4488)
- Change MCP230xx driver to support interrupt retention over teleperiod (#4547)
- Change support for MPU6050 using DMP (#4581)
- Fix unintended function overload of WifiState
- Fix wifi connection errors using wifi disconnect and ESP.reset instead of ESP.restart
- Fix Sonoff Pow R2 and Sonoff S31 Serial interface hang caused by Sonoff Basic R2 driver delay implementation (and possibly core bug)
- Fix MQTT connection error after restart
- Fix wifi re-scan connection baseline
- Fix possible strncat buffer overflows
- Fix intermittent Pzem sensor energy overflow calculation error
- Fix shelly2 ghost switching caused by lack of pull-up inputs (#4255)
- Fix hardware serial pin configuration. To keep using hardware serial swap current Rx/Tx pin configuration only (#4280)
- Fix MqttRetry values above 255 seconds (#4424)
- Fix WifiManager functionality on initial installation (#4433)
- Fix ArduinoOTA for Core 2.5.0 (#4620)
- Add minutes to commands Timezone to allow all possible world timezones
- Add more strict checks for GPIO selections
- Add code image and optional commit number to version
- Add dynamic delay to main loop providing time for wifi background tasks
- Add additional start-up delay during initial wifi connection
- Add support for decoding Theo V2 sensors as documented on https://sidweb.nl using 434MHz RF sensor receiver
- Add support for decoding Alecto V2 sensors like ACH2010, WS3000 and DKW2012 weather stations using 868MHz RF sensor receiver
- Add user definition of defines WIFI_RSSI_THRESHOLD (default 10) and WIFI_RESCAN_MINUTES (default 44)
- Add command SetOption58 0/1 to enable IR raw data info in JSON message (#2116)
- Add command IRSend <frequency>|0,<rawdata1>,<rawdata2>,.. to allow raw data transmission (#2116)
- Add command SetOption56 0/1 to enable wifi network scan and select highest RSSI (#3173)
- Add command SetOption57 0/1 to enable wifi network re-scan every 44 minutes with a rssi threshold of 10 to select highest RSSI (#3173)
- Add support for SDM220 (#3610)
- Add default sleep 1 to sonoff-basic to lower energy consumption (#4217)
- Add wifi status to Tuya (#4221)
- Add delays to reduce CPU usage at boot time (#4233)
- Add command SetOption24 0/1 to select pressure unit as hPa or mmHg (#4241)
- Add optional hardware serial when GPIO13(Rx) and GPIO15(Tx) are selected removing hardware serial from GPIO01(Tx) and GPIO03(Rx) (#4288)
- Add support for Gosund SP1 v2.3 Power Socket with Energy Monitoring (#4297)
- Add support for Armtronix dimmers. See wiki for info (#4321)
- Add to command WebSend option to send a direct path when command starts with a slash (#4329)
- Add support for LG HVac and IrRemote (#4377)
- Add initial support for Hass sensor discovery (#4380)
- Add support for Fujitsu HVac and IrRemote (#4387)
- Add support for I2C MGC3130 Electric Field Effect sensor by Christian Baars (#3774, #4404)
- Add command CalcRes to set number of decimals (0 - 7) used in commands ADD, SUB, MULT and SCALE (#4420)
- Add CPU average load to state message (#4431)
- Add command SetOption59 0/1 to change state topic from tele/STATE to stat/RESULT (#4450)
- Add support for SM Smart Wifi Dimmer PS-16-DZ (#4465)
- Add support for Teckin US Power Socket with Energy Monitoring (#4481)
- Add command SetOption60 0/1 to select dynamic sleep (0) or sleep (1) (#4497)
- Add support for iFan02 Fanspeed in Domoticz using a selector (#4517)
- Add support for GPIO02 for newer Sonoff Basic (#4518)
- Add Announce Switches to MQTT Discovery (#4531)
- Add support for Manzoku Power Strip (#4590)

### 6.3.0 20181030

- Change web Configure Module GPIO drop down list order for better readability
- Change status JSON message providing more switch and retain information
- Change xsns_17_senseair.ino to use TasmotaModbus library
- Change MCP230xx driver
- Change PubSubClient Mqtt library to non-blocking EspEasy version
- Change energy monitoring using energy sensor driver modules
- Change Webserver page handler for easier extension (thx to Adrian Scillato)
- Change pinmode for no-pullup defined switches to pullup when configured as switchmode PUSHBUTTON (=3 and up) (#3896)
- Change default OTA Url to http://thehackbox.org/tasmota/release/sonoff.bin (#4170)
- Remove support for MQTT Client esp-mqtt-arduino by #define MQTT_LIBRARY_TYPE MQTT_ESPMQTTARDUINO
- Remove commands PowerCal, VoltageCal and CurrentCal as more functionality is provided by commands PowerSet, VoltageSet and CurrentSet
- Remove restart after ntpserver change and force NTP re-sync (#3890)
- Fix showing Period Power in energy threshold messages
- Fix header file execution order by renaming user_config.h to my_user_config.h
- Fix some TSL2561 driver issues (#3681)
- Fix KNX PA exception. Regression from 6.2.1 buffer overflow caused by subStr() (#3700, #3710)
- Fix setting and getting color temperature for Philips Hue emulation (#3733)
- Fix ButtonRetain to not use default topic for clearing retain messages (#3737)
- Fix syslog when emulation is selected (#2109, #3784)
- Fix rule trigger POWER1#STATE execution after restart and SetOption0 is 0 (#3856)
- Fix Home Assistant forced light discovery (#3908)
- Fix invalid configuration restores and decode_config.py crc error when savedata = 0 (#3918)
- Fix timer offset -00:00 causing 12:00 hour offset (#3923)
- Fix I2CScan invalid JSON error message (#3925)
- Fix exception when wrong Domoticz JSON message is received (#3963)
- Fix Sonoff Bridge RfRaw receive (#4080, #4085)
- Fix possible wifi connection error (#4044, #4083)
- Fix invalid JSON floating point result from nan (Not a Number) and inf (Infinity) into null (#4147)
- Fix rule mqtt#connected trigger when mqtt is disabled (#4149)
- Add support for LCD, Matrix, TFT and Oled displays
- Add support for Neo Coolcam Wifi Smart Power Plug
- Add support for Michael Haustein ESP Switch
- Add support for MQTT Client based on lwmqtt to be selected by #define MQTT_LIBRARY_TYPE MQTT_ARDUINOMQTT
- Add support for Neo Coolcam Wifi Smart Power Plug
- Add support for Michael Haustein ESP Switch
- Add support for MQTT Client based on lwmqtt to be selected by #define MQTT_LIBRARY_TYPE MQTT_ARDUINOMQTT
- Add support for DS3231 Real Time Clock
- Add support for HX711 Load Cell with optional web GUI scale interface to demonstrate easy GUI plug-in
- Add support for serial 8N2 communication to TasmotaModbus and TasmotaSerial libraries
- Add support for RF transceiving using library RcSwitch (#2702)
- Add support for Shelly 1 and Shelly 2 (#2789)
- Add support for La Crosse TX20 Anemometer (#2654, #3146)
- Add support for MP3 player using DFRobot RB-DFR-562 (#3723)
- Add Support for Xiaomi-Philips Bulbs (#3787)
- Add support for PCA9685 12bit 16pin hardware PWM driver (#3866)
- Add support for EXS Relay V5.0 (#3810)
- Add support for OBI Power Socket (#1988, #3944)
- Add support for Teckin Power Socket with Energy Monitoring (#3950)
- Add support for Pzem-003/017 DC Energy monitoring module (#3694)
- Add support for Pzem-014/016 AC Energy monitoring module (#3694)
- Add support for CSL Aplic WDP 303075 Power Socket with Energy Monitoring (#3991, #3996)
- Add support for Tuya Dimmer (#469, #4075)
- Add command Display to show all settings at once
- Add command SerialSend5 to send raw serial data like "A5074100545293"
- Add command WebRefresh 1000..10000 to control web page refresh in milliseconds. Default is 2345
- Add command WeightRes 0..3 to control display of decimals for kilogram
- Add command RGBWWTable to support color calibration (#3933)
- Add command Reset 4 (reset to defaults but keep wifi params) and Reset 5 (as reset 4 and also erase flash) (#4061)
- Add command SetOption35 0..255 (seconds) to delay mDNS initialization to control possible Wifi connect problems
- Add command SetOption52 0/1 to control display of optional time offset from UTC in JSON messages (#3629, #3711)
- Add command SetOption53 0/1 to toggle gui display of Hostname and IP address (#1006, #2091)
- Add authentication to HTTP web pages
- Add decimals as input to commands PowerSet, VoltageSet and CurrentSet
- Add tools/decode-config.py by Norbert Richter to decode configuration data. See file for information
- Add define USE_DISPLAYS for selecting image sonoff-display
- Add define USE_BASIC for selecting image sonoff-basic without most sensors
- Add auto reload of main web page to some web restarts
- Add TasmotaModbus library as very basic modbus wrapper for TasmotaSerial
- Add more API callbacks and document API.md
- Add Apparent Power and Reactive Power to Energy Monitoring devices (#251)
- Add token %hostname% to command FullTopic (#3018)
- Add Wifi channel number to state message (#3664)
- Add user configurable GPIO02 and GPIO03 on H801 devices (#3692)
- Add toggle function RGBW lights (#3695, #3697)
- Add network information to display start screen (#3704)
- Add sleep to Nova Fitness SDS01X sensor (#2841, #3724, #3749)
- Add Analog input AD0 enabled to sonoff-sensors.bin (#3756, #3757)
- Add power value below 5W to Sonoff Pow R2 and S31 (#3745)
- Add RF Receiver control to module MagicHome to be used on Arilux LC10 (#3792)
- Add userid/password option to decode-status.py (#3796)
- Add delay after restart before processing rule sensor data (#3811)
- Add force_update to Home Assistant discovery (#3873)
- Add rule triggers SWITCH1#BOOT and POWER1#BOOT (#3904, #3910)
- Add Hebrew language file (#3960)
- Add TotalStartTime to Energy JSON message (#3971)
- Add whitespace removal from RfRaw and SerialSend5 (#4020)
- Add support for two BMP/BME sensors (#4195)

### 6.2.1 20180905

- Fix possible ambiguity on command parameters if StateText contains numbers only (#3656)
- Fix Wemo emulation to select the first relay when more than one relay is present (#3657)
- Fix possible exception due to buffer overflow (#3659)
- Fix lost energy today and total energy value after power cycle (#3689)

### 6.2.0 20180901

- Allow user override of define MAX_RULE_VARS and MAX_RULE_TIMERS (#3561)
- Disable wifi sleep for both Esp8266/Arduino core 2.4.1 and 2.4.2 to solve device freeze caused by Espressif SDK bug (#3554)
- Change DS18B20 driver to provide better instant results
- Change some sensor drivers to provide instant results
- Change define USE_ALL_SENSORS to USE_SENSORS as it doesn't contain all sensors due to duplicate I2C addresses
- Change some sensor update timings: AdcEvery 200 -> 250, Senseair 300 -> 250, SDM120 300 -> 250, SDM630 300 -> 250
- Change default Wifi config option from WPS to Wifi Manager if WPS is disabled or Wifi Smartconfig if webserver is disabled or Wifi Serial input if Smartconfig is disabled
- Change SHT1x driver to provide better instant results and fix I2C interference
- Change DHT driver to provide better instant results and add decimals to DHT11 (#3164)
- Change DS18x20 driver to provide better instant results (#3169)
- Change CounterType 1 from milliseconds to microseconds (#3437)
- Change scheduler for better sleep support using Uptime, Delay, PulseTime and TelePeriod, Blinktime (#3581)
- Remove unused functionality from Sonoff-minimal to save space
- Remove WPS and SmartConfig from sonoff-minimal saving 56k code space
- Remove TSL2561 debug message and update library (#2415)
- Remove forced restart when sleep command is executed (#3554)
- Fix invalid response using more than 4 switches and domoticz
- Fix sonoff-minimal not using default settings
- Fix unsecure main webpage update
- Fix DHT driver mixing values for different sensors (#1797)
- Fix EnergyReset3 regression not clearing total energy (#2723)
- Fix rules once regression from v6.1.0 (#3198, #3226)
- Fix command Scale buffer overflow (#3236)
- Fix possible WDT due to long MQTT publish handling (#3313)
- Fix command TimeDst/TimeStd invalid JSON (#3322)
- Fix handling of default names when using names starting with shortcut character ",0,1 or 2 (#3392, #3600, #3618)
- Fix LM75AD I2C sensor detection (#3408)
- Fix iFan02 power on state (#3412, #3530)
- Fix some Pow R2 and S31 checksum errors using optimized re-sync (#3425)
- Fix SDM120 reporting wrong negative values to Domoticz (#3521)
- Fix MQTT reconnection detection when using TasmotaMqtt library (#3558)
- Fix OtaMagic when file path contains a dash (-) (#3563)
- Fix Sonoff Bridge data reception when using Portisch EFM8 firmware using in data buffer length (#3605)
- Add read sensor retry to DS18B20, DS18x20, DHT, SHT1X and HTU21
- Add user selection of Wifi Smartconfig as define USE_SMARTCONFIG in user_config.h
- Add boot loop detection and perform some solutions
- Add wifi and mqtt status led blinkyblinky to be disabled by SetOption31 1. Does not work when LedPower is On (deliberate) (#871, #2230, #3114, #3155)
- Add support for TM1638 switch (#2226)
- Add GPIO options ButtonXn, SwitchXn and CounterXn to select INPUT mode instead of INPUT_PULLUP (#2525)
- Add support for APDS9960 proximity sensor (#3051)
- Add support for MPR121 controller in input mode for touch buttons (#3142)
- Add support for MCP230xx for general purpose input expansion and command Sensor29 (#3188)
- Add default Wifi Configuration tool as define WIFI_CONFIG_NO_SSID in user_config.h if no SSID is configured (#3224)
- Add command Timers 0/1 to globally disable or enable armed timers (#3270)
- Add support for CCS811 sensor (#3309)
- Add Turkish language file (#3332)
- Add command SerialSend4 to send binary serial data (#3345)
- Add initial support for sensor MPU6050 (#3352)
- Add rule triggers Wifi#Connected and Wifi#Disconnected (#3359)
- Add option + to command Rule to concatenate new rule with existing rules (#3365)
- Add message when JavaScript is not enabled in webbrowser (#3388)
- Add build time setting of ButtonTopic and SwitchTopic (#3414)
- Add iFan02 Fanspeed + and Fanspeed - command options (#3415)
- Add Individual HSBColorX commands (#3430, #3615)
- Add output support on MCP23008/MCP23017 (#3436)
- Add modulo option to rules like rule1 on Time#Minute|5 do backlog power on;delay 200;power off endon (#3466)
- Add RGB support for Domoticz (#3547)
- Add all ruletimer values to command RuleTimer result message (#3571)
- Add command Publish2 for publishing retained MQTT messages (#3593)
- Add commands ButtonDebounce 40..1000 and SwitchDebounce 40..1000 to have user control over debounce timing. Default is 50mS (#3594)
- Add RuleX debug options 8,9,10 (StopOnError) to control RuleX execution status after an exception restart (#3607)
- Add rule variables %sunrise%, %sunset%, %uptime% and %time% (#3608)
- Add optional MQTT_TELE_RETAIN to Energy Margins message (#3612, 3614)

### 6.1.1 20180714

- Revert wifi changes (#3177)
- Revert sonoff-minimal removals causing failure of wifi connection (#3177)

### 6.1.0 20180706

- Remove version 3, 4 and pre 5.2 settings auto-upgrade. See https://github.com/arendst/Tasmota/wiki/Upgrading#migration-path
- Change default CFG_HOLDER from 0x20161209 to 4617 (=0x1209) - no impact on default upgrades
- Change number of supported switches from 4 to 8 (#2885, #3086)
- Change BME680 driver from Adafruit to Bosch BME680 library (#2969)
- Fix Pzem004T checksum error
- Fix KNX bug when doing reply of sensors values
- Fix rules induced LWT message
- Fix possible wifi connection problem (#1366)
- Fix some Pow R2 and S31 checksum errors (#1907)
- Fix display selection of un-available GPIO options in Module Configuration webpage (#2718)
- Fix timer re-trigger within one minute after restart (#2744)
- Fix IRSend not accepting data value of 0 by David Conran (#2751)
- Fix vars on rules by Adrian Scillato (#2769)
- Fix bug in KNX menu by Adrian Scillato (#2770)
- Fix anomalies in rules (#2778)
- Fix HUE bridge V1 software version by Heiko Krupp (#2788)
- Fix Hardware Watchdog restart when using event command (#2853)
- Add Ukrainian language file
- Add KNX support for DS18S20 Temperature sensor
- Add CRC to Settings making future upgrades more fail-safe
- Add feature information to Status 4
- Add tools folder with python script decode-status.py for decoding some status fields like SetOption and Features
- Add Slots on the KNX Web Menu to select Group Addess to receive data to trigger rules
- Add two rule sets of 511 characters using commands rule1, rule2 and rule3
- Add Console Commands to send KNX Commands and KNX Values
- Add Slots on the KNX Web Menu to select Group Addess to send data from console commands
- Add Events to trigger rules when a command or read requests is received from KNX
- Add command SetOption30 to enforce Hass discovery as light group (#1784)
- Add support for BlitzWolf BW-SHP2 (and Homecube, Gosund SP1) Energy Monitoring Smart Socket (#2223)
- Add time in minutes to rule Time#Initialized, Time#set and Time#Minute (#2669)
- Add Eastron SDM630 energy meter by Gennaro Tortone (#2735)
- Add KNX communication enhancement by Adrian Scillato (#2742)
- Add KNX energy data by Adrian Scillato (#2750)
- Add rule support for IrReceive and RfReceive (#2758)
- Add python script fw-server.py in tools folder to create a simple OTA server by Gennaro Tortone (#2759)
- Add rule variables %time% for minutes since midnight, %uptime%, %sunrise% and %sunset% giving time in minutes (#2669)
- Add rules %mem1% to %mem5% variable names storing data in flash (#2780)
- Add rules test on %varx% or %memx% (#2780)
- Add optional token %id% substituting the unique MAC address to fulltopic by Michael Graf (#2794)
- Add support for Sonoff S26 Smart Socket (#2808)
- Add command WebSend [<host>(:<port>,<user>:<password>)] <command> (#2821)
- Add increment and decrement value to command Counter (#2838)
- Add support for Sonoff iFan02 as module 44 introducing command FanSpeed 0..3 (#2839)
- Add source information to command execution to be shown with logging option 3 (#2843)
- Add support for uploading Sonoff Bridge firmware found in tools/fw_efm8bb1 folder build by Portisch using Web Gui File Upload (#2886)
- Add command RfRaw to control Portisch firmware features
- Add support for I2C temperature sensor LM75AD (#2909)
- Add option 0 to command Timers disarming all timers (#2962)
- Add performance improvement when updating multiple individual WS2812 pixels (#3007)
- Add command SetOption28 to switch between hex or decimal Sonoff Bridge RF received data format (#3008)
- Add command SetOption29 to switch between hex or decimal IR received data format
- Add decimal values support for commands ADD, SUB, MULT and SCALE (#3083, #3089)
- Add support for bitflags SetOption50 .. SetOption81 (#3118)

### 5.14.0 20180515

- Update language files
- Update TasmotaSerial to 2.0.0 allowing Hardware Serial Fallback when correct connections are configured
- Change command handling
- Change user_config(_override).h defines TIME_STD and TIME_DST
- Change user_config(_override).h otaurl to http://sonoff.maddox.co.uk/tasmota/sonoff.bin (#2588, #2602)
- Fix configuration restore regression from 5.13.1
- Fix compile error when ADC is enabled and Rules are disabled (#2608)
- Fix rule power trigger when no backlog command is used (#2613)
- Fix several timer data input and output errors (#2597, #2620)
- Fix KNX config error (#2628)
- Fix sensor MHZ-19 vanishing data over time (#2659)
- Fix KNX reconnection issue (#2679)
- Fix DST and STD time for Southern Hemisphere by Adrian Scillato (#2684, #2714)
- Add Portuguese in Brazil language file
- Add SetOption26 to enforce use of indexes even when only one relay is present (#1055)
- Add support for sensor SI1145 UV Index / IR / Visible light (#2496)
- Add rule state test for On/Off in addition to 0/1 (#2613)
- Add hardware serial option to MHZ-19 sensor (#2659)
- Add Eastron SDM120 energy meter by Gennaro Tortone (#2694)
- Add user entry DST/STD using commands TimeStd and TimeDst (See wiki for parameter syntax) (#2721)

### 5.13.1 20180501

- Fix JSON buffers size too small for execution in some situations (#2580)
- Fix configuration restore (#2591)
- Add define MODULE for user selecting default model although it preferably should not be changed (#569, #2589)

### 5.13.0 20180430

- Change platformio option sonoff-ds18x20 to sonoff-allsensors enabling ds18x20 and all other sensors in one image
- Change status display of Ssid and SetOption
- Change default option SetOption15 from 0 to 1 providing better initial PWM experience
- Change webpage parameter communication
- Change max number of commands in Backlog from 15 to 30 and ignore commands overflowing
- Change TSL2561 driver to joba library and delete Adafruit library (#1644)
- Change default parameters in user_config.h to undefined for easy installation (#1851)
- Change max user configurable hold time from 10 to 25 seconds (#1851)
- Change Sonoff SC JSON format (#1939)
- Change Polish language to using Diacritics (#2005)
- Change user_config_override usage by providing user_config_override_sample.h (#2228)
- Change MQTT response topic for Energy changes from ENERGY to SENSOR (#2229, #2251)
- Change default Reset configuration time from 4 seconds to 40 seconds on Button hold (#2268)
- Change ESP8266 Analog JSON message from {"Analog0:123"} to {"ANALOG":{"A0:123"}} to accomodate rules (#2560)
- Change Counter JSON message from {"Counter1":0,"Counter3":0} to {"COUNTER":{"C1":0,"C3":0}} to accomodate rules
- Change ADS1115 JSON message from {"ADS1115":{"Analog0":123,"Analog1":123}} to {"ADS1115":{"A0":123,"A1":123}}
- Fix intermittent exception when dns lookup is used while sleep is enabled
- Fix 5.4.0 regression turning off single press after button hold during 4x hold time
- Fix possible wifi connection problem by erasing sdk configuration parameters
- Fix NTP sync to Thu Jan 01 08:00:10 1970 results in uptime 17651+ days (core2.4.1/sdk2.2.1)
- Fix MAX31850 higher temperatures (#1269)
- Fix freeing more code space when emulation is disabled (#1592)
- Fix providing web page configuratin option for Friendly Name when no device (relay or light) is configured (#1850)
- Fix compile error when define HOME_ASSISTANT_DISCOVERY_ENABLE is not set (#1937)
- Fix MQTT TLS fingerprint validation (#2033)
- Fix update temperature on DS18x20 drivers (#2328)
- Fix compile error when not defined USE_TIMERS (#2400)
- Fix configuration filename truncation when it contains spaces (#2484, #2490)
- Fix Energy Today and Yesterday overflow (#2543)
- Add serial debug info
- Add Portuguese language file
- Add Czech language file
- Add Bulgarian language file
- Add Domoticz dust (custom) sensors to PMS5003 and NovaFitness SDS drivers as PM1, PM2.5 and PM10
- Add commands Publish, Rule, RuleTimer and Event. See Wiki about Rule restriction, usage and examples
- Add sonoff-classic, sonoff-allsensors and sonoff-knx
- Add some coloring to important web buttons
- Add support for sensor HC-SR04 ultrasonic (#113, #1964, #2444)
- Add define MQTT_TELE_RETAIN compile option default set to 0 (#1071)
- Add 16 timers using commands Timer and Timers (#1091)
- Add optional Timer configuration webpage to be enabled in user_config.h with define USE_TIMERS_WEB
- Add Multichannel Gas sensor using MultiChannel_Gas_Sensor library (#1245)
- Add Domoticz Battery and RSSI Quality (#1604)
- Add command HSBColor Hue,Sat,Bri (#1642, #2203)
- Add compile time support for WS2812 BRG and RBG led configurations to be defined in user_config.h (#1690)
- Add optional usage of %d or %X suffices in MQTT client to append chipid (#1871)
- Add optional usage of %d or %X suffices in MQTT topic to append chipid (#1871)
- Add optional usage of %d or %04d in ota url to be replaced with chipid (#1871)
- Add Sonoff Bridge command RfKey<x> 5 to show current RF key values either default or learned (#1884)
- Add user configurable serial GPIOs to MagicHome and Arilux modules (#1887)
- Add Russian language file (#1909)
- Add Webserver upload preflight request support (#1927)
- Add Home Assistant clear other device (#1931)
- Add Restart time to Status 1 (#1938)
- Add optional TSL2561 driver using library Joba_Tsl2561 to be enabled in user_config.h with define USE_TSL2561_JOBA (#1951)
- Add support for sensor SHTC3 (#1967)
- Add compiler check for stable lwIP version v1.4 (#1940)
- Add support for multiple SHT3X sensors (#1949, #2110)
- Add always suffix with device number in Mqtt discovery topic (#1962)
- Add support for optional MQTT drivers to be selected in user_config.h (#1992)
- Add optional Arduino OTA support to be enabled in user_config.h (#1998)
- Add diacritics to Polish language file (#2005)
- Add Hungarian language file (#2024)
- Add support for Nova Fitness SDS011 and possibly SDS021 particle concentration sensor (#2070)
- Add single decimal precision to Nova Fitness SDS0x1 sensor values (#2093)
- Add Chinese (Traditional) in Taiwan language file (#2108)
- Add Sonoff SC domoticz support for Sound level as Counter and Air quality (#2118)
- Add a second TLS fingerprint to allow switching keys in TLS mode (#2033, #2102)
- Add display of remaining pulse time to command PulseTime (#2085)
- Add additional time offset to Wifi Retry based on device mac address (#2089)
- Add command Color6 RRGGBB for Clock hour marker color and command Rotation pixels for Clock rotation (#2092)
- Add HTML language header in local language (#2123)
- Add command PowerDelta 0..100 (percentage) to Energy monitoring devices to report on active power load change (#2157)
- Add Restart Reason to Status 1 report (#2161)
- Add command Channel 0..100 to control dimmer value for individual color channels (#2111, #2203)
- Add support for Hardware Serial bridge using commands SerialDelimiter, Baudrate and SerialSend. Supports 8N1 and text only (#2182)
- Add support for Software Serial bridge using commands SerialDelimiter, SBaudrate and SSerialSend. Supports 8N1 and text only (#2190)
- Add support for Zengge WF017 PWM Led strip controller (#2202)
- Add PWM status to command State if PWM enabled (#2203)
- Add all FriendlyNames to Status information (#2208)
- Add Channel status information (#2211)
- Add hexadecimal Data entry to command IrSend using 0x notation (#1290, #2314)
- Add Home Assistant MQTT Discovery for Buttons and change SetOption19 response (#2277)
- Add multiple color entry support for command Led like Led2 120000 001200 000012 setting led2 as Red, Led3 as Green and Led4 as Blue (#2303)
- Add hexadecimal RGB color entry on RGBCW leds (#2304)
- Add support for SGP30 gas and air quality sensor (#2307)
- Add optional Sunrise and Sunset timers with commands Latitide and Longitude to be enabled with define USE_SUNRISE in user_config.h (#2317)
- Add timer sunrise and sunset offset (#2378)
- Add user selectable defines for Sunrise/set Dawn option (#2378)
- Add optional KNX IP Protocol Support (#2402)
- Add random window to timers (#2447)
- Add Greek language file (#2491)
- Add support for Sonoff Pow R2 (#2340)
- Add GPIO_User to GPIO02 for all Sonoff T1 (#2524)

### 5.12.0 20180209

- Change library PubSubClient.h define MQTT_MAX_PACKET_SIZE from 512 to 1000 for Home Assistant  support
- Change relation of define MESSZ being dependent on PubSubClient.h define MQTT_MAX_PACKET_SIZE
- Change command color parameter input checks to less strict for Home Assistant support
- Change command Ina219Mode into command Sensor13
- Change commands HlwPCal, HlwUCal and HlwICal to PowerCal, VoltageCal and CurrentCal to be used for both Pow and S31 calibration
- Change commands HlwPSet, HlwUSet and HlwISet to PowerSet, VoltageSet and CurrentSet to be used for both Pow and S31 calibration
- Change uptime from hour to second resulting in a display of 123T13:45:21 where 123 is days
- Change module name Wemos D1 mini into Generic (#1220)
- Change HTML from width=100% to style=width:100% supporting HTML5 (#1358)
- Change OSWATCH_RESET_TIME (Blocked loop) from 30 to 120 seconds to allow slow networks (#1556)
- Change WIFI_MANAGER_SEC into WIFI_CONFIG_SEC (#1616)
- Change function pointers code to save code space and memory (#1683)
- Change webserver argument processing gaining 5k code space (#1705)
- Change weblog memory usage (#1730, #1793, #1819)
- Update TasmotaSerial library to 1.1.0
- Update language files Italian (#1594), Dutch (#1723) and Spanish (#1722)
- Fix Non-English JSON temperature unit attachement
- Fix Arilux RF induced exception by moving interrupt handler to iram on non ESP8266/Arduino lib v2.3.0
- Fix truncated command names and wrong response for DomoticzSwitchIdx (#1571)
- Fix %-sign issue as printf escape character in Humidity and Sonoff SC (#1579)
- Fix DS18B20 temperature JSON decimal dot (#1561)
- Fix Energy JSON message (#1621)
- Fix IRSend parameter translation (#1636)
- Fix TSL2561 device detection (#1644, #1825)
- Fix BME680 teleperiod resistance measuring (#1647)
- Fix Energy Monitoring Energy Today and Energy Total reading after restart (#1648)
- Fix IRReceive Data value (#1663)
- Fix Energy Monitoring Energy Period roll-over (#1688)
- Fix compiler warnings (#1774)
- Fix command PWM response if no PWM channel is configured (#1783)
- Add locale Decimal Separator to Web sensor page
- Add ColorTemperature to light status message
- Add command PowerOnState option 5 which inverts PulseTime and allows for delayed always on after power on
- Add OtaMagic two step Web server OTA upgrade using filename-minimal image if OTA free space is too small
- Add support for PMS5003 and PMS7003 particle concentration sensor
- Add command SetOption21 1 to allow Energy Monitoring when power is off on Sonoff Pow and Sonoff S31 (#1420)
- Add Chinese language file (#1551)
- Add French language file (#1561)
- Add Spanish language file (#1589)
- Add HTTP Allow Cross Origin removed from ESP8266/Arduino lib v2.4.0 (#1572)
- Add Home Assistant MQTT Discovery for switch and light to be enabled by command SetOption19 1 (#1534) or define HOME_ASSISTANT_DISCOVERY_ENABLE in user_config.h (#1685)
- Add command State to retrieve device state information (same data as teleperiod state and status 11 in slightly different JSON format)
- Add optional login to Webserver AP mode (#1587, #1635)
- Add command Sensor15 2 to start MHZ19(B) Zero Point Calibration (#1643)
- Add support for Sonoff S31 Smart Socket with Power Consumption Detection (#1626)
- Add command SetOption20 to allow update of Dimmer/Color/Ct without turning power on (#1719, #1741)
- Add NTP sync time slot based on chip id (#1773)
- Add cursor pointer to web button (#1836)

### 5.11.1 20180107

- Fix Sonoff Pow command handling (#1542)

### 5.11.0 20180107

- Minor webpage HTML optimizations (#1358)
- Updated German translation (#1438)
- Change Sonoff Pow Energy MQTT data message and consolidate Status 8 into Status 10
- Change ADS1115 default voltage range from +/-2V to +/-6V (#1289)
- Change text to Active for 3 minutes (#1364)
- Change Wemo SetBinaryState to distinguish from GetBinaryState (#1357)
- Change output of HTTP command to valid JSON and Array only (#1363)
- Removed all MQTT, JSON and Command language defines from locale files and set fixed to English (#1473)
- Renamed commands Color2,3,4 to Color3,4,5
- Fix BME280 calculation (#1051)
- Fix Sonoff Bridge missed learned key if learned data contains 0x55 (End of Transmission) flag (#1095, #1294)
- Fix PWM initialization in Dimmer/Color mode (#1321)
- Fix Wemo Emulation (#1357)
- Fix display of build date and time in non-english locale (#1465)
- Fix Wemo and Hue emulation by adding M-Search response delay (#1486)
- Add libraries Adafruit_BME680-1.0.5, Adafruit_Sensor-1.0.2.02, TasmotaSerial-1.0.0 and TSL2561-Arduino-Library
- Add command Color2 to set color while keeping same dimmer value
- Add device function pointers
- Add support for SenseAir S8 CO2 sensor
- Add color led signal to Carbon Dioxide (CO2) sensors using defines CO2_LOW and CO2_HIGH in user_config.h
- Add support for Domoticz Air Quality sensor to be used by MH-Z19(B) and SenseAir sensors
- Add support for PZEM004T energy sensor
- Add support for iTead SI7021 temperature and humidity sensor by consolidating DHT22 into AM2301 and using former DHT22 as SI7021 (#735)
- Add support for BME680 using adafruit libraries (#1212)
- Add support for MH-Z19(B) CO2 sensor (#561, #1248)
- Add multipress support and more user configurable GPIO to Sonoff Dual R2 (#1291)
- Add support for TSL2561 using adafruit library (#661, #1311)
- Add support for SHT3x (#1314)
- Add support for Arilux LC06 (#1414)
- Add Italian language file (#1449)
- Add 2nd Gen Alexa support to Wemo emulation discovery (#1357, #1450)
- Add define for additional number of WS2812 schemes (#1463)

### 5.10.0 20171201

- Upgrade library ArduinoJson to 5.11.2
- Upgrade library IRRemoteEsp8266 to 2.2.1 + 2 commits but disabled some protocols (code size reduction)
- Upgrade library NeoPixelBus to 2.2.9
- Upgrade library OneWire to 2.3.3 + 6 commits and disabled CRC lookup-table (#define ONEWIRE_CRC8_TABLE 0) (code size reduction)
- Update library PubSubClient to 2.6 + 9 commits and additional delay (#790)
- Update core_esp8266_wiring_digital.c to latest (staged) level
- Patch library I2Cdevlib-Core for esp8266-core 2.4.0-rc2 compatibility
- Remove command EnergyReset 1..3 now replaced by EnergyReset1 to EnergyReset3
- Remove spaces in JSON messages (code size reduction)
- Renamed xsns_05_ds18x20.ino to xsns_05_ds18x20_legacy.ino still using library OneWire and providing dynamic sensor scan
- Fix possible iram1_0_seg compile error by shrinking ICACHE_RAM_ATTR code usage
- Fix PWM watchdog timeout if Dimmer is set to 100 or Color set to 0xFF (#1146)
- Fix Sonoff Bridge Learn Mode hang caused by unrecognised RF code (#1181)
- Fix blank console log window by using XML character encoding (#1187)
- Fix wrong response name for command HlwISet (#1214)
- Fix DHT type sensor timeout recognition by distinguish "signal already there" from "timeout" (#1233)
- Add fixed color options 1..12 to command Color
- Add + (plus) and - (minus) to commands Dimmer (+10/-10), Speed and Scheme
- Add + (plus) and - (minus) to command Color to select 1 out of 12 preset colors
- Add + (plus) and - (minus) to command Ct to control ColdWarm led ColorTemperature (+34/-34)
- Add commands EnergyReset1 0..42500, EnergyReset2 0..42500 and EnergyReset3 0..42500000
-  to (Re)set Energy Today, Yesterday or Total respectively in Wh (#406, #685, #1202)
- Add optional ADS1115 driver as alternative for unsupported I2Cdevlib in esp8266-core 2.4.0-rc2
- Add support for INA219 Voltage and Current sensor to be enabled in user_config.h with define USE_INA219
- Add support for Arilux LC11 (Clearing RF home code when selecting no Arilux module)
- Add support for WS2812 RGBW ledstrips to be enabled in user_config.h with define USE_WS2812_CTYPE (#1156)
- Add SettingsSaveAll routine to command SaveData to be used before controlled power down (#1202)
- Add option PUSHBUTTON_TOGGLE (SwitchMode 7) to allow toggling on any switch change (#1221)
- Add new xdrv_05_ds18x20.ino free from library OneWire and add the following features:
-  Add support for DS1822
-  Add forced setting of 12-bit resolution for selected device types (#1222)
-  Add read temperature retry counter (#1215)
-  Fix lost sensors by performing sensor probe at restart only thereby removing dynamic sensor probe (#1215)
-  Fix sensor address sorting using ascending sort on sensor type followed by sensor address
-  Rewrite JSON resulting in shorter message allowing more sensors in default firmware image:
-   "DS18B20-1":{"Id":"00000483C23A","Temperature":19.5},"DS18B20-2":{"Id":"0000048EC44C","Temperature":19.6}
- Add additional define in user_config.h to select either single sensor (defines disabled), new multi sensor (USE_DS18X20) or legacy multi sensor (USE_DS18X20_LEGACY)
- Add clock support for more different pixel counts (#1226)
- Add support for Sonoff Dual R2 (#1249)
- Add FriendlyName to web page tab and add program information to web page footer (#1275)

### 5.9.1 20171107

- Add external sensor function pointer interface to enable easy sensor addition
- Add support for ADS1115 to be enabled in user_config.h and needs libraries i2cdevlib-Core and i2cdevlib-ADS1115 (#338, #660)
- Fix Backup Configuration file download failure by defining proper file size (#1115)
- Fix Exception 26 and empty console screen after usage of command WakeupDuration (#1133)
- Fix some changed iTead web links in README.md (#1137)

### 5.9.0 20171030

- Rewrite code (partly) using Google C++ Style Guide (https://google.github.io/styleguide/cppguide.html)
- Rewrite code by using command lookup tables and javascript (client side) web page expansions
- Change HTML/CSS to enable nicer form field entry
- Change default PWM assignments for H801 RGB(CW) led controller to support optional Color/Dimmer control
-   GPIO04 (W2)    from GPIO_PWM2 to GPIO_USER to be user configurable for GPIO_PWM5 (second White - Warm if W1 is Cold)
-   GPIO12 (Blue)  GPIO_PWM3 no change
-   GPIO13 (Green) from GPIO_PWM4 to GPIO_PWM2
-   GPIO14 (W1)    from GPIO_PWM1 to GPIO_USER to be user configurable for GPIO_PWM4 (first White - Cold or Warm)
-   GPIO15 (Red)   from GPIO_PWM5 to GPIO_PWM1
- Change default PWM assignments for MagicHome RGB(W) led controller to support optional Color/Dimmer control
-   GPIO05 (Green) from GPIO_PWM4 to GPIO_PWM2
-   GPIO12 (Blue)  from GPIO_PWM5 to GPIO_PWM3
-   GPIO13 (White) GPIO_USER to be user configurable for GPIO_PWM4 (White - Cold or Warm)
-   GPIO14 (Red)   from GPIO_PWM3 to GPIO_PWM1
- Change default PWM assignment for Witty Cloud to support optional Color/Dimmer control (#976)
-   GPIO12 (Green) from GPIO_PWM4 to GPIO_PWM2
-   GPIO13 (Blue)  from GPIO_PWM5 to GPIO_PWM3
-   GPIO15 (Red)   from GPIO_PWM3 to GPIO_PWM1
- Change when another module is selected now all GPIO user configuration is removed
- Change command name IRRemote to IRSend (#956)
- Remove Arduino IDE version too low warning as it interferes with platformio.ini platform = espressif8266_stage
- Fix command FullTopic entry when using serial or console interface
- Fix possible UDP syslog blocking
- Fix minimum TelePeriod of 10 seconds set by web page
- Fix command GPIOx JSON response (#897)
- Fix inverted relay power on state (#909)
- Fix compile error when DOMOTICZ_UPDATE_TIMER is not defined (#930)
- Fix alignment of web page items in some browsers (#935)
- Fix setting all saved power settings to Off when SetOption0 (SaveState) = 0 (#955)
- Fix timezone range from -12/12 to -13/13 (#968)
- Fix Southern Hemisphere TIME_STD/TIME_DST (#968)
- Fix TLS MQTT SSL fingerprint test (#970, #808)
- Fix virtual relay status message used with Color/Dimmer control (#989)
- Fix command IRSend and IRHvac case sensitive parameter regression introduced with version 5.8.0 (#993)
- Fix pressure calculation for some BMP versions regression introduced with version 5.8.0i (#974)
- Fix Domoticz Dimmer set to same level not powering on (#945)
- Fix Blocked Loop when erasing large flash using command reset 2 (#1002)
- Fix relay power control when light power control is also configured as regression from 5.8.0 (#1016)
- Fix Mqtt server mDNS lookup only when MqttHost name is empty (#1026)
- Add debug information to MQTT subscribe
- Add translations to I2Cscan
- Add translation to BH1750 unit lx
- Add light scheme options (Color cycle Up, Down, Random) and moving WS2812 schemes up by 3
- Add Domoticz counter sensor to IrReceive representing Received IR Protocol and Data
- Add option 0 to MqttHost to allow empty Mqtt host name
- Add support for Arilux AL-LC01 RGB Led controller (#370)
- Add esp8266 de-blocking to PubSubClient library (#790)
- Add Domoticz sensors for Voltage and Current (#903)
- Add platformio OTA upload support (#928, #934)
- Add warning to webpage when USE_MINIMAL is selected (#929)
- Add smoother movement of hour hand in WS2812 led clock (#936)
- Add support for Magic Home RGBW and some Arilux Led controllers (#940)
- Add command SetOption15 0 (default) for command PWM control or SetOption15 1 for commands Color/Dimmer control to PWM RGB(CW) leds (#941)
- Add Domoticz counter sensor to Sonoff Bridge representing Received RF code (#943)
- Add support for Luani HVIO board (https://luani.de/projekte/esp8266-hvio/) (#953)
- Add PWM initialization after restart (#955)
- Add IR Receiver support. Disable in user_config.h (#956)
- Add support for inverted PWM (#960)
- Add Sea level pressure calculation and Provide command Altitude (#974)
- Add support for up to 8 relays (#995)
- Add commands RfSync, RfLow, RfHigh, RfHost and RfCode to allow sending custom RF codes (#1001)
- Add retain to ENERGY messages controlled by command SensorRetain (#1013)
- Add commands Color2, Color3, Color4, Width2, Width3, Width4 and SetOption16 to set Ws2812 Clock parameters (#1019)
- Add German language file (#1022)
- Add support for connecting to MQTT brokers without userid and/or password (#1023)
- Add support for esp8266 core v2.4.0-rc2 (#1024)
- Add commands PwmRange 1,255..1023 and PwmFrequency 1,100..4000 (#1025)
- Add Polish language file (#1044, #1047)
- Add support for KMC 70011 Power Monitoring Smart Plug (#1045)
- Add support for VEML6070 I2C Ultra Violet level sensor (#1053)
- Add light turn Off Fade (#925)
- Add IrSend command option Panasonic as IrSend {"Protocol":"Panasonic", "Bits":16388, "Data":\<Panasonic data\>}
-   where 16388 is 0x4004 hexadecimal (#1014)
- Add retry counter to DHT11/21/22 sensors (#1082)

### 5.8.0 20170918

- Remove the need for NeoPixelBus library for Hue support
- Consolidate WS2812 into Sonoff Led for flexible future led strip library changes
- Invert WS2812 fade speed to align with Sonoff led (Speed 1 = fast, Speed 8 = slow)
- Remove upper case MQTT receive buffer
- Reduce code and string length for output of commands Modules and GPIOs
- Add Sonoff SC debug information
- Change syslog service
- Removed webserver syslog disable as now no longer needed
- Increased default MQTT message size from 368 to 405 bytes while keeping MQTT_MAX_PACKET_SIZE = 512 (because we can)
- Fix MQTT Offline or Remove MQTT retained topic code
- Fix Domoticz loop when Emulation is selected
- Add blink to WS2812 and Sonoff Led (#643)
- Add option WIFI_WAIT (5) to command WifiConfig to allow connection retry to same AP without restart or update flash (#772, #869)
- Add support for Witty Cloud (#794)
- Add GPIO14 to Sonoff Dual (#797, #839)
- Add support for Yunshan Wifi Relay (#802)
- Add GPIO16 input pulldown (#827)
- Add timeout to DHT and DS18B20 sensors (#852)
- Fix watchdog timeout caused by lack of stack space by moving to heap (#853)
- Allow LogPort and MqttPort up to 65535 and add LogPort tot Status 3 (#859)
- Allow command SwitchTopic in group mode (#861)
- Allow command SwitchMode if no switches are defined (#861)
- Add optional dimmer parameter to command Wakeup for WS2812, AiLight, Sonoff B1, Led and BN-SZ01 (#867)
- Fix basic On, Off, Toggle, Blink and BlinkOff commands when other language is selected (#874)

### 5.7.1 20170909

- Remove leading spaces from MQTT data
- Fix webconsole special character entry
- Allow # as prefix for color value
- Fix Alexa detection and Hue App Update Request (#698, #854)

### 5.7.0 20170907

- Shrink module configuration webpage
- Fix settings order during startup to allow for displaying debug messages
- Fix some string length issues
- Add more string length tests by using strncpy
- Add Ai-Thinker RGBW led (AiLight)
- Add Power check and add PulseTime to power check at startup (#526)
- Add Supla Espablo support (#755)
- Add more precision to Sonoff Pow period and power results using command WattRes 0|1 (#759)
- Add basic internationalization and localization (#763)
- Add more Sonoff Pow range checking (#772)
- Fix invalid JSON (#786, #822)
- Add duplicate check to received RF signal within 2 seconds for Sonoff Bridge (#810)

### 5.6.1 20170818

- Change module list order in webpage
- Fix Sonoff T1 1CH and 2CH configuration (#751)

### 5.6.0 20170818

- Fix Sonoff Pow intermittent exception 0
- Change Sonoff Pow sending Domoticz telemetry data only
- Add Ai-Thinker RGBW led (AiLight) (experimental)
- Add NeoPixelBus library to Sonoff Led for Hue support
- Add user configurable GPIO4 and GPIO5 to module Sonoff Bridge
- Add Sonoff B1 RGBCW led support with command Color RRGGBBCCWW (#676)
- Add command CT 152..500 to Sonoff Led and Sonoff B1 to control Color Temperature
- Add Cold-Warm slider to web page for Sonoff Led and Sonoff B1
- Add CT parameter to Hue
- Add Sonoff T1 support (#582)
- Add AnalogInput0 if configured as Analog Input to webpage (#697, #746)
- Add command SetOption14 0|1 to enable interlock mode (#719, #721)
- Fix Mitsubishi HVAC IR power controll (#740)

### 5.5.2 20170808

- Extent max number of WS2812 pixels from 256 to 512 (#667)
- Add OTA handling if server responds with no update available (#695)
- Removed undocumented command FlashMode (#696)
- Fix compile time error message due to increased message buffer size (#703)

### 5.5.1 20170805

- Fix Sonoff Rf Bridge issues
- Add Sonoff RF Bridge MQTT messages on received and learned RF signal
- Add command VoltRes 0|1 to select voltage resolution to 0.1 V (#654)
- Add averaging to Analog input (#686)
- Add Energy tele data on Sonoff Pow Threshold change (#688)
- Fix inconsistent property names in Messages (#690)

### 5.5.0 20170730

- Reduce code space by removing the following commands as they are replaced by SetOption alternatives:
-   SaveState = SetOption0
-   ButtonRestrict = SetOption1
-   Units = SetOption2
-   MQTT = SetOption3
-   MQTTResponse = SetOption4
-   TempUnit = SetOption8
- Smoothing WS2812 animation poll, invert fade speed and max allowed wakeup time down to 3000 seconds
- Fix initial button press detection
- Add support for Sonoff RF Bridge 433 using command RfKey
- Fix regression from 5.0.7 by increasing message buffer size from 360 to 368 to accomodate 4 x DS18x20 sensors (#637)
- Add GroupTopic to Topic test when using ButtonTopic/SwitchTopic to send either ON/OFF or TOGGLE (#642)
- Adjust HLW calibration limits to accomodate HuaFan device and add commands HlwPSet, HlwUSet and HlwISet (#654)

### 5.4.0 20170725

- Fix command reset regression introduced in 5.2.0
- Increase polling from 0.1 second to 0.05 second
- Add multipress to all buttons
- Fix button 1 double press behaviour on multi relay devices
- Add support for Hua Fan Smart Socket (#479)
- Add support for Sonoff 4ch Pro (#565)
- Add command SetOption13 1 to allow immediate action on single button press
-   (disables multipress, hold and unrestricted commands) (#587)

### 5.3.0 20170715

- Major Hue rewrite which might introduce Alexa problems. If so, initiate an issue
- Add support for Sonoff Led and BN-SZ01 Ceiling Led brightness control to Hue
- Fix Sonoff Led Power, Dimmer and Color MQTT response (#176)
- Add commands Delay and Backlog to allow multiple commands at once separated by ";" (#593)
- Use default flashmode DOUT to solve restart hangs on esp8285 chips (#453, #598)
- Change Web console column width from 99 to 300 (#599)

### 5.2.4 20170703

- Removed flash mode update after selecting different module solving esp8285 related problems
- Add device type flag to sonoff_template.ino
- Change Sonoff Led Wakeup and add support for Sonoff BN-SZ01 Led (#567)

### 5.2.3 20170630

- Change Sonoff Led color conversion code
- Fix SetOption12 handling
- Simplify auto configuration upgrade
- Add option Upgrade \<version_number\> to only upgrade to any higher version (Old PR #213)
- Change FallbackTopic to cmnd/\<MQTTClient\>/\<command\> \<parameter\> bypassing FullTopic and Prefix (#538)

### 5.2.2 20170625

- Add configuration SaveAddress to Status 1 and Information Page
- Change Sonoff Led Color conversion from AtoH to strtol
- Fix possible wrong uploads due to configuration overwrites (#542)
- Fix payload negative numbers (#547)

### 5.2.1 20170622

- Fix Restore Configuration in case of lower version
- Revert auto configuration upgrade allowing easy upgrade which was removed in version 5.2.0
- Fix config auto upgrade from versions below version 4.1.1 (#530)

### 5.2.0 20170619

- Add command SetOption12 1 to disable newly released configuration flash rotate to reduce flash wear
- Fix command CounterDebounce by removing test for active GPIO (#524)
- Add command SetOption33 1..250 to allow user configure POW Max_Power_Retry count (#525)

### 5.1.7 20170616

- Prep removal of SetOptions alternatives
- Restore webpage upgrade error messages removed in 5.1.5
- Add hold button functionality to buttons 2 to 4
- Add command SetOption32 1..100 to set Key Hold Time from 0.1 seconds to 10 seconds (#200)
- Allow slashes in Topic, GroupTopic, ButtonTopic and SwitchTopic (#507)
- Changed webpage form actions from post to get and use relative path url (#434, #522)

### 5.1.6 20170606

- Shrink code
- Removed online configuration of Domoticz In and Domoticz Out MQTT strings
- Removed commands DomoticzInTopic and DomoticzOutTopic
- Add define KEY_HOLD_TIME to configure button hold threshold before sending MQTT Hold message
- Add command StateText4 to configure button MQTT Hold text (= MQTT_CMND_HOLD)
- Add command SetOption11 0|1 to swap pushbutton single and double press functionality (#200)
- Add command SwitchMode<x> 5 (PUSHBUTTONHOLD) and 6 (PUSHBUTTONHOLD_INV) (#489)

### 5.1.5 20170604

- Shrink code in preparation to ESP8266-Arduino 2.4.0-rc1
- Add effect parameter to HUE Device (#464)

### 5.1.4 20170601

- Removed pre-compiled versions from repository as they are available within the release
- Changed HUE Device type to color supporting version (#464)
- Fix compile error when BE_MINIMAL is selected (#467, #476)
- Add multiple compiled versions to release using updated Travis script and platformio.ini (#467)

### 5.1.3 20170520

- Add Domoticz Counter

### 5.1.2 20170519

- Fix Counter/Timer JSON message and update Counter/Timer on webpage
- Fix WS2812 Domoticz related regression issues

### 5.1.1 20170517

- Allow command FullTopic in group mode
- Prepare for more use of RTC memory
- Add independant WS2812 led string power control (#386, #390)
- Add command Counter<x> to control up to four GPIO falling edge interrupt counters or timers (#459)
- Add command CounterType<x> to select between pulse counting or pulse timing
- Add command CounterDebounce to select global counter debounce time in mSec

### 5.1.0 20170513

- Fix Offline/Removal of retained topic when FullTopic is changed
- Add FullTopic to MQTT Configuration and Information web pages
- Add license model GPLv3 (#188)

### 5.0.7 20170511

- Fix possible exception 28 on empty command
- Add command SetOption0 as replacement for SaveState
- Add command SetOption1 as replacement for ButtonRestrict
- Add command SetOption2 as replacement for Units
- Add command SetOption4 as replacement for MqttResponse
- Add command SetOption8 as replacement for TempUnit
- Add command SetOption10 On|Off to select between Offline or Removing previous retained topic (#417, #436)

### 5.0.6 20170510

- Remove hyphen in case of a single DHT sensor connected (#427)
- Add command MqttRetry <seconds> to change default MQTT reconnect retry timer from minimal 10 seconds (#429)

### 5.0.5 20170508

- Add command FullTopic with tokens %topic% (replaced by command Topic value) and
-  %prefix% (replaced by command Prefix<x> values) for more flexible topic definitions (#244)
-  See wiki > MQTT Features https://github.com/arendst/Tasmota/wiki/MQTT-Features for more information

### 5.0.4 20170505

- Add Sonoff Pow Energy Total up to 40 MWh
- Add command EnergyReset 1|2|3 to reset Energy counters (#406)
- Fix Domoticz Energy logging (#411)
- Add command PowerOnState 4 to keep relay always on and disabling all power control (#418)

### 5.0.3 20170504

- Add command SensorRetain on|off to enable retaining of mqtt message tele/sonoff/SENSOR (#74)
- Change WifiConfig timeout from 60 seconds to 180 seconds (#212)
- Change Sonoff Touch command Ledstate functionality by turning led on if power is off (#214)
- Add 4 seconds delay after power on before enabling button to workaround Wemos D1 mini RTS circuit (#380)

### 5.0.2 20170503

- Reset SaveData, SaveState and MqttResponse to default values due to rearranging settings
- Moved some settings to flag area
- Add command TempUnit Celsius|Fahrenheit for selecting Celsius or Fahrenheit (#347)
- Add command TempRes 0..3 for selecting Temperature Resolution (#347)
- Add command HumRes 0..3 for selecting Humidity Resolution (#347)
- Add command PressRes 0..3 for selecting Pressure Resolution (#347)
- Add command EnergyRes 0..5 for selecting Energy Resolution (#347)
- Add "TempUnit":"C|F" to sensor JSON output (#347)
- Add support for up to three DHT type sensors each using a different GPIO (#339, #404)

### 5.0.1 20170429

- Adjust Sonoff SC messages to prepare for display feature
- Move static data from RAM to Flash
- Fix PowerOnState for some devices not reporting "Power on" state (#284, #380, #383)

### 5.0.0 20170425

- Memory status message update
- Fix setting migration to better preserve settings during move (#382)
- Best practice is first doing a Backup Configuration before installing version 5.0.0
- Reset save count after setting move
- Start using new linker script without SPIFFS

### 4.2.0 20170424

- Prepare for SPIFFS removal by moving settings to EEPROM area
- Fix compilation error when webserver is disabled (#378)

### 4.1.3 20170410

- Add user configuarble GPIO to module S20 Socket and Slampher
- Add support for Sonoff SC (#112)
- Set PWM frequency from 1000Hz to 910Hz as used on iTead Sonoff Led firmware (#122)
- Set Sonoff Led unconfigured floating outputs to 0 to reduce exceptions due to power supply instabilities (#122)
- Add Access Point Mac Address to Status 11 and Telemetry (#329)
- Fix DS18B20 negative temperature readings (#334)

### 4.1.2 20170403

- Rename Unrecognised command to Unknown command
- Remove all command lists
- Remove command SmartConfig (superseded by WifiConfig)
- Fix boot loop when selecting module Sonoff 4CH or Sonoff Touch on non ESP8285 hardware
- Add optional support for Toshiba and Mitsubishi HVAC IR control (needs updated IRremote8266 library) (#83, #257)
- Add all configured switches to Domoticz Configuration web page (#305)
- Fix compile error when selecting WS2812 DMA (#313)

### 4.1.1 20170329

- Fix default Telemetry for command Prefix3
- Fix webserver Module parameters for disabled select
- Fix sensor status for enabled switches
- Remove Light as alternative for Power (save code space)
- Remove migration option from pre V3 (code cleanup)
- Remove unofficial SPIFFS support (code cleanup)
- Remove command list when unknown command is entered (save code space)
- Rename Status11 json from StatusPWR to unique StatusSTS
- Rename command Gateway to IPAddres2, Subnetmask to IPAddress3 and DnsServer to IPAddress4 (save code space)
- Add Command MqttResponse to select either command or RESULT topic as response (#258)
- Add command StateText1 to StateText3 to assign MQTT_STATUS_OFF, MQTT_STATUS_ON and MQTT_CMND_TOGGLE respectively (#286)
- Remove restart after IPAddress changes (#292)
- Add support for MAX31850 in xsns_ds18x20.ino (#295)
- Fix possible uptime update misses (#302)

### 4.1.0 20170325

- Change static IP addresses in user_config.h from list (using commas) to string (using dots)
- Unify display result of commands Modules, Module and Gpios
- Rewrite Module selection web page to bring size down from 18651 to 4319 bytes (!) (#234, #240)
- Add basic support for (Lixada) H801 RGBWW controller (#252)
- Add command Prefix1 to Prefix3 to assign SUB_PREFIX, PUB_PREFIX and PUB_PREFIX2 respectively (#255)
- Add static ip addresses to flash (#262)
- Add commands IpAddress, Gateway, Subnetmask and DnsServer to select static ip addresses (#273)

### 4.0.8 20170321

- Fix entering non-numeric webpassword
- Force selection between TLS or Webserver due to memory restraint (#240)
- Allow entering empty string using "0" for selected commands (#242)
- Fix exception when posting commands to web console containing % (#250)

### 4.0.7 20170319

- Increased Sonoff Led PWM frequency from 432 to 1000
- Fix possible watch dog reboot after changing module type on web page
- Fix reporting of GPIO usage from web page
- Fix Sonoff Led blank during firmware upgrade
- Fix Sonoff Led flicker and possible flash corruption by using latest Arduino-esp8266 versions of pwm core files included in sonoff library (#211)
- Add PWM output control with commands PWM1 to PWM5 using user selectable GPIOs (#211)
- Fix exceptions due to low values of commands HlwPCal (10000), HlwUCal (1000) and HlwICal (2500) (#223)
- Add Switch state to sensor status (#227, #233)
- Add user configuarble GPIO to module Sonoff Touch (#228)
- Add define WEB_PORT to user_config.h to change default web server port from 80 (#232)
- Fix failed Ota Firmware upgrade started from Web page (#235)

### 4.0.6 20170316

- Fix to better find device by Wifi hostname
- Fix compile error when some I2C devices are disabled
- Add (experimental) support for SHT1X emulating I2C (#97)
- Add ADC to ElectroDragon (#203)
- Add support for Sonoff Dev (#206)

### 4.0.5 20170314

- Add command Status 11 to show power status with Vcc if define USE_ADC_VCC is enabled (default)
- Add ADC input to Sonoff SV and Wemos D1 mini - Needs recompile with define USE_ADC_VCC disabled (#137)
- Add MQTT host:port to timeout message (#199)

### 4.0.4 20170312

- Add pulse timers for up to 4 relays (#106)
- Fix Sonoff Led power state when dimmer or color is 0 (#176)
- Add command NtpServer<x> to configure up to three NTP servers (#177)
- Delete module User Test as module Wemos D1 mini has same/more user configurable GPIO (#178)
- Add more user configurable GPIO to module ElectroDragon (#183)

### 4.0.3 20170309

- Renamed Module NodeMCU to WeMos D1 mini
- Add GPIO1 as user option to some modules
- Add Buttons, Relays and Leds to user configurable options (#159)
- Add description on Module parameters web page to some well known GPIOs (#107, #171)

### 4.0.2 20170308

- Restore correct seriallog level after Serial logging was disabled
- Add simple dimmer slider to Sonoff Led web page
- Reduced root webpage size by 31%
- Expand Status 2 with Build date/time and core version
- Fix webserver redirection when not in WifiManager mode (#156)
- Add command ButtonRestrict On/Off to restrict access to button hold and button multi press options above 2 (#161)
- Fix DS18S20 negative temperature readings (#165)
- Fix crlf compilation error due to bad syntax (#144, #167)

### 4.0.1 20170305

- Fix char default sizes and set MESSZ to 360 (#143)
- Fix SerialLog setting status
- Disable syslog when emulation is active
- Add DS18B20 web page display refresh

### 4.0.0 20170303

- Add define to remove config migration code for versions below 3.0 (See Wiki-Upgrade-Migration path)
- Free memory by switching from String to char[]
- Raised Sonoff Led PWM frequency from 200Hz to 432Hz in search of stability (hardware watchdog timeouts) (#122)
- Increase message size and suggested minimum MQTT_MAX_PACKET_SIZE to 512 (#114, #124)
- Remove runtime warning message regarding MQTT_MAX_PACKET_SIZE too small as it is now moved to compile time (#124)
- Fix possible panics with web console and http commands while UDP syslog is active (#127)
- Add optional static IP address (#129)
- Add define ENERGY_RESOLUTION in user_config.h to allow user control over precision (#136)

### 3.9.22 20170228

- Update web console
- Fix Status 4 JSON message
- Add Exception info during restart if available
- Add osWatch service to detect loop hangs that might happen during (OTA) upgrades
- Add WiOn support for relay and switch only (#82, #102)
- Allow for user specified relay count up to four in sonoff_template.h (#109)
- Add support for HTU21 compatible I2C sensors SI7013, SI7020 and SI7021 (#118)
- Add NodeMCU or Wemos configuration option (#119)

### 3.9.21 20170224

- Add ajax to web root page and web console (#79)
- Add commands SwitchMode1..4 and enable user switches 2, 3 and 4 (#84, #88)
- Fix MQTT upgrade when webserver is active

### 3.9.20 20170221

- Add minimal basic authentication to Web Admin mode (#87)
- Fix Hue and add HSB support (#89)

### 3.9.19 20170219

- Sonoff Led: Made GPIO04, 05 and 15 available for user
- Sonoff Led: Add commands Fade, Speed, WakupDuration, Wakeup and LedTable

### 3.9.18 20170218

- Fix ledstate 0 to turn off led
- Fix Sonoff Led dimmer range (#16)
- Change Sonoff Led command Dimmer to act on both cold and warm color
- Add Sonoff Led command Color CCWW where CCWW are hexadecimal values fro 00 - FF
- Reduce Sonoff Led flickering by disabling interrupts during flash save and disabling
-   Led during OTA upgrade and Web upload (#16)

### 3.9.17 20170217

- Fix possible ArduinoJSON related memory fragmentation
- Changed console logging using less memory
- Add GPIO04 as user selectable for Sonoff Dual (#75)

### 3.9.16 20170214

- Update latching relay handler
- Add support for IR led using IRremoteESP8266 library (#59)
- Add Hue argument passing using ArduinoJSON library (#59)

### 3.9.15 20170213

- Change JSON float values from string to number according to http://json.org (#56)
- Add support for exs latched relay module https://ex-store.de/ESP8266-WiFi-Relay-V31 (#58)
- Add support for inverted relays
- Changed MAX_LOG_LINES from 70 to 60 to preserve memory

### 3.9.14 20170211

- Add False and True as alternatives for 0/Off and 1/On (#49)
- Fix Status10 JSON format (#52)
- Fix DS18x20 using OneWire library (#53)

### 3.9.13 20170210

- Add FlashChipMode to Status 4
- Removed redundant DHT2 option and code
- Add Sonoff SV GPIO pin 05 configuration (#40)
- Add configuration file backup and restore via web page
- Fix latency due to light_sleep mode even if sleep was set to zero (#50)

### 3.9.12 20170208

- Fix compile error when webserver is disabled (#30)
- Fix possible ESP8285 flash problem by updating Flash Chip Mode to DOUT during OTA upload
- Fix hostname issues by not allowing user entry of string formatting and removing from user_config.h (#36)

### 3.9.11 20170204

- Fix command I2Cscan
- Fix not allowed spaces in Topic, ButtonTopic and SwitchTopic
- Make all TELEMETRY, STATUS and COMMAND message topics unique (#4)
- Advertise command topic to be used by iobroker (#299)
- Fix butten (non)detection if no GPIO_KEY1 is defined (#13)
- Change WeMo serialnumber from 7 decimal chars to 8 hexadecimal chars (#18)
- Update web page with Build Date/Time, Emulation and mDNS Discovery and Advertise information (#21)

### 3.9.10 20170130

- Add WS2812 Color Type selection (RGB or GRB) to user_config.h (#7)
- Hue api changes to support HUE App(s) (#8)

### 3.9.9 20170130

- Add command status 10 showing sensor data
- Fix hlw status messages if hlw is disabled

### 3.9.8 20170130

- Remove GPIO07 and GPIO08 from user selectable (#5)

### 3.9.7 20170129

- Fix possible WS2812 exceptions when using emulation
- Add command Emulation to dynamic configure Belkin WeMo and Hue Bridge for Alexa

### 3.9.6 20170129

- Add dynamic sleep for WS2812 animation (#1)

### 3.9.5 20170128

- Fix error message in case of wrong Domoticz command

### 3.9.4 20170127

- Fix Sonoff Dual Relay switching (#287)

### 3.9.3 20170127

- Add confirmation before Restart via webpage
- Expand Domoticz Configuration webpage with Key, Switch and Sensor Index and
-   add commands DomoticzSwitchIdx and DomoticzSensorIdx (#86) (#174) (#219)
- Fix default DHT11 sensor driver selection
- Fix LedPower status after button press (#279)
- Add command Sleep 0 - 250 mSec for optional light sleep mode to lower energy consumption (#272)
-   (Expect overall button/key/switch misses and wrong values on Sonoff Pow)
- Add Hue brightness extension (#281)
- Fix Hue brightness and change to call by reference (#283)

### 3.9.2 20170124

- Add confirmation before Reset Configuration via webpage (#244)
- Add WS2812 features (see Wiki commands)

### 3.9.1 20170124

- Change PowerOnState function to only trigger when Power On (and not just restart) (#238)
- Move HLW interrupts back to RAM and make WS2812_DMA optional as it generates Exception on Pow (#264)
- Add charset=utf-8 to webpages (#266)
- Update Hue emulation (#268)
- Fix status module number
- Add support for domoticz Dimmer on Sonoff_Led and WS2812
- Fix possible ESP8285 flash problem by updating Flash Chip Mode to DOUT during web upload

### 3.2.6a 20170120

- Fix Sonoff Pow compile error (#255)
- Move HLW interrupts back to ROM (Needed for WS2812 DMA interrupts)
- Removed all IO config from user_config.h as this will be done by commands or webpage
- Removed MessageFormat and supports JSON only except POWER/LIGHT status
- Add command LedPower to control main led (#247)
- Add more FriendlyNames for Hue (#254)
- Add DMA support for WS2812 when using pin 3 while other pins work just as well in my case...
- Add HUE emulation for Alexa (#229)
- Add basic WS2812 support (#229)
- Fix Wemo when MQTT is disabled (#245)
- Revert ButtonTopic and change SwitchTopic1 - 4 to one SwitchTopic
- Rename MqttUnits to Units
- Add Mqtt command to enable/disable MQTT

### 3.2.2a 20170115

- Add dynamic (Sonoff) Module, user GPIO and sensor selection (one size fits (almost) all)
- Add support for Sonoff LED
- Add Seriallog disable after 600 seconds for Sonoff Dual and 4 Channel
- Add ButtonTopic2 - 4, SwitchTopic1 - 4 and SwitchRetain

### 3.2.2 20170113

- Fix PowerOnState 2 functionality after re-applying power (#230)

### 3.2.1 20170113

- Fix some failed command decoding (#228)
- Removed passwords from status messages (#216)

### 3.2.0 20170111

- Add I2C BH1750 sensor (#222)
- Sensor rewrite preparing for online selection

### 3.1.16 20170109

- Fix Domoticz possible error condition
- Remove Wifi password from connection message (#216)
- Add Configure Other menu item to web page (#209)
- Add command FriendlyName, field Friendly Name and define FRIENDLY_NAME to be used by Alexa
-   eliminating current use of MQTT_CLIENT_ID (#209)
- Add friendlyname to webpage replacing former hostname

### 3.1.15 20170108

- Fix Domoticz send key regression with Toggle command

### 3.1.14 20170107

- Add support for command TOGGLE (define MQTT_CMND_TOGGLE) when ButtonTopic is in use and not equal to Topic (#207)

### 3.1.13 20170107

- Fix web console command input when SUB_PREFIX contains '/' (#152)
- Add command response to web command (#200)
- Add option to disable MQTT as define USE_MQTT in user_config.h (#200)

### 3.1.12 20170106

- Add OTA retry to solve possible HTTP transient errors (#204)
- Fix MQTT host discovery

### 3.1.11 20170105

- Add mDNS to advertise webserver as <hostname>.local/

### 3.1.10 20170105

- Fix ButtonTopic when SUB_PREFIX = PUB_PREFIX
- Add workaround for possible MQTT queueing when SUB_PREFIX = PUB_PREFIX
- Add optional MQTT host discovery using define USE_DISCOVERY in user_config.h (#115)

### 3.1.9 20170104

- Fix Power Blink start position (toggled)
- Change PulseTime increments: 1 .. 111 in 0.1 sec (max 11 seconds) and 112 .. 64900 in seconds (= 12 seconds until 18 hours) (#188)
- Add support for SUB_PREFIX = PUB_PREFIX (#190)

### 3.1.8 20170103

- Add retain flag to LWT offline and only send "tele/sonoff/LWT Offline" (#179)
- Change retained LWT Online message to only send "tele/sonoff/LWT Online"

### 3.1.7 20161231

- Add retained message LWT Online when sonoff makes MQTT connection (#179)

### 3.1.6 20161230

- Add blinking using commands BlinkTime, BlinkCount and Power Blink|3|BlinkOff|4 (#165)

### 3.1.5 20161228

- Fix serial space command exception (28)

### 3.1.4 20161227

- Fix MQTT subscribe regression exception (3) (#162)
- Fix serial empty command exception (28)

### 3.1.3 20161225

- Extent Domoticz configuration webpage with optional indices (#153)
- Fix multi relay legacy tele message from tele/sonoff/2/POWER to tele/sonoff/POWER2
- Add support for iTead Motor Clockwise/Anticlockwise

### 3.1.2 20161224

- Extent command PowerOnState with toggle at power on (option 2 is now option 3!) (#156)

### 3.1.1 20161223

- Add support for Sonoff Touch and Sonoff 4CH (#40)
- Update DomoticzIdx and DomoticzKeyIdx with relay/key index (DomoticzIdx1/DomoticzKeyIdx1)
- Add command PowerOnState to control relay(s) at power on (#154)

### 3.1.0 20161221

- Add Sonoff Pow measurement smoothing
- Fix serial command topic preamble error (#151)
- Fix 2.x to 3.x migration inconsistencies (#146)

### 3.0.9 20161218

- Add Sonoff Pow voltage reading when relay is on but no load present (#123)

### 3.0.8 20161218

- Add temperature conversion to Fahrenheit as option in user_config.h (TEMP_CONVERSION) (#145)

### 3.0.7 20161217

- Add user_config_override.h to be used by user to override some defaults in user_config.h (#58)
- Fix Sonoff Pow low power (down to 4W) intermittent measurements (#123)

### 3.0.6 20161217

- Fix MQTT_CLIENT_ID starting with % sign as in "%06X" (#142)
- Add auto power off after PulseTime### 0.1 Sec to relay 1 (#134)

### 3.0.5 20161215

- Add more control over LED with command LedState options (#136, #143)
-   LED_OFF (0), LED_POWER (1), LED_MQTTSUB (2), LED_POWER_MQTTSUB (3), LED_MQTTPUB (4), LED_POWER_MQTTPUB (5), LED_MQTT (6), LED_POWER_MQTT (7)
- Add option WIFI_RETRY (4) to command WifiConfig to allow connection retry to other AP without restart (#73)

### 3.0.4 20161211

- Fix intermittent Domoticz update misses (#133)

### 3.0.3 20161210

- Fix compiler warnings (#132)
- Remove redundant code
- Fix Domoticz pushbutton support

### 3.0.2 20161209

- Add pushbutton to SwitchMode (#130)

### 3.0.1 20161209

- Fix initial config

### 3.0.0 20161208

- Migrate and clean-up flash layout
-   Settings from version 2.x are saved but settings from version 3.x can not be used with version 2.x
- Change SEND_TELEMETRY_RSSI to SEND_TELEMETRY_WIFI and add AP and SSID to telemetry
- Split long JSON messages
- Fix inconsistent status messages
- Fix all status messages to return JSON if enabled
- Remove relay index in cmnd/sonoff/<relay>/POWER now changed
-   to cmnd/sonoff/POWER for single relay units
-   and cmnd/sonoff/POWER<relay> for multi relay units like Sonoff dual
- Add retain option to Power/Light status controlled by command PowerRetain On|Off (#126)

### 2.1.2 20161204

- Add support for second wifi AP (#73)
- Update command WifiConfig
- Fix possible WifiManager hang

### 2.1.1a 20161203

- Fix scan for wifi networks if WeMo is enabled
- Fix syslog setting using web page

### 2.1.1 20161202

- Add support for ElectroDragon second relay and button (only toggle with optional ButtonTopic) (#110)

### 2.1.0 20161202

- Add optional EXPERIMENTAL TLS to MQTT (#49)
- Fix MQTT payload handling (#111)
- Optimzed WeMo code

### 2.0.21a 20161201

- Fix WeMo PowerPlug emulation

### 2.0.21 20161130

- Add Belkin WeMo PowerPlug emulation enabled with USE_WEMO_EMULATION in user_config.h (Heiko Krupp) (#105, #109)

### 2.0.20 20161130

- Relax MQTTClient naming but only allows hexadecimal uppercase numbers (#107)
- Add I2C support with command I2CScan
- Add I2C sensor driver for HTU21 as alternate sensor using TH10/16 connectors (Heiko Krupp) (#105)
- Add I2C sensor driver for BMP085/BMP180/BMP280/BME280 as alternate sensor using TH10/16 connectors

### 2.0.19a 20161127

- Add support for ButtonTopic and ButtonRetain to wall switch function
- Add pullup to SWITCH_PIN and command SwitchMode to syntax

### 2.0.18 20161126

- Add SUB_PREFIX multi level support allowing 'cmnd' or 'cmnd/level2/level3'
- Add wall switch function to GPIO14 and command SwitchMode (Alex Scott) (#103)

### 2.0.17 20161123

- Calibrate HLWPCAL from 12345 to 12530
- Add alternative sensor driver DHT2 using Adafruit DHT library
- Add define MESSAGE_FORMAT to user_config.h
- Throttle console messages
- Shorten JSON messages
- Fix possible Panic
- Fix User mode webserver security

### 2.0.16 20161118

- Add alternative sensor driver DS18x20 using OneWire library (#95)
- Change sensor MQTT message from tele/sonoff/TEMPERATURE to tele/sonoff/DHT/TEMPERATURE or
-   tele/sonoff/DS18B20/TEMPERATURE or tele/sonoff/DS18x20/1/TEMPERATURE
- Add sensors to root webpage and auto refresh every 4 seconds (#92)
- Add optional JSON messageformat to all telemetry data
- Enforce minimum TelePeriod to be 10 seconds
- Fix Energy Yesterday reset after restart
- Add Energy Today restore after controlled restart

### 2.0.15 20161116

- Change TODAY_POWER and PERIOD_POWER to TODAY_ENERGY and PERIOD_ENERGY
- Fix serial regression
- Fix syslog hangs when loghost is unavailable

### 2.0.14 20161115

- Add HLW threshold delay
- Fix HLW intermittent current deviation
- Fix button functionality during wificonfig
- Add CRC check to DS18B20 sensor (#88)

### 2.0.13 20161113

- Add additional upload error code descriptions
- Add PlatformIO support (#80)

### 2.0.12 20161113

- Fix Serial and Web response regression when no MQTT connection available
- Fix Sonoff Dual power telemetric data for second relay
- Removed MQTT password from Information web page
- Hide MQTT password from Configure MQTT web page

### 2.0.11 20161111

- Rewrite button and web toggle code
- Fix NTP sync
- Add HLW calibration commands HLWPCAL, HLWUCAL and HLWICAL (need define USE_POWERCALIBRATION)
- Fix power threshold tests

### 2.0.10 20161109

- Add additional Domoticz define (#63)
- Add defines MQTT_STATUS_ON and MQTT_STATUS_OFF in user_config.h to select status On/Off string
- Fix status response differences (#65)
- Fix divide by zero exception (#70)
- Fix syslog loop exception

### 2.0.9 20161108

- clarify MODULE in user_config.h
- Fix hlw false values

### 2.0.8 20161108

- Add initial status after power on
- Seperate driver files
- Fix hlw code and calibrate Pow
- Move user config defines to user_config.h (#61)

### 2.0.7 20161030

- Make Ticker mandatory
- Add Domoticz support (Increase MQTT_MAX_PACKET_SIZE to 400) (#54)
- Add command MessageFormat 0|1 to select either legacy or JSON output

### 2.0.6 20161024

- Add Sonoff Pow power factor
- Initial support for up to four relays using iTEAD PSB (4Channel)
-   - Currently only supports one button (All buttons behave the same)
-   - Use command MODEL 4 to select four relay option
-     (After first power on it will support 2 relays like Sonoff Dual)
- Fix ledstate
- Add command Status 9 to display Sonoff Pow thresholds
- Add commands PowerLow, PowerHigh, VoltageLow, VoltageHigh, CurrentLow and CurrentHigh for use
-   with Sonoff Pow thresholds

### 2.0.5 20161018

- Add updates to user_config.h - moved SEND_TELEMETRY_DS18B20 and SEND_TELEMETRY_DHT to module area.
-   As Sonoff TH10/16 does not have the logic installed for GPIO04 You'll have to select ONE of both
- Add Sonoff Pow support (experimental until Pow tested)
- Add command Status 8 to display Sonoff Pow energy values
- Add command MqttUnits On|Off to add units to values
- Change web main page header character size
- Change On/Off to ON/OFF status messages to satisfy openHAB
- Change TEMP to TEMPERATURE and HUM to HUMIDITY

### 2.0.4 20161009

- Add MQTT_BUTTON_RETAIN, SAVE_DATA and SAVE_STATE defines to user_config.h (#35)
- Update ButtonRetain to remove retained message(s) from broker when turned off
- Add Retain for second relay on Sonoff Dual
- Provide power status messages with device topic index if requested

### 2.0.3 20161008

- Update wifi initialization
- Add command BUTTONRETAIN for optional MQTT retain on button press (#35)
- Add command SAVESTATE to disable power state save. May be used with MQTT retain

### 2.0.2 20161006

- Fix wifi issue 2186

### 2.0.1 20161002

- Fix button press

### 2.0.0 20161002

- Update Sonoff TH10/16 sensor pins (My TH10 only has GPIO14 connected)
- Add full support for Sonoff dual

### 1.0.35 20160929

- Add more lines to console
- Add timeout and disable MQTT on web upload
- Add command SAVEDATA to control parameter save (for flash wear afficionados) (#30)

### 1.0.34 20160926

- Fix button press six and seven
- Add more information to webserver

### 1.0.33 20160915

- Better WPS error message
- Separate webserver code from support.ino into webserver.ino
- Fix webserver User by removing unwanted restart option

### 1.0.32 20160913

- Add Wifi Protected Setup (WPS) as third option for initial config
- Add command WIFICONFIG replacing deprecated command SMARTCONFIG
- Add option WIFICONFIG 3 to start WPSconfig
- Add option WIFICONFIG 0 to start saved Wifi config tool (WPSconfig, Smartconfig or Wifimanager)
- Change button behaviour - See Wiki

### 1.0.31 20160907

- Fix DS18B20 misread if teleperiod = 2
- Tuned sensor code
- Updated prefered ElectroDragon connection to Relay 1 and Button 1
- Moved SONOFF and ELECTRO_DRAGON port config to user_config.h

### 1.0.30 20160902

- Fix command TELEPERIOD 0
- Add ESP- tag to UDP log message for easy rsyslogd filtering
- Add ElectroDragon (Relay 2 only) functionality. Select with #define MODULE ELECTRO_DRAGON
- Add ? as null message alternative
- Add DHT temperature and humidity telemetry support. Enable with #define SEND_TELEMETRY_DHT
- Add DS18B20 temperature telemetry support. Enable with #define SEND_TELEMETRY_DS18B20
- Restrict HOSTNAME, MQTTCLIENT, TOPIC and BUTTONTOPIC in topic mode only

### 1.0.29 20160831

- Allow UPGRADE, OTAURL, RESTART, RESET, MQTTHOST, MQTTPORT, MQTTUSER, MQTTPASSWORD and WEBSERVER also in group mode

### 1.0.28 20160831

- Add webserver state to status 5
- Add optional PUB_PREFIX2 (tele) for telemetry usage
- Add command TELEPERIOD
- Fix syntax message
- Change memory status display

### 1.0.27 20160831

- Add sketch flash size
- Add console to webserver
- Add command weblog
- Change WifiManager web pages to minimal
- Change display default hostname and MQTT client id in webserver
- Change HTTP command interface to http://sonoff-1234/cm?cmnd=light 2
- Change HEARTBEAT to UPTIME

### 1.0.26 20160829

- Add define USE_WEBSERVER to disable web server code in source
- Add file upload as alternative for ota upload to webserver
- Add information to webserver
- Add command hostname
- Add command logport
- Change HTTP command interface to http://sonoff-1234/cmd?cmnd=light 2
- Change button behaviour with regards to Smartconfig and OTA upload. See README.md
- Enforce default hostname to either "%s-%04d" or user defined without any %
- Enforce default mqtt client id to either "DVES_%06X" or user defined without any %

### 1.0.25 20160822

- Remove config system halts to keep ota available

### 1.0.24 20160821

- Add test for MQTT_SUBTOPIC
- Change log range to LOG_LEVEL_ALL
- Change MQTT introduction messages
- Moved MQTT_MAX_PACKET_SIZE warning message to introduction messages

### 1.0.23 20160821

- Add option USE_SPIFFS to move config from flash to spiffs
- Add webserver with options 0 (off), 1 (user) and 2 (admin)
- Add HTTP command interface (http://sonoff-1234/c?cmnd=light 2)
- Add wifimanager countdown counter
- Add command line webpage
- Add relay control to wifimanager
- Add restart option 99 to force restart
- Fix wifi hostname
- Fix NETBIOS hostname problem by reducing default hostname length
- Fix possible exception if WIFI_HOSTNAME is changed
- Fix upgrade messages
- Reduce memory use by redesigning config routines
- Split syntax message
- Rename define SERIAL_IO to USE_SERIAL

### 1.0.22 20160814

- Add all MQTT parameters for configuration
- Add wifimanager to configure Wifi and MQTT via web server
- Change NTP time handling
- Fix Smartconfig parameter buffer overflow
- Fix PlatformIO warnings

### 1.0.21 20160808

- Remove semaphore as subscription flooding (more than 15 subscriptions per second) is managed by SDK (LmacRxBlk:1)
- Add optional RTC interrupt (define USE_TICKER) to keep RTC synced during subscription flooding
- Remove heartbeatflag

### 1.0.20 20160805

- Add semaphore to handle out of memory when too many subscriptions requested
- Use Daylight Saving (DST) parameters from user_config.h when timezone = 99
- Add status 7 option displaying RTC information
- Add ledstate to status 0

### 1.0.19 20160803

- Fix possible MQTT_CLIENT_ID induced Exception(28)

### 1.0.18 20160803

- Moved Cfg_Default
- Fix negative data handling
- Remove MQTT information from status 1 and add labels to status 1
- Add mac address to status 5
- Add MQTT ClientId, UserId and Password to status 6

### 1.0.17 20160731

- Better variable range checking
- Change ambiguous connection messages
- Add timestamp to serial message

### 1.0.16 20160729

- Moved wifi, rtc, syslog and config to support.ino
- Fixed button action when buttontopic is used. Introduced with 1.0.15
- Better buffer overflow checks (strlcpy)

### 1.0.15 20160728

- Removed pubsubclient config changes from sonoff.ino as it doesn't work
-   reapply MQTT_MAX_PACKET_SIZE 256 and MQTT_KEEPALIVE 120 to PubSubClient.h
- Add status 0 option displaying all status messages
- Change MQTT_MAX_PACKET_SIZE from 1024 to 256
- Add buffer overflow checks (snprintf and strncpy)
- Implemented common string sizes

### 1.0.14 20160722

- Seperate user config from sonoff.ino to user_config.h (pucebaboon)
- Change defaults from sidnas2 to domus1
- Add MQTT status message as status 6 (pucebaboon)
- Add status type to message (pucebaboon)
- Add pubsubclient config changes to sonoff.ino (pucebaboon)

### 1.0.13 20160702

- Add Ledstate 1 option to show power state on led

### 1.0.12 20160529

- Allow disable of button topic using "0"

### 1.0.11 20160524

- Provide button response if MQTT connection lost

### 1.0.10 20160520

- Add optional button topic to assist external MQTT clients
- Change version notation
- Reset default values

### 1.0.9  20160503

- Add more blinks
- Add reset 2 option erasing flash
- Add status 5 option displaying network info
- Add syslog check for Wifi connection
- Resize MqttPublish log array
- Change Wifi smartconfig active from 100 to 60 seconds
- Update Wifi initialization

### 1.0.8  20160430

- Remove use of Wifi config data from SDK
- Add status 3 (syslog info) and status 4 (flash info)
- Add restart option to button (5 quick presses)

### 1.0.7  20160420

- Add UDP syslog support
- Change HOST command to MQTTHOST command
- Add commands SYSLOG, SERIALLOG and LOGHOST
- Change hostname to lower case to distinguise between open-sdk version
- Add support for ESP-12F used in my modified wkaku power socket switch
- Fix timezone command
- Add RTC month names for future use
- Modify button code
- Remove initialization errors by better use of MQTT loop

### 1.0.6  20160406

- Removed Wifi AP mode (#1)
- Add test for Arduino IDE version >= 1.6.8
- Fix RTC time sync code

### 1.0.5  20160310

- Initial public release
- Show debug info by selecting option from IDE Tools Debug port: Serial<|MERGE_RESOLUTION|>--- conflicted
+++ resolved
@@ -3,11 +3,9 @@
 
 ## [Released]
 
-## [9.5.0] 20210617
-- Release Michael (Rossi)
-
-<<<<<<< HEAD
-=======
+## [9.6.0] 20211019
+- Release Norman
+
 ## [9.5.0.9]
 ### Added
 - Command ``SetOption129 1`` to enable split total energy results (#13030)
@@ -187,12 +185,9 @@
 - Telegram response decoding stopped working after 20210621 and exception on long result message (#12451)
 - Neopool compile error on DEBUG_TASMOTA_SENSOR (#12464)
 
-## [Released]
-
 ## [9.5.0] 20210617
 - Release Michael (Rossi)
 
->>>>>>> f6748227
 ## [9.4.0.6] 20210617
 ### Added
 - Command ``MqttWifiTimeout 100..20000`` to control MQTT Wi-Fi connection timeout default set to 200 mS (#12222)
