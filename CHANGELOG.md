# Changelog
All notable changes to this project will be documented in this file.

## [Released]

## [11.1.0] 20220413
- Release Ostara

<<<<<<< HEAD
=======
## [11.1.0.4]
### Added
- Support for HYTxxx temperature and humidity sensor (#15715)
- Support for Sensirion SHT4X using define USE_SHT3X (#15349)
- Command ``SSerialSend9 1`` to enable Serial Bridge console Tee for debugging purposes
- Command ``SetOption142 1`` to wait 1 second for wifi connection solving some FRITZ!Box modem issues (#14985)

### Changed
- Restructured tasmota source directories taking benefit from PlatformIO Core v6.0.2
- ESP32 increase Serial Bridge input buffer from 130 to 520 characters

### Fixed
- ESP32 Arduino Core WiFi timeout is changed from msec to seconds
- Reduce blocking by adding WifiPollDns before resolving NTP and/or MQTT server names (#14394)
- SHT1X driver hangs and wrong values on ESP32 (#15790)

### Removed


## [11.1.0.3] 20220602
### Added
- Support for Sonoff SPM v1.2.0
- Support for Sonoff Zigbee Bridge Pro by Stephan Hadinger (#15701)
- Command ``SspmDisplay 2`` to display Sonoff SPM energy data in GUI for user tab-selected relay modules (#13447)
- Command ``SetOption141 1`` to disable display of module name in GUI header
- Support for 5-channel light dimmer driver BP5758D used in Tuya bulbs (#15713)

### Fixed
- Possible pin output toggle after power on (#15630)

## [11.1.0.2] 20220514
### Added
- ESP32 Command ``Restart 3`` to switch between SafeBoot and Production

### Changed
- Prepare to remove dedicated Home Assistant discovery in favour of Tasmota Discovery and hatasmota
- ESP32 Tasmota SafeBoot with changed partition scheme allowing larger binaries

## [11.1.0.1] 20220504
### Added
- Support for Sonoff MS01 soil moisture sensor (#15335)
- Support for daisy chaining MAX7219 displays (#15345)
- Support for light schemes via DDP as default for ESP32x (#15436)
- Command ``EnergyExportActive<phase>`` to (p)reset energy export active for supported devices. Currently ADE7880 only (#13515)
- Sonoff SPM delayed SetPowerOnState (#13447)
- Command ``SetOption139 0/1`` to switch between pressure unit "mmHg" (0) or "inHg" (1) when ``SO24 1`` (#15350)
- Support for flowrate meters like YF-DN50 and similary (#15474)
- Command ``IfxRp ""|<policy>`` adds optional InfluxDb Retention Policy (#15513)
- Command ``SetOption140 0/1`` to switch between MQTT Clean Session (0) or Persistent Session (1) (#15530)

### Fixed
- SCD40 start low power command (#15361)
- Improv initial or erase device installation failing to provide Configure WiFi option
- BL09xx negative power presentation (#15374)

### Removed
- Arduino IDE support

## [Released]

## [11.1.0] 20220413
- Release Ostara

>>>>>>> 85566c5e
## [11.0.0.7] 20220413
### Added
- HX711 command ``Sensor34 10 0|1|<weight in gram>`` to set HX711 fixed tare (0 = use auto tare, 1 = use calibrated tare, Any other value is user selected tare)
- Command ``SetOption138 1`` to switch GUI energy multi-column layout from left/center (0) to right (1) align (#15342)

### Changed
- HX711 commands ``Sensor34 11 <valueA>`` and ``Sensor34 12 <valueB>`` to use HX711 absolute weight conversion (#15292)

### Fixed
- TasMesh relaunch wifi on esp_now_init failure (#15334)

### Removed
- HX711 command ``Sensor34 7`` as now active tare is persistent resulting in calculated current weight

## [11.0.0.6] 20220409
### Added
- HX711 commands ``Sensor34 10 <valueA>`` and ``Sensor34 11 <valueB>`` to use HX711 absolute weight conversion (#15292)

### Changed
- NeoPool boost command with redox control state, relay and aux detail display

### Fixed
- NeoPool filtration state and speed display

## [11.0.0.5] 20220407
### Added
- Support for improv as used by esp-web-tools
- Command ``IfxSensor 1`` to send non-teleperiod data to influxdb
- ESP32 Support for OpenHASP v1.0 by Stephan Hadinger (#15307)
- Command ``SetOption137 1`` to avoid MQTT publish of defined Tuya CMDs if SO66 is active (#15267)

### Changed
- Remove support for Internet Explorer by allowing ECMAScript6 syntax using less JavaScript code bytes (#15280)

### Fixed
- ESP32 save settings after OTA upload regression from v10.0.0.3
- HX711 false readings by removing large deviations

## [11.0.0.4] 20220402
### Added
- Command ``RtcNtpserver 0/1`` to enable Tasmota NTP server when enabled by define ``RTC_NTP_SERVER``
- NeoPool JSON modules, power module, cell info, chlorine, conductivity and ionization
- Support for up to four DS3502 digital potentiometers with command ``Wiper<x> 0..127``
- Command ``SetOption136 1`` to disable single sensor reports from Tuya devices while keeping teleperiod reports (#15216)

### Changed
- Consolidate three RTC chip drivers (DS3231, BM8563, PCF85363) into one driver updating RTC as soon as possible after restart
- Removed command ``Sensor33`` and replaced by ``RtcNtpserver``
- DS3231 I2C address define ``USE_RTC_ADDR`` into ``DS3231_ADDRESS``
- NeoPool remove ambiguous device color names
- Display of energy values in GUI use columns when define ``USE_ENERGY_COLUMN_GUI`` is enabled (default)
- IRremoteESP8266 library from v2.8.1 to v2.8.2
- Tasmota ESP32 Arduino core to v2.0.3
- ESP8266 Shrinked tasmota-minimal.bin by removing all commands except ``Upgrade``, ``Upload``, ``OtaUrl``, ``Seriallog``, ``Weblog`` and ``Restart``

### Fixed
- NeoPool NPBit and NPRead/NPReadL output
- ESP32 PowerOnState (#15084)

## [11.0.0.3] 20220312
### Added
- TasmotaSerial implement ``end()``
- ESP32 TasmotaSerial uart mapping to support multiple ``begin()`` and implement ``getUart()`` (#14981)
- Commands ``Sensor12 D0 .. D5, S0 .. S5`` allowing differential or single-ended modes (#15001)
- NeoPool commands ``NPpHMin``, ``NPpHMax``, ``NPpH``, ``NPRedox``, ``NPHydrolysis``, ``NPIonization``, ``NPChlorine`` and ``NPControl`` (#15015)
- NeoPool system voltages display
- Full DS3231 integration and synchronisation when using UBX (=GPS), NTP or manual time
- LVGL Splash screen and ``SetOption135 1`` to disable splash screen
- Command ``RfTimeout 100..60000`` to disable duplicate RfReceive. Default 1000 (#15061)
- Support for ADE7880 3 phase energy monitor as used in Shelly 3EM (#13515)
- Support for PCF85363 RTC as used in Shelly 3EM (#13515)

### Changed
- Extent number of pulsetimers from 8 to 32 (#8266)
- Tasmota ESP32 Arduino core to v2.0.2.3 (#14979)
- TasmotaSerial library from v3.4.0 to v3.5.0 (#14981)
- NeoPool limit relay output to the number actually available

## [11.0.0.2] 20220225
### Changed
- Enabled ethernet and Sonoff SPM in ``tasmota32.bin``

## [11.0.0.1] 20220220
### Added
- Command ``SspmMap 0`` to reset Sonoff SPM default mapping
- Command ``TcpConnect <port><ip_address>`` to add client connection mode (#14874)
- ESP32 support for BLE Mi scale V1 (#13517)
- ESP32 integrate Homekit in Bluetooth binary (#14818)
- ESP32 Berry always enable rules
- ESP32 Berry bootloop protection
- ESP32 Berry virtual Alexa hue device (#14833)

### Changed
- Adafruit BusIO library from v1.0.10 to v1.11.0
- ESP32 update the internal Berry type system to sync with Skiars Berry repository. No expected impact on code, but .bec files need to be generated again. (#14811)
- ESP32 LVGL library from v8.1.0 to v8.2.0
- ESP32 NimBLE library from v1.3.3 to v1.3.6
- Sonoff SPM increase max number of relays supported to 32 (8 SPM-4Relay modules)

### Fixed
- SSPM energy yesterday when zero
- GPIO OptionE1 selection regression (#14821)
- BL0939, BL0940 and BL0942 energy monitoring buffer miscompares resulting in wrong daily energy values regression from v9.5.0.8 (#14829)
- Orno WE517 power meter phase 2 current reactive (#14841)
- Wiegand 34-bit rfid reading and presentation (#14834)

## [11.0.0] 20220212
- Release Olivia

## [10.1.0.8] 20220212
### Changed
- From Calendar Versioning (CalVer) back to Semantic Versioning (SemVer) for better major change indication and future support

## [2022.1.4 = 10.1.0.7] 20220205
### Added
- Rule variables %timer1% to %timer16% (#14619)

### Changed
- Version display from 2022.01.3 to 2022.1.4

### Fixed
- SR04 sensor driver regression from 2022.01.2

## [2022.01.3 = 10.1.0.6] 20220204
### Added
- Command ``WebTime <start_pos>,<end_pos>`` to show part of date and/or time in web gui based on "2017-03-07T11:08:02-07:00"
- ESP32 disable serial console when 3 (ESP32) or 2 (Other models) serial interfaces are requested (#14487)
- Support for BME688 with latest Bosch-Sensor-API library (#14513)
- Command ``SetOption44 1..100`` to set base tolerance percentage for matching incoming IR messages (default 25, max 100) (#14555)
- Command ``Json {<Tasmota commands>}`` to enable input of any command as JSON tokens (#14568)
- Rule variable %color% (#14572)
- Command ``SspmDisplay 1`` to display Sonoff SPM energy data in GUI for relays powered on only
- Command ``SspmEnergyTotal<relay>`` to (p)reset Sonoff SPM total energy without today's energy
- Command ``SspmEnergyYesterday<relay>`` to (p)reset Sonoff SPM energy yesterday
- Command ``SspmHistory<relay>`` to retrieve Sonoff SPM daily energy up to last six month (as defined by ARM firmware)
- Command ``SspmIAmHere<relay>`` to (faintly) blink Sonoff SPM-4Relay module error light of requested relay
- Command ``SspmLog<relay> [x]`` to retrieve Sonoff SPM relay power state change and cause logging
- Command ``SspmOverload<relay> <options>`` to set Sonoff SPM overload criteria for any relay
- Command ``SspmScan`` to rescan Sonoff SPM modbus
- Support for MQ analog sensor for air quality by Francesco Adriani (#14581)
- Command ``SetOption134 1`` to disable PWM auto-phasing for lights by default (new behavior) (#14590)
- Increase PWM channels to 16 (Esp32 only)
- Initial support for ESP32S3 with support for 38 configurable GPIOs

### Changed
- BME68x-Sensor-API library from v3.5.9 to v4.4.7
- ESP32 core library from v2.0.2 to v2.0.2.1 (#14553)

### Fixed
- OneWire-Stickbreaker (DS18x20) library support for ESP32S2 (#14338)

## [2022.01.2 = 10.1.0.5] 20220116
### Added
- Tasmota favicon to webbrowser tab (#14322)
- Commands for ESP32 ethernet configuration ``EthIpAddress``, ``EthGateway``, ``EthSubnetmask``, ``EthDnsServer1`` and ``EthDnsServer2`` (#14385)
- Support for Eastron SDM230 modBus energy meter (#13443)

### Changed
- IRremoteESP8266 library from v2.8.0 to v2.8.1

## [2022.01.1 = 10.1.0.4] 20220107
### Added
- Experimental ADE7953 (Shelly EM) reset on restart (#14261)
- Command ``SspmMap 2,1,..`` to map Sonoff SPM scanned module to physical module (#14281)
- Solax X1 modbus RTS support and offline status (#14305)
- DDP schemes for light and WS2812 (#14017)
- ESP32 single binary firmware (#14239)
- ESP32 support for USE_PWM_DIMMER as GPIO ``Option E1``
- Support for Linkind dimmer as GPIO ``Option A6`` (#14004)

### Changed
- PubSubClient library from v2.8.12 to v2.8.13
- TasmotaSerial library from v3.3.0 to v3.4.0
- TasmotaModbus library from v1.2.0 to v3.4.0
- From Semantic Versioning (SemVer) to Calendar Versioning (CalVer)
- ESP32 Set stack size with ``#define SET_ESP32_STACK_SIZE``, added ``StackLowMark`` metrics
- ESP32 Berry stores compiled bytecode into IRAM, freeing space in heap (#14307)

### Fixed
- Intermittent exceptions and heap corruption due to PubSubClient library buffer overflow (#13700)
- Scripter memory corruption (#14268)
- Edit file for SD card (#14229)
- Solax X1 negative temperature support (#14278)
- Modbus serial config regression from v10.1.0.3

## [10.1.0.3] 20211231
### Added
- Command ``SSerialConfig <serialconfig>`` to change Serial Bridge configuration

### Fixed
- DHT support negative temperatures on different hardware (#14173)
- ESP32 Provide proper OTA_URL for tasmota32solo1 (#14202)
- Hardware serial parity and stop bits support (#14212)

### Changed
- LVGL update from 8.0.2 to 8.1.0

## [10.1.0.2] 20211225
### Changed
- TasmotaSerial library from v3.3.0 to v3.4.0 - reverted (#14153)
- Force initial serial configuration even if no serial GPIO's are enabled (#14153)
- Revert change to fix extra flashwrite before QuickPowerDetection (#14153)
- Increase SerialBridge receive buffer from 130 to 256 characters - reverted (#14153)
- ESP8266Audio library from v1.9.2 to v1.9.5 (#14172)
- ESP8266SAM library from v1.0 to v1.0.1 (#14172)

### Fixed
- Serial broken after #14153 - reverted

## [10.1.0.1] 20211223
### Added
- PWM Dimmer two button support (#13993)
- Device Group Send full status item (#14045)
- Support for MAX7219 Dot Matrix displays (#14091)
- ESP32 support for TuyaMcu
- ESP32 Berry features

### Changed
- Mitsubishi HVAC temperature resolution (#13936)
- Remove restriction of topic must differ from mqttclient (#14019)

### Fixed
- EZOO2 sensor message format (#14000)
- ESP32 Webcam exception during flashwrites
- ESP32 LedPwmMode exception (#14073)
- ESP32 Compile error when I2S_Audio is enabled (#14095)

## [10.1.0] 20211208
- Release Noelle

### Added
- Berry added ``tcpclient``

## [10.0.0.4] 20211208
### Added
- (Internal) Support for FUNC_BUTTON_MULTI_PRESSED in (light)drivers
- Support for GPE Multi color smart light as sold by Action in the Netherlands
- Support for 74xx595 8-bit shift registers (#13921)

### Changed
- (Internal) Range conversion edge values
- NimBLE to v.1.3.3
- MQTT TLS dual mode (CA or fingeprint) in same firmware, ``SetOption132 1`` to force fingerprint
- Toolchains for ESP32x changed from 8.4.0-2021r1 to 8.4.0-2021r2

### Fixed
- Tuya dimmer range issue (#13849)
- BLE Memory leak with update NimBLE v.1.3.1 to v.1.3.3
- Compile error BLE EQ3 driver with core 2.0.x (#13948)

## [10.0.0.3] 20211130
### Added
- Shutter support for venetian blinds with tilt control
- ESP32 Autoconfiguration
- ESP32 fix leftover GPIO configuration after restart
- ESP32 Proof of Concept Sonoff SPM with limited functionality (switching and energy monitoring) (#13447)
- WS2812 scheme 13 stairs effect (#13595)
- ESP32 Preliminary support for Tasmota Apps (.tapp extesions)
- ESP32 Berry support for neopixel (WS2812, SK6812)
- Command ``IfxPeriod `` to overrule ``Teleperiod`` for Influx messages (#13750)
- ESP32 OTA over HTTPS
- ESP32 Berry ``import re`` regex module
- ESP32 HTTPS support to ``WebQuery``

### Changed
- ESP8266 Gratuitous ARP enabled and set to 60 seconds (#13623)
- Removed ILI9488 driver in favor of Unversal Display Driver
- IRremoteESP8266 library from v2.7.20 to v2.8.0 (#13738)
- Ethernet hostname ending in ``_eth`` to ``-eth`` according to RFC952
- ESP32 core library from v2.0.1 to v2.0.1.1 (#13768)

### Fixed
- ESP32 analog NTC temperature calculation (#13703)
- ESP32 ethernet broken by core 2.x
- ESP32 I2C clock stretch issue (#13768)

### Removed
- ILI9488 driver in favour of Universal Display driver (#13719)

## [10.0.0.2] 20211113
### Added
- Support for HDC2010 temperature/humidity sensor by Luc Boudreau (#13633)

### Breaking Changed
- ESP32-S2 TSettings memory usage fixed to 4096 bytes regression from v9.5.0.8

### Changed
- ESP32 core library from v1.0.7.5 to v2.0.1

## [10.0.0.1]
### Added
- Berry add module ``python_compat`` to be closer to Python syntax (#13428)
- 1 second heartbeat GPIO
- Command ``TcpConfig`` for TCPBridge protocol configuration (#13565)

### Changed
- File editor no-wrap (#13427)
- ESP32 core library from v1.0.7.4 to v1.0.7.5
- ESP32-C3 core library from v2.0.0-post to v2.0.1-rc1

### Fixed
- Initial reset RTC memory based variables like EnergyToday and EnergyTotal
- ESP32 Telegram compile error (#13435)
- SML compile error (#13441)
- GUI checkbox MQTT TLS not saved regression from v9.2.0.3 (#13442)
- Discovery of shutters (#13572)
- ESP32-C3 OneWire as used by DS18x20 (#13583)

## [10.0.0] 20211019
- Release Norman

## [9.5.0.9] 20211019
### Added
- Command ``SetOption129 1`` to enable split total energy results (#13030)
- Command ``SetOption130 1`` adding heap size (and ESP32 fragmentation) to logging timestamp for debugging
- Commands ``EnergyTotal<phase>``, ``EnergyToday<phase>`` and ``EnergyYesterday<phase>`` to (re)set energy values
- Commands ``EnergyUsage`` and ``EnergyExport`` to (re)set energy usage and export values
- Berry add module ``import persist``
- Support for BL0942 energy monitor (#13259)
- Support for HM330X SeedStudio Grove Particule sensor (#13250)

### Breaking Changed
- ESP32 LVGL updated to v8.0.2

### Changed
- Removed command ``EnergyReset`` as it is replaced by new commands
- Files starting with underscore in file system are no more hidden
- ESP32 Memory display to exclude IRAM (i.e. less by 40-50KB) (#13294)
- LVGL Berry namespace ``lv.*`` added and removed ``lv_*`` constants

### Fixed
- ESP32 restore GPIO16/17 if no PSRAM was found regression from v9.5.0.3
- Restore functionality as documented when both GPIO_LED1 and GPIO_LED2 are used regression from v8.5.0 (#13368)

## [9.5.0.8] 20210927
### Added
- Command ``WebGetConfig <url>`` if ``#define USE_WEBGETCONFIG`` is enabled to restore/init configuration from external webserver (#13034)
- Berry class ``webclient`` for HTTP/HTTPS requests
- Support for ESP32S2 GPIOs
- ESP32 add GPIO 6/7/8/11 to template and remove GPIO 28-31 (remapping so backwards compatible)
- Crash recorder ``Status 12`` for ESP32/ESP32S2/ESP32C3, supporting Esp-idf 3.3/4.4
- Support for ESP32/ESP32S2 DAC gpio via Berry
- Berry support for Serial
- Support for Sensirion SCD40/SCD41 CO2 sensor (#13139)
- Support for BL0939 energy monitor as used in ESP32 based Sonoff Dual R3 V2 Pow (#13195)
- Command ``WebQuery <url> GET|POST|PUT|PATCH [<headers>] <body>`` to extent HTTP requests (#13209)
- Berry print stack trace when exception, more detailed with line numbers if `#define USE_BERRY_DEBUG`

### Changed
- M5 Stack Core2 uses UNIVERSAL_DISPLAY with enabled LVGL as default now
- ``DisplayDimmer`` has now range 0..100 instead of 0..15
- Minimum PWM Frequency lowered to 2Hz on ESP32 (#13123)
- Use Tasmota Arduino Core32 1.0.7.4 for ESP32 builds (#13154)
- Shrinked Webcam build, uses now `USE_TASMOTA_DISCOVERY` (#13148)
- Berry revamped ``energy`` module to expose all C variables to Berry (read/write)

### Fixed
- OpenTherm invalid JSON (#13028)
- ESP32 crash when PSRAM is absent and ``BOARD_HAS_PSRAM`` set (#13037)
- MQTT TLS related connection timing errors (#13033)

## [9.5.0.7] 20210901
### Added
- Turn HTTP API (command ``SetOption128 1``) default on for backward compatibility
- Support for IEM3155 Wattmeter (#12940)
- Berry support for vararg
- Command ``Subscribe2 ...`` to subscribe to a MQTT topic without appended "/#" (#12858)
- Support for Hydreon RG-15 Solid State Rain sensor (#12974)
- Support for IKEA VINDRIKTNING particle concentration sensor (#12976)
- Berry support for Curve 25519 EC crypto
- Command ``SetOption2 1`` to enable display of global temperature/humidity/pressure info to JSON sensor message

### Changed
- Shelly EM template needs to use GPIO ADE7953_IRQ_2
- IRremoteESP8266 library from v2.7.19 to v2.7.20

### Fixed
- WDT reset on shutters with stepper motors during deceleration (#12849)
- Shelly 2.5 negative power values on relay 1 regression from 9.5.0.5
- Wiegand support for keypad zero key in single key mode using ``SetOption124 1`` (#12960)
- Hass and Tasmota discovery prefix topic notifications (#12972)
- Unable to disable MusicSync mode on Sonoff L1 Lite regression from 9.3.0 (#12930)
- Shelly Dimmer 2 Energy usage (#12815)
- Sonoff L1 (lite) smoother color transitions

## [9.5.0.6] 20210820
### Added
- Version bump to monitor possible HTTP issues releated to ``SetOption128``

### Changed
- Berry now compiling in ``strict`` mode to catch more bugs

### Fixed
- Fixed PWM5 on ESP32C3

## [9.5.0.5] 20210815
### Added
- Inital support for Wi-Fi extender (#12784)
- Neopool commands ``NPPHRes``, ``NPCLRes`` and ``NPIonRes`` (#12813)
- Support for (Yeelight) Mi Desk Pro using binary tasmota32solo1.bin
- Initial support for influxdb using ``#define USE_INFLUXDB`` and several ``Ifx`` commands
- Command ``SetOption128 1`` disabling web referer check default blocking HTTP web commands (#12828)

### Changed
- NeoPixelBus library from v2.6.3 to v2.6.7
- Make Sonoff L1 MusicSync persistent (#12008)
- Relax NTP poll if no ntpserver can be resolved by DNS
- Move firmware binaries to https://github.com/arendst/Tasmota-firmware/tree/main/release-firmware
- Default disable CORS for enhanced security and provide user compile option ``#define USE_CORS`` (#12827)
- Prometheus: All metrics are prefixed with ``tasmota_`` (#12842)
    Memory metrics have been cleaned up to work consistently between ESP8266 and ESP32
    The device name is reported as an info metric

### Fixed
- Neopool communication error (#12813)
- Negative power values for ADE7953 based devices like Shelly EM (#12874)

## [9.5.0.4] 20210801
### Added
- Support for second DNS server
- Optional IP filter to command ``TCPStart`` (#12806)

### Changed
- ESP8266Audio library from v1.5.0 to v1.9.2

## [9.5.0.3] 20210729
### Added
- Command ``SetSensor1..127 0|1`` to globally disable individual sensor driver
- Support for CAN bus and Freedom Won Battery Management System by Marius Bezuidenhout (#12651)
- Berry ESP32 support for I2S audio mp3 playback
- Berry add module ``introspect``
- Berry add ``tasmota.wifi()`` and ``tasmota.eth()``
- LVGL new widget ``lv_wifi_bars``

### Changed
- ESP32 core library from v1.0.7.1 to v1.0.7.3
- Disable PSRAM on unsupported hardware
- Replace spaces by hyphens in final hostname (#12710)
- Message ``Upload buffer miscompare`` into ``Not enough space``
- ESP32 remove GPIO initialization to INPUT from not used GPIOs to allow JTAG support

### Fixed
- Discovery fails when using ``%hostname%`` in a topic (#12710)
- ESP32-Solo OTA upgrade
- ESP32 buzzer in PWM mode exception (#12717)

## [9.5.0.2] 20210714
### Added
- Initial support for Tasmota Mesh (TasMesh) providing node/broker communication using ESP-NOW (#11939)
- MQTT minimum password length restriction in GUI (#12553)
- Command ``SetOption127 1`` to force Wi-Fi in no-sleep mode even if ``Sleep 0`` is not enabled
- Support for Technoline WS2300-15 Anemometer (#12573)
- Support for Telaire T6700 Series CO2 sensor by Alexander Savchenko (#12618)

### Changed
- ESP32 core library from v1.0.7 to v1.0.7.1
- IRremoteESP8266 library from v2.7.18 to v2.7.19
- ESP32 Ethernet Phy Type information to IDF v3+
- Allow buttons to work in AP normal mode (#12518)
- Enable Ping and rule features for any device compiled with more than 1M flash size (#12539)
- ESP32 internal sensor driver id moved from 87 to 127
- Extended supported sensor driver range to 128

### Fixed
- ESP32-C3 settings layout for configuration backup and restore
- ESP32 core v2.0.0 setting hostname
- Berry button handlers and error messages (#12521)
- Scripter and Display MQTT errors due to MQTT_DATA move to String (#12525)
- Scripter moving average and sml input validation (#12541)
- Zigbee Hue angle encoding (#12545)
- AM2320 value reporting (#12552)
- Exception 28 when unable to send MQTT message and a topic name without a slash '/' (#12555)
- Wi-Fi initial setup workaround for 11n only routers (#12566)
- ESP32 do not use chip temperature sensor as global temperature if external temperature sensor is used (#12630)

## [9.5.0.1] 20210701
### Added
- Berry ESP32 partition manager (#12465)
- Rule event support as JSON payload (#12496)
- Support for AM2320 Temperature and Humidity Sensor by Lars Wessels (#12485)

### Changed
- ESP32 core library from v1.0.6 to v1.0.7
- Speed up initial GUI console refresh
- Enable UFILESYS, GUI_TRASH_FILE and GUI_EDIT_FILE for any device compiled with more than 1M flash size
- Simplified configuration for ir-full and removal of tasmota-ircustom
- Refactor platformio (#12442)

### Fixed
- ESP32 Webcam add boundary marker before sending mjpeg image (#12376)
- DDS238-2 wrong reactive power value (#12283)
- NO VALID JSON regression from may 4th (#12440)
- Telegram response decoding stopped working after 20210621 and exception on long result message (#12451)
- Neopool compile error on DEBUG_TASMOTA_SENSOR (#12464)

## [9.5.0] 20210617
- Release Michael (Rossi)

## [9.4.0.6] 20210617
### Added
- Command ``MqttWifiTimeout 100..20000`` to control MQTT Wi-Fi connection timeout default set to 200 mS (#12222)

## [9.4.0.5] 20210615
### Added
- Preliminary support for Esp32C3 - RiscV based

### Changed
- NeoPixelBus library from v2.6.1.4 to v2.6.3 stage
- Allow longer MQTT response messages by removing fixed memory buffer with size 1040 to heap allocated buffer
- Command ``Timers`` layout of JSON message changed to single line
- Command ``Gpio`` layout of JSON message changed to single line
- Command ``Modules`` layout of JSON message changed to single line
- I2C extended MPU6886 to also support MPU9250 (found in Legacy M5Stack Fire)
- ESP32 increase log buffer from 4k to 6k to support longer messages
- Move Settings from DRAM to heap
- WifiManager save Wi-Fi configuration from settings, do it only once (#12242)
- Improving SI7021 reading reliability by adjusting timers (#12256)
- Refactor ESP32 partition selection, now via boards (#12257)
- Refactor platformio configurations by Jason2866
- Use correct template for Home Assistant light (#12317)

## [9.4.0.4] 20210610
### Added
- Version bump to signal new features to Hass
- Command ``Status0`` providing all status information on a single line
- LVGL support for PNG images (#12148)
- Update Sugar Valley Neopool driver (#12171)
- Acer projector support (#12190)
- I2S and Interrupt GPIO types (#12192)
- Update OpenTherm driver (#12195)
- Support for BM8563 RTC chip (I2C) found in M5Stack Core2 and M5StickC (#12199)
- Command ``TuyaSend5`` for hex string (#12211)
- Extend command ``Wifi`` with Wi-Fi Mode Control (#12292)

### Changed
- IRremoteESP8266 library from v2.7.16 to v2.7.18

### Fixed
- PING race condition breaks JSON in rule (#12106)
- Support Tuya powermeter >6500W (#12115)
- Zigbee max end-device (#12159)
- Prevent keep state MCP230xx output fast toggle on reboot (#12264)
- Tuya data type 2 read as 32 bit integer (instead of 16 bit) (#12282)

## [9.4.0.3] 20210515
### Added
- Make Telegram command ``TmState`` persistent (#11965)
- Zigbee firmware for Tube's Zigbee coordinator based on EFR32 and ESP32
- Zigbee firmware 6.7.9 for Sonoff ZBBridge
- Defines ``USER_RULE1``, ``USER_RULE2`` and ``USER_RULE3`` to store rules at compile time
- Define ``USER_BACKLOG`` to store commands at compile time to be executed at firmware load or when executing command ``reset``
- LVGL support for 3 buttons as rotary encoder (#12035)
- LVGL support for touchscreen (#12039)
- Allow home assistant discovery of MCP2300xx output as relay (#12037)
- LVGL support for TrueType fonts via FreeType library (#12087)
- LVGL support for PSRAM (#12062)
- Support for voltage and current monitoring when using Shelly dimmer 2 hardware (#11988)
- Support for Azure Device Provisioning Service for IoT Hub (#12056)
- Commands ``Color2`` and ``Dimmer4`` to allow retaining brightness ratio between white and color channels when setting dimmer for linked lights (#12072)
- Show new IP after the Wi-Fi Initial Config (#12091)

### Fixed
- Avoid erasing of Zigbee data if zigbee is not started (#11961)
- Zigbee XModem retries (#11967)
- Teleinfo standard mode and blacklist feature crash (#11991)
- ESP32 Hue light (#12005)
- Map received CCT channels back in DevGroups (#12044)
- Increase TLS minimum stack thunk to 3800 bytes (#12063)
- Delay discovery of PZEM sensors (#12076)

### Changed
- Shelly Dimmer 1 and 2 stm32 firmware from v51.5 to v51.6

## [9.4.0.2] 20210430
### Added
- Initial support for optional ``Template`` JSON fieldpair ``"CMND":"<any template related command>|<any template related command>|..."`` (#11788)
- ESP32 pulldown buttons ``Button_d`` and ``Button_id`` and switches ``Switch_d`` (#10814)
- Support for MQTT using Azure IoT Hub by Kevin Saye (#11906)
- Zigbee binary supporting cc25xx hardware on 4M flash hardware (#11872)

### Fixed
- Wrong flash size detection when saving Zigbee device information on ESP8266 (#11870)
- Prometheus metrics parse error on DS18x20 (#11931)
- DS18x20 name search id (#11958)

## [9.4.0] 20210423
- Release Leslie

## [9.4.0.1] 20210423
### Added
- Command ``Wifi 0/1`` for ESP8266 to turn Wi-Fi Off and On. When Wi-Fi is Off it is always returned On after a restart except for a wake-up from deepsleep (#11839)

### Changed
- Zigbee refactored storage for device configuration and device last known data (#11838)

### Fixed
- Command ``Power`` should not reset pulsetime (#11805)
- Teleperiod rule handling regression from v9.3.1.2 (#11851)

## [9.3.1.4] 20210422
### Added
- Command ``TuyaTempSetRes 0..3`` to control Tuya Temperature Set Resolution (#11781)
- ESP32 support for LVGL 7.11 with Berry binding by Stephan Hadinger (#11789)
- Add ``Input`` GPIO type with no default action, to be read via Berry

## [9.3.1.3] 20210419
### Added
- Optional GUI file editor enabled with define ``GUI_EDIT_FILE`` by barbudor (#11668)
- Initial support for universal display driver UDisplay by Gerhard Mutz. Enable by selecting any GPIO as ``Option A3`` (#11665)

### Breaking Changed
- ESP32 partition layout changed to accomodate more file space on most and more code space on core2 and odroid-go (#11746)

### Changed
- In tasmota-sensors.bin enabled support for VL53L0X and disabled TSL2561 (#11711)
- Add HLW8012/BL0937 average pulse calculation by Alex Lovett (#11722)
- Redesigned initial GUI Wi-Fi configuration by Adrian Scillato (#11693)
- Redesigned GUI by moving non-configuration buttons from ``Configuration`` to new submenu ``Consoles``

### Fixed
- Telegram chat id incorrect size (#11660)
- KNX energy yesterday (#11718)

## [9.3.1.2] 20210413
### Added
- Commands ``MqttKeepAlive 1..100`` to set Mqtt Keep Alive timer (default 30) and ``MqttTimeout 1..100`` to set Mqtt Socket Timeout (default 4) (#5341)
- Commands ``DisplayType`` to select sub-modules where implemented and ``DisplayInvert`` to select inverted display where implemented
- Command ``SerialBuffer 256..520`` to change hardware serial receive buffer size from default (256) to max local buffer size (520) (#11448)
- Command ``SetOption126 1`` to enable DS18x20 arithmetic mean over teleperiod for JSON temperature based on (#11472)
- Support for TM1638 seven segment display by Ajith Vasudevan (#11031)
- Support for MAX7219 seven segment display by Ajith Vasudevan (#11387)
- Support for Frequency monitoring and zero-cross detection on CSE7761 (Sonoff Dual R3)
- ESP32 support for internal Hall Effect sensor connected to both GPIO36 and GPIO39 only
- Support for multiple CCS811 sensors with baseline control (USE_CCS811_V2) by clanganke (#10858)
- Berry add ``gpio`` module
- Berry add ``light`` module
- Support for dummy energy monitor using user values set by commands ``VoltageSet``, ``CurrentSet``, ``PowerSet`` and ``FrequencySet``. Enable by selecting any GPIO as ``Option A2`` (#10640)
- Command ``Backlog0`` to allow execution of following commands without delay
- Tasmota discovery as alternative to Home Assistant discovery using define ``USE_TASMOTA_DISCOVERY``

### Changed
- PubSubClient library from EspEasy v2.7.12 to Tasmota v2.8.12
- IRremoteESP8266 library from v2.7.15 to v2.7.16
- ESP32 core library from v1.0.5 to v1.0.6
- Limit number of relay/button columns in GUI to 8 (#11546)
- ADC range result from int to float using command ``FreqRes`` for decimal resolution selection (#11545)
- Teleinfo, if raw mode selected also return telemety values in SENSOR data
- Removed overtemp detection on external energy monitoring devices (#11628)

### Fixed
- HC-SR04 on ESP32 release serial interface if not used (#11507)
- Teleinfo, if raw mode selected also always update total energy calculations
- Alexa discovery for ZBBridge (#11576)
- Alexa discovery in hue emulation (#11415)

## [9.3.1.1] 20210320
### Added
- Support for CSE7761 energy monitor as used in ESP32 based Sonoff Dual R3 Pow (#10793)
- Command ``Sensor80 1 <0..7>`` to control MFRC522 RFID antenna gain from 18dB (0) to 48dB (7) (#11073)
- Allow MCP230xx pinmode from output to input (#11104)
- SML VBUS support (#11125)
- Support for NEC and OPTOMA LCD/DLP Projector serial power control by Jan Bubík (#11145)
- Support for XPT2046 touch screen digitizer on ILI9341 display by nonix (#11159)
- Berry improvements (#11163)
- Support for zigbee lumi.sensor_wleak (#11200)
- Crash protection in ext_vnsprintf_P (#11202)
- Extent compile time SetOptions support (#11204)
- ESP32 Extent BLE (#11212)
- ESP32 support for WS2812 hardware driver via RMT or I2S
- ESP32 support for secondary I2C controller
- Support for MPU6886 on primary or secondary I2C bus

### Changed
- ESP32 core library from v1.0.5-rc6 to v1.0.5
- TasmotaSerial library from v3.2.0 to v3.3.0
- TuyaMcu dimmer timeout (#11121)
- Rename epaper 42 commands (#11222)
- DeepSleep announcement topic (#11223)

### Fixed
- PN532 on ESP32 Serial flush both Tx and Rx buffers (#10910)
- Light scheme related color changes (#11041)
- Refactor acceleration function for shutter stepper and servo (#11088)
- LM75AD detection on different addresses (#11096)
- Timer loop when console is scrolled up regression from v9.3.0 (#11108)
- Display exception when no file system is present (#11125)
- Scripter and SML fixes (#11150)
- Zigbee exception when bad frame is received (#11192)
- ESP32 flash script for Odroid and Core2 (#11227)
- ESP32 WS2812 bitbang support (#11248)
- DS18x20 driver timing issue (#11270)

## [9.3.1] 20210223
- Release Kenneth

## [9.3.0.1] 20210223
### Added
- Animate PWM dimmer brightness LEDs during transitions and with variable brightness (#11076)
- Commands ``StateRetain`` and ``InfoRetain`` (#11084)

### Changed
- Remove the need to start filenames with a slash (/) in Ufs commands
- Removed command ``VirtualCT`` as synonym for ``SetOption106`` (#11049)

### Fixed
- Web request accepts wrong password (#11039)
- Ili1942 driver (#11046)
- ESP32 Mi32 driver (#11048)
- Shutter driver (#11055)
- TM1637 driver now needs ``TM1637 CLK`` and ``TM1637 DIO`` to enable (#11057)
- Sml driver (#11082)
- Ezo drivers (#11083)

## [9.3.0] 20210219
- Release Kenneth

## [9.2.0.7] 20210219
### Added
- Support for Device Groups Device Map (#10898)
- Support for Eastron SDM72D-M three phase 100A Modbus energy meter (#10862)
- Support for Frysk language translations by Christiaan Heerze
- ESP8266 Fallback to ``*.bin.gz`` binary when OTA upload of ``*.bin`` binary fails
- Berry language improved Tasmota integration
- Berry file system support
- Filesystem commands ``Ufs``, ``UfsType``, ``UfsSize``, ``UfsFree``, ``UfsDelete``, ``UfsRename`` and ``UfsRun``
- Support for filesystem ``autoexec.bat`` to execute sequential commands like backlog
- Support for TM1637 seven segment display by Ajith Vasudevan (#10889)

### Changed
- IRremoteESP8266 library from v2.7.14 to v2.7.15
- NeoPixelBus library from v2.6.0 to v2.6.1.4
- ILI9341 library from Adafruit_ILI9341-1.2.0-Tasmota-1.0 to ILI9341-gemu-1.0

## [9.2.0.6] 20210210
### Changed
- Remove support for direct migration from versions before v8.1.0 (Doris)
- ESP32 Increase number of switch GPIOs from 8 to 28
- ESP32 Increase number of interlock groups from 4 to 14
- Increase number of button GPIOs from 4 to 8
- Preview of Berry language for Tasmota32

## [9.2.0.5] 20210205
### Changed
- ESP32 increase number of relay GPIOs from 8 to 28

## [9.2.0.4] 20210204
### Added
- Function ``AddLog`` to provide logging for up to 128 (LOGSZ) characters to save stack space
- Commands ``ChannelRemap``, ``MultiPWM``, ``AlexaCTRange``, ``PowerOnFade``, ``PWMCT``, ``WhiteBlend`` and ``VirtualCT`` as synonyms for ``SetOption37, 68, 82, 91, 92, 105`` and ``106``
- Commands ``ZbNameKey``, ``ZbDeviceTopic``, ``ZbNoPrefix``, ``ZbEndpointSuffix``, ``ZbNoAutoBind`` and ``ZbNameTopic`` as synonyms for ``SetOption83, 89, 100, 101, 110`` and ``112``
- Commands ``ZbNoAutoBind``, ``ZbReceivedTopic`` and ``ZbOmitDevice`` as synonyms for ``SetOption116, 118`` and ``119``
- Commands ``BuzzerActive`` and ``BuzzerPwm`` as synonyms for ``SetOption67`` and ``111``
- Support for ESP32 ``Module 5`` Wireless Tag Eth01 (#9496)
- Support trailing silence in buzzer tune (#10694)
- Command ``L1MusicSync <0|Off>|<1|On>|<2|Toggle>, 1..10, 1..100>`` to control Sonoff L1 Music Sync mode sensitivity and speed (#10722)
- Command ``Speed2`` to control a once off fade (#10741)
- Zigbee command ``SetOption120 1`` or ``ZbEndpointTopic 1`` to add the endpoint as suffix in topic when using ``SetOption89 1``
- Zigbee command ``ZbScan`` to do an energy scan on each radio channel

### Changed
- Maximum chars in ``AddLog_P`` logging restored from 128 to 700 (MAX_LOGSZ) to solve broken error messages

## [9.2.0.3] 20210122
### Added
- Support for time proportioned (``#define USE_TIMEPROP``) and optional PID (``#define USE_PID``) relay control (#10412)
- Support rotary encoder on Shelly Dimmer (#10407)
- Command ``SetOption43 1..255`` to control Rotary step (#10407)
- Support for BS814A-2 8-button touch buttons by Peter Franck (#10447)
- Support for up to 4 I2C SEESAW_SOIL Capacitance & Temperature sensors by Peter Franck (#10481)
- ESP8266 Support for 2MB and up linker files with 1MB and up LittleFS
- ESP32 support for TLS MQTT using BearSSL (same as ESP8266)
- Support for 24/26/32/34 bit RFID Wiegand interface (D0/D1) by Sigurd Leuther (#3647)
- Compile time option ``USE_MQTT_TLS_DROP_OLD_FINGERPRINT`` to drop old (less secure) TLS fingerprint
- Command ``SetOption40 0..250`` to disable button functionality if activated for over 0.1 second re-introduced
- Support for SM2135 current selection using GPIO ``SM2135 DAT`` index (#10634)
- Support for ESP32 ``Module 7`` M5stack core2 16MB binary tasmota32-core2.bin (#10635)
- Support for Sugar Valley NeoPool Controller by Norbert Richter (#10637)
- Rule trigger string comparisons for EndsWith ``$>``, StartsWith ``$<`` and Contains ``$|`` (#10538)
- Support for TOF10120 time of flight sensor by Cyril Pawelko (#10190)

### Breaking Changed
- ESP32 switch from default SPIFFS to default LittleFS file system loosing current (zigbee) files
- ESP8266 until now NOT SUPPORTED linker files 2MB and up. Current settings will be overwritten once LittleFS is enabled

### Changed
- Force initial default state ``SetOption57 1`` to scan Wi-Fi network every 44 minutes for strongest signal (#10395)
- Command ``Sleep 0`` removes any sleep from Wi-Fi modem except when ESP32 BLE is active
- PubSubClient MQTT_SOCKET_TIMEOUT from 15 to 4 seconds
- Domoticz fixed 2 decimals resolution by user selectable ``TempRes``, ``HumRes`` and ``PressRes`` resolutions

## [9.2.0.2] 20210105
### Added
- Support for ESP32 ``Module 3`` Odroid Go 16MB binary tasmota32-odroidgo.bin (#8630)
- Command ``CTRange`` to specify the visible CT range the bulb is capable of (#10311)
- Command ``VirtualCT`` to simulate or fine tune CT bulbs with 3,4,5 channels (#10311)
- Command ``SetOption118 1`` to move ZbReceived from JSON message and into the subtopic replacing "SENSOR" default (#10353)
- Command ``SetOption119 1`` to remove the device addr from json payload, can be used with zb_topic_fname where the addr is already known from the topic (#10355)
- Command ``RuleTimer0`` to access all RuleTimers at once (#10352)
- SPI display driver SSD1331 Color oled by Jeroen Vermeulen (#10376)
- IRremoteESP8266 library from v2.7.13 to v2.7.14
- Rotary No Pullup GPIO selection ``Rotary A/B_n`` (#10407)

### Breaking Changed
- Replaced MFRC522 13.56MHz rfid card reader GPIO selection from ``SPI CS`` by ``RC522 CS``
- Replaced NRF24L01 GPIO selection from ``SPI CS`` by ``NRF24 CS`` and ``SPI DC`` by ``NRF24 DC``
- Replaced ILI9341 GPIO selection from ``SPI CS`` by ``ILI9341 CS`` and ``SPI DC`` by ``ILI9341 DC``
- Replaced ST7789 GPIO selection from ``SPI CS`` by ``ST7789 CS`` and ``SPI DC`` by ``ST7789 DC``
- Replaced ILI9488 GPIO selection from ``SPI CS`` by ``ILI9488_CS``
- Replaced EPaper29 GPIO selection from ``SPI CS`` by ``EPaper29 CS``
- Replaced EPaper42 GPIO selection from ``SPI CS`` by ``EPaper42 CS``
- Replaced SSD1351 GPIO selection from ``SPI CS`` by ``SSD1351 CS``
- Replaced RA8876 GPIO selection from ``SPI CS`` by ``RA8876 CS``

### Changed
- Maximum chars in ``AddLog_P`` logging reduced from 700 to 128 (LOGSZ) to enhance stability
- Disabled ``USE_LIGHT`` light support for ZBBridge saving 17.6kB (#10374)

## [9.2.0.1] 20201229
### Added
- Milliseconds to console output (#10152)
- Support for P9813 RGB Led MOSFET controller (#10104)
- Support for GPIO option selection
- Gpio ``Option A1`` enabling PWM2 high impedance if powered off as used by Wyze bulbs (#10196)
- Support for FTC532 8-button touch controller by Peter Franck (#10222)
- Support character `#` to be replaced by `space`-character in command ``Publish`` topic (#10258)
- BSSID and Signal Strength Indicator to GUI Wi-Fi scan result (#10253)
- Support for Afrikaans language translations by Christiaan Heerze
- Support for IR inverted leds using ``#define IR_SEND_INVERTED true`` (#10301)
- Support for disabling 38kHz IR modulation using ``#define IR_SEND_USE_MODULATION false`` (#10301)
- Support for SPI display driver for ST7789 TFT by Gerhard Mutz (#9037)

### Changed
- Logging from heap to stack freeing 700 bytes RAM

### Fixed
- Redesign syslog and mqttlog using log buffer (#10164)
- Shutter stop issue (#10170)
- Scripter script_sub_command (#10181)
- Scripter JSON variable above 32 chars (#10193)
- Shelly Dimmer power on state (#10154, #10182)
- Wemo emulation for single devices (#10165, #10194)
- ESP32 LoadStoreError when using ``#define USER_TEMPLATE`` (#9506)
- Compile error when ``#ifdef USE_IR_RECEIVE`` is disabled regression from 9.1.0.2
- Prometheus memory leak (#10221)

## [9.2.0] 20201221
### Fixed Backported
- Shutter stop issue (#10170)
- Scripter script_sub_command (#10181)
- Scripter JSON variable above 32 chars (#10193)
- Shelly Dimmer power on state (#10154, #10182)
- Wemo emulation for single devices (#10165, #10194)
- ESP32 LoadStoreError when using ``#define USER_TEMPLATE`` (#9506)
- Compile error when ``#ifdef USE_IR_RECEIVE`` is disabled regression from 9.1.0.2

## [9.2.0] 20201216
- Release Julie

## [9.1.0.2] 20201216
### Added
- KNX read reply for Power (#9236, #9891)
- Zigbee persistence of device/sensor data in EEPROM (only ZBBridge)
- Support for common anode sevenseg displays by adding ``#define USE_DISPLAY_SEVENSEG_COMMON_ANODE`` by Ken Sanislo (#9963)
- Support for multiple WeMo devices by Magic73 (#9208)
- Fallback NTP server from x.pool.ntp.org if no ntpservers are configured
- TyuaMcu update 2/3 by Federico Leoni (#10004)
- Optional CCloader support for CC25xx Zigbee or CC26xx BLE by Christian Baars (#9970)
- Command ``RfProtocol`` to control RcSwitch receive protocols by BBBits (#10063)
- Zigbee better support for Tuya Protocol (#10074)
- Support for SPI connected MFRC522 13.56MHz rfid card reader (#9916)
- Letsencrypt R3 in addition to X3 CA (#10086)
- Zigbee add visual map of network
- Command ``SetOption117 1`` for light fading to be fixed duration instead of fixed slew rate (#10109)
- Support ESP32 SPIFFS for internal use

### Breaking Changed
- KNX DPT9 (16-bit float) to DPT14 (32-bit float) by Adrian Scillato (#9811, #9888)

### Changed
- Core library from v2.7.4.7 to v2.7.4.9
- Shelly Dimmer fw upgrade using WebGUI Firmware Upgrade and file from folder `tools/fw_shd_stm32/`
- MQTT Wi-Fi connection timeout from 5000 to 200 mSec (#9886)
- Platformio compiler option `-free -fipa-pta` enabled (#9875)
- IRremoteESP8266 library from v2.7.12 to v2.7.13
- Shelly Dimmer 1 and 2 stm32 firmware from v51.4 to v51.5
- Force bigger Thunk Stack if 4K RSA even without EC ciphers (#10075)
- mDNS has been disabled from all pre-compiled binaries to allow new features

### Fixed
- KNX ESP32 UDP mulicastpackage (#9811)
- Command ``gpio`` using non-indexed functions regression from v9.1.0 (#9962)
- ESP32 TasmotaClient firmware upgrade (#9218)
- Reset to defaults after 6 hours of DeepSleep (#9993)
- Backlog timing wraparound (#9995)
- First LED in addressable string does not fade when using scheme (#10088)
- Improved Opentherm error handling (#10055)
- Platformio compiler option `no target align` removed fixing hardware watchdog exceptions
- Shutter motordelay stop issue (#10033)
- Shutter fix overflow on runtime over 100 seconds (#9800)
- ESP32 CC2530 heap corruption (#10121)
- ESP32 Analog input div10 rule trigger (#10149)

### Removed
- PN532 define USE_PN532_CAUSE_EVENTS replaced by generic rule trigger `on pn532#uid=`

## [9.1.0.1] - 20201116
### Added
- Zigbee support for Mi Door and Contact (#9759)
- Zigbee alarm persistence (#9785)
- Support for EZO PMP sensors by Christopher Tremblay (#9760)
- Commands ``TuyaRGB``, ``TuyaEnum`` and ``TuyaEnumList`` (#9769)
- Zigbee command ``ZbInfo`` and prepare support for EEPROM
- Support for AS608 optical and R503 capacitive fingerprint sensor
- Command ``SetOption115 1`` to enable ESP32 MiBle
- Zigbee command ``ZbLeave`` to unpair a device
- Command ``SetOption116 1`` to disable auto-query of zigbee light devices (avoids network storms with large groups)
- Support for Shelly Dimmer 1 and 2 by James Turton (#9854)
- IRremoteESP8266 library from v2.7.11 to v2.7.12

### Changed
- Core library from v2.7.4.5 to v2.7.4.7
- Platformio compiler option `no target align` enabled (#9749)
- Consolidate `AddLog_P` into `AddLog_P2` and rename to `AddLog_P`
- Sonoff L1 color up scaling and color margin detection (#9545)

### Fixed
- NTP fallback server functionality (#9739)
- Telegram group chatid not supported (#9831)
- KNX buttons, switches and sensors detection regression from v9.1.0 (#9811)
- GUI MqttUser and MqttPassword updates when TLS is compiled in (#9825)

### Removed
- Version compatibility check

## [9.1.0] 20201105
- Release Imogen

## [9.0.0.3] - 20201105
### Added
- TLS in binary tasmota-zbbridge (#9635)
- Support for EZO O2 sensors by Christopher Tremblay (#9619)
- Support for EZO PRS sensors by Christopher Tremblay (#9659)
- Support for EZO FLO sensors by Christopher Tremblay (#9697)
- Support for EZO DO sensors by Christopher Tremblay (#9707)
- Support for EZO RGB sensors by Christopher Tremblay (#9723)
- Zigbee reduce battery drain (#9642)
- Zigbee command ``ZbMap`` to describe Zigbee topology (#9651)
- Zigbee command ``ZbOccupancy`` to configure the time-out for PIR
- Command ``Gpios 255`` to show all possible GPIO configurations
- Command ``SwitchText`` to change JSON switch names by barbudor (#9691)
- Command ``SetOption114 1`` to detach Switches from Relays and enable MQTT action state for all the SwitchModes returning `{"Switch1":{"Action":"ON"}}`
- Command ``DimmerStep 1..50`` to change default dimmer up and down step of 10% by James Turton (#9733)
- HM10 Beacon support and refactoring by Christian Baars (#9702)
- Support for Hass discovery of TuyaMcu and Sonoff Ifan by Federico Leoni (#9727)
- Initial support for iBeacons (Sensor52) on ESP32 using internal BLE by rvbglas (#9732)

### Changed
- PlatformIO library structure redesigned for compilation speed by Jason2866
- Zigbee flash storage refactor adding commands ``ZbProbe``, ``ZbStatus2`` and ``ZbRestore`` (#9641)
- Default otaurl in my_user_config.h to http://ota.tasmota.com/tasmota/release/tasmota.bin.gz
- When ``SetOption73 1`` JSON result from `{"ACTION":"SINGLE"}` to `{"Button1":{"Action":"SINGLE"}}`

### Fixed
- Rule Break not working as expected when ONCE is enabled (#9245)
- Rule expressions using mems corrupts character pool (#9301)
- Button press rules regression introduced by #9589 (#9700)
- Rule handling of JSON ``null`` regression from v8.5.0.1 (#9685)
- Arilux RF remote detection regression from v8.3.0

### Removed
- Auto output selection of decimal or hexadecimal data based on user input. Now only based on ``SetOption17``

## [9.0.0.2] - 20201025
### Added
- Support for Vietnamese language translations by Tâm.NT
- Support for timers in case of no-sunset permanent day by cybermaus (#9543)
- Command ``NoDelay`` for immediate backlog command execution by Erik Montnemery (#9544)
- Command ``SwitchMode 15`` sending only MQTT message on switch change (#9593)
- Command ``ShutterChange`` to increment change position (#9594)
- Command ``SetOption113 1`` to set dimmer low on rotary dial after power off
- Support for EZO Ph and ORP sensors by Christopher Tremblay (#9567)
- Support for EZO RTD sensors by Christopher Tremblay (#9585)
- Support for EZO HUM sensors by Christopher Tremblay (#9599)
- Support for EZO EC sensors by Christopher Tremblay (#9613)
- Support for EZO CO2 sensors by Christopher Tremblay (#9619)
- On ZigbeeBridge support for glowing led when permit join is active (#9581)
- Support for PWM Dimmer multi-press and ledmask (#9584)
- Make button press rules override PWM Dimmer functions (#9589)
- Support for fixed output Hi or Lo GPIO selection
- ESP32 support for Wireless-Tag WT32-ETH01 (#9496)
- ESP32 MI32 Beacon support, RSSI at TELEPERIOD, refactoring by Christian Baars (#9609)

### Changed
- Command ``Gpio17`` replaces command ``Adc``
- Command ``Gpios`` replaces command ``Adcs``
- Management of serial baudrate (#9554)
- TLS fingerprint ``#define MQTT_FINGERPRINT`` from string to hexnumbers (#9570)
- Rotary driver adjusted accordingly if Mi Desk Lamp module is selected (#9399)
- Tasmota Arduino Core v2.7.4.5 allowing webpassword over 47 characters (#9687)
- Webserver code optimizations (#9580, #9590)

### Fixed
- Convert AdcParam parameters from versions before v9.0.0.2
- Telegram message decoding error regression from v8.5.0.1
- Correct Energy period display shortly after midnight by gominoa (#9536)
- Rule handling of Var or Mem using text regression from v8.5.0.1 (#9540)
- TuyaMcu energy display regression from v8.5.0.1 (#9547)
- Tuyamcu dimmers MQTT topic (#9606)
- MQTT data corruption on ``MQTTLog 4`` (#9571)
- Scripter memory alignment (#9608)
- Zigbee battery percentage (#9607)
- HassAnyKey anomaly (#9601)
- ESP32 Webcam broken regression from #9590

## [9.0.0.1] - 20201010
### Added
- Optional support for Mitsubishi Electric HVAC by David Gwynne (#9237)
- Optional support for Orno WE517-Modbus energy meter by Maxime Vincent (#9353)
- SDM630 three phase ImportActive Energy display when ``#define SDM630_IMPORT`` is enabled by Janusz Kostorz (#9124)
- Optional support for inverted NeoPixelBus data line by enabling ``#define USE_WS2812_INVERTED`` (#8988)
- PWM dimmer color/trigger on tap, SO88 led, DGR WITH_LOCAL flag by Paul Diem (#9474)
- Support for stateful ACs using ``StateMode`` in tasmota-ir.bin by Arik Yavilevich (#9472)
- Zigbee command ``ZbData`` for better support of device specific data
- Support for analog buttons indexed within standard button range

### Changed
- Redesigning ESP8266 GPIO internal representation in line with ESP32 changing ``Template`` layout too
- New IR Raw compact format (#9444)
- MAX31865 driver to support up to 6 thermocouples selected by ``MX31865 CS`` instead of ``SSPI CS`` (#9103)
- A4988 optional microstep pin selection
- Pulsetime to allow use for all relays with 8 interleaved so ``Pulsetime1`` is valid for Relay1, Relay9, Relay17 etc. (#9279)
- ``Status`` command output for disabled status types
- IRremoteESP8266 library from v2.7.10 to v2.7.11
- NeoPixelBus library from v2.5.0.09 to v2.6.0

### Fixed
- Template conversion when GPIO17 is 0
- Template using ``#define USER_TEMPLATE`` (#9506)
- Ledlink blink when no network connected regression from v8.3.1.4 (#9292)
- Exception 28 due to device group buffer overflow (#9459)
- Shutter timing problem due to buffer overflow in calibration matrix (#9458)
- Light wakeup exception 0 (divide by zero) when ``WakeupDuration`` is not initialised (#9466)
- ADC initalization sequence (#9473)
- Thermostat sensor status corruption regression from v8.5.0.1 (#9449)

### Removed
- Support for direct upgrade from Tasmota versions before v7.0
- Auto config update for all Friendlynames and Switchtopic from Tasmota versions before v8.0

## [8.5.1] - 20201002
- Release Hannah

## [8.5.0.1] - 20200907
### Added
- Command ``SetOption110 1`` to disable Zigbee auto-config when pairing new devices
- Command ``SetOption111 1`` to enable frequency output for buzzer GPIO (#8994)
- Command ``SetOption112 1`` to enable friendly name in zigbee topic (use with SetOption89)
- ``#define USE_MQTT_AWS_IOT_LIGHT`` for password based AWS IoT authentication
- ``#define MQTT_LWT_OFFLINE`` and ``#define MQTT_LWT_ONLINE`` to user_config.h (#9395)
- New shutter modes (#9244)
- Zigbee auto-config when pairing
- Support for MLX90640 IR array temperature sensor by Christian Baars
- Support for VL53L1X time of flight sensor by Johann Obermeier

### Changed
- Replace ArduinoJson with JSMN for JSON parsing
- ``WakeUp`` uses 256 steps instead of 100 (#9241)
- Major redesign of TuyaMcu adding shutter, light and multiple dimmer support by Federico Leoni (#9330)

### Fixed
- Energy total counters (#9263, #9266)
- Crash in ``ZbRestore``
- Reset BMP sensors when executing command ``SaveData`` and define USE_DEEPSLEEP enabled (#9300)
- ``status 0`` message when using define USE_MQTT_TLS due to small log buffer (#9305)
- ``status 13`` exception 9 when more than one shutter is configured
- ``status 13`` json message
- Shelly 2.5 higher temperature regression from 8.2.0.1 (#7991)

## [8.5.0] - 20200907
- Release Hannah

## [8.4.0.3] - 20200823
### Added
- Command ``PowerDelta1`` to ``PowerDelta3`` to trigger on up to three phases (#9134)
- Zigbee web ui widget for Lights
- ``SetOption109 1`` to force gen1 Alexa mode, for Echo Dot 2nd gen devices only
- Zigbee web ui for power metering plugs
- Experimental support for ESP32 TTGO Watch and I2S Audio by Gerhard Mutz

### Changed
- References from http://thehackbox.org/tasmota/ to http://ota.tasmota.com/tasmota/

## [8.4.0.2] - 20200813
### Added
- Command ``SetOption103 0/1`` to set TLS mode when TLS is selected
- Command ``SetOption104 1`` to disable all MQTT retained messages
- Command ``SetOption106 1`` to create a virtual White ColorTemp for RGBW lights
- Command ``SetOption107 0/1`` to select virtual White as (0) Warm or (1) Cold
- Command ``SetOption108 0/1`` to enable Teleinfo telemetry into Tasmota Energy MQTT (0) or Teleinfo only (1) - Add better config corruption recovery (#9046)
- Virtual CT for 4 channels lights, emulating a 5th channel
- Support for DYP ME007 ultrasonic distance sensor by Janusz Kostorz (#9113)
- Zigbee web gui widget for Temp/Humidity/Pressure sensors
- Zigbee battery icon

### Changed
- White blend mode moved to using ``SetOption 105`` instead of ``RGBWWTable``

### Fixed
- Display power control (#9114)

### Removed
- Support for direct upgrade from versions before 6.6.0.11 to versions after 8.4.0.1

## [8.4.0.1] - 20200730
### Added
- Zigbee better support for IKEA Motion Sensor
- ESP32 Analog input support for GPIO32 to GPIO39
- Zigbee options to ``ZbSend`` ``Config`` and ``ReadConfig``
- Command ``Restart 2`` to halt system. Needs hardware reset or power cycle to restart (#9046)
- Command ``SetOption102 0/1`` to switch between Teleinfo French Metering mode, legacy 1200 bps (0) or Linky standard 9600 bps (1)

### Changed
- Triple-mode TLS via configuration in a single firmware (TLS AWS IoT, Letsencrypt and No-TLS)
- Berry C mapping moved to a separate ``berry_mapping`` library

### Fixed
- ESP32 PWM range

## [8.4.0] - 20200730
- Release George

## [8.3.1.7] - 20200716
### Added
- Command ``DzSend<type> <index>,<value1(;value2)|state>`` to send values or state to Domoticz
- Command ``SetOption100 0/1`` to remove Zigbee ``ZbReceived`` value from ``{"ZbReceived":{xxx:yyy}}`` JSON message
- Command ``SetOption101 0/1`` to add the Zigbee source endpoint as suffix to attributes, ex `Power3` instead of `Power` if sent from endpoint 3
- Command (``S``)``SerialSend6`` \<comma seperated values\> (#8937)
- Support for Sonoff Zigbee Bridge as module 75 (#8583)

### Changed
- Limited support of Arduino IDE as an increasing amount of features cannot be compiled with Arduino IDE
- All timer references from ``Arm`` to ``Enable`` in GUI, ``Timer`` command and JSON message
- Domoticz commands prefix from ``Domoticz`` to ``Dz``
- ``Ping`` now reports the hostname instead of IP address (#8948)
- Zigbee randomizing of parameters at first run or after Reset

### Removed
- Remove Arduino ESP8266 Core support for versions before 2.7.1

## [8.3.1.6] - 20200617
### Added
- Command ``Module2`` to configure fallback module on fast reboot (#8464)
- Command ``SetOption97 0/1`` to switch between Tuya serial speeds 9600 bps (0) or 115200 bps (1)
- Command ``SetOption98 0/1`` to provide rotary rule triggers (1) instead of controlling light (0)
- Command ``SetOption99 0/1`` to enable zero cross detection on PWM dimmer
- Support for Energy sensor (Denky) for French Smart Metering meter provided by global Energy Providers, need a adaptater. See dedicated full [blog](http://hallard.me/category/tinfo/) about French teleinformation stuff
- Library to be used for decoding Teleinfo (French Metering Smart Meter)
- Support for single wire LMT01 temperature Sensor by justifiably (#8713)
- Compile time interlock parameters (#8759)
- Compile time user template (#8766)
- Rotary encoder support for light dimmer and optional color temperature if button1 still pressed (#8670)
- Support for switches/relays using an AC detection circuitry e.g. MOES MS-104B or BlitzWolf SS5 (#8606)
- Support for Schneider Electric iEM3000 series Modbus energy meter by Marius Bezuidenhout

### Changed
- ESP32 USER GPIO template representation decreasing template message size
- Define ``USE_TASMOTA_SLAVE`` into ``USE_TASMOTA_CLIENT``
- Commands ``SlaveSend`` and ``SlaveReset`` into ``ClientSend`` and ``ClientReset``
- IRremoteESP8266 library updated to v2.7.8

### Fixed
- Exception or watchdog on rule re-entry (#8757)

## [8.3.1.5] - 20200616
### Added
- ESP32 ethernet commands ``EthType 0/1``, ``EthAddress 0..31`` and ``EthClockMode 0..3``
- Zigbee initial support for EmberZNet protocol (raw send/receive only)

## [8.3.1.4] - 20200615
### Added
- Basic support for ESP32 ethernet adding commands ``Wifi 0/1`` and ``Ethernet 0/1`` both default ON

## [8.3.1.3] - 20200611
### Added
- Initial support for Telegram bot (#8619)
- Support for HP303B Temperature and Pressure sensor by Robert Jaakke (#8638)
- Rule trigger ``System#Init`` to allow early rule execution without Wi-Fi and mqtt initialized yet
- Serial to TCP bridge, ``TCPStart`` and ``TCPBaudRate`` (needs #define USE_TCP_BRIDGE)

## [8.3.1.2] - 20200522
### Added
- Command ``Time 4`` to display timestamp using milliseconds (#8537)
- Command ``SetOption94 0/1`` to select MAX31855 or MAX6675 thermocouple support (#8616)
- Commands ``LedPwmOn 0..255``, ``LedPwmOff 0..255`` and ``LedPwmMode1 0/1`` to control led brightness by George (#8491)
- Three Phase Export Active Energy to SDM630 driver
- Wildcard pattern ``?`` for JSON matching in rules
- Support for unique MQTTClient (and inherited fallback topic) by full Mac address using ``mqttclient DVES_%12X`` (#8300)
- Zigbee options to ``ZbSend`` to write and report attributes
- ``CpuFrequency`` to ``status 2``
- ``FlashFrequency`` to ``status 4``
- Support for up to two BH1750 sensors controlled by commands ``BH1750Resolution`` and ``BH1750MTime`` (#8139)
- Zigbee auto-responder for common attributes
- Support for BL0940 energy monitor as used in Blitzwolf BW-SHP10 (#8175)

### Changed
- Energy JSON Total field from ``"Total":[33.736,11.717,16.978]`` to ``"Total":33.736,"TotalTariff":[11.717,16.978]``
- Energy JSON ExportActive field from ``"ExportActive":[33.736,11.717,16.978]`` to ``"ExportActive":33.736,"ExportTariff":[11.717,16.978]``
- Adafruit_SGP30 library from v1.0.3 to v1.2.0 (#8519)

### Fixed
- Escape of non-JSON received serial data (#8329)

## [8.3.1.1] - 20200518
### Added
- Command ``Rule0`` to change global rule parameters
- More functionality to ``Switchmode`` 11 and 12 (#8450)
- Dump of compressed rules over 512 chars and unishox decompress fix
- Support for VEML6075 UVA/UVB/UVINDEX Sensor by device111 (#8432)
- Support for VEML7700 Ambient light intensity Sensor by device111 (#8432)

### Changed
- IRremoteESP8266 library updated to v2.7.7

## [8.3.1] - 20200518
- Release Fred

## [8.3.0.2] - 20200517
### Added
- Command ``DeviceName`` defaults to FriendlyName1 and replaces FriendlyName1 in GUI

### Changed
- Hass discovery from using template name to new Device name (#8462)

## [8.3.0.1] - 20200514
### Changed
- KNX pow function to approximative pow saving 5k of code space
- Mutichannel Gas sensor pow function to approximative pow saving 5k of code space
- Quick Power Cycle detection from 4 to 7 power interrupts (#4066)

### Fixed
- Fix default state of ``SetOption73 0`` for button decoupling and send multi-press and hold MQTT messages

## [8.3.0] - 20200514
- Release Fred

## [8.2.0.6] - 20200501
### Added
- Experimental basic support for Tasmota on ESP32 based on work by Jörg Schüler-Maroldt
- Support for analog anemometer by Matteo Albinola (#8283)
- Support for OpenTherm by Yuriy Sannikov (#8373)
- Support for Thermostat control by arijav (#8212)
- Automatic compression of Rules to achieve ~60% compression by Stephan Hadinger
- Command ``SetOption93 1`` to control caching of compressed rules
- Rule trigger at root level like ``on loadavg<50 do power 2 endon`` after ``state`` command
- Zigbee support for router and end-device mode

### Changed
- Flash access removing support for any Core before 2.6.3
- HAss discovery by Federico Leoni (#8370)
- Default PWM Frequency to 977 Hz from 223 Hz
- Minimum PWM Frequency from 100 Hz to 40 Hz
- PWM updated to the latest version of Arduino PR #7231
- Philips Hue emulation now exposes modelId and manufacturerId

## [8.2.0.5] - 20200425
### Changed
- Breaking Change Device Groups multicast address and port  (#8270)
- IRremoteESP8266 library updated to v2.7.6

## [8.2.0.4] - 20200417
### Added
- Config version tag
- Command ``SetOption73 1`` for button decoupling and send multi-press and hold MQTT messages by Federico Leoni (#8235)
- Command ``SetOption92 1`` to set PWM Mode from regular PWM to ColorTemp control (Xiaomi Philips ...)
- Command ``SO`` as shortcut for command ``SetOption``

### Changed
- PWM implementation to Arduino #7231 removing support for Core versions before 2.6.3
- Default PWM Frequency to 223 Hz instead of 880 Hz for less interrupt pressure

### Fixed
- Fix Zigbee DimmerUp/DimmerDown malformed

## [8.2.0.3] - 20200329
### Added
- Support for longer template names
- Zigbee command ``ZbBindState`` and ``manuf``attribute
- Zigbee command ``ZbConfig`` and configuration in Settings
- Commands ``CounterDebounceLow`` and ``CounterDebounceHigh`` to control debouncing (#8021)
- Commands ``NrfPage``, ``NrfIgnore``, ``NrfScan`` and ``NrfBeacon`` to NRF24 Bluetooth driver (#8075)
- Command ``SetOption90 1`` to disable non-json MQTT messages (#8044)
- Command ``Sensor10 0/1/2`` to control BH1750 resolution - 0 = High (default), 1 = High2, 2 = Low (#8016)
- Command ``Sensor10 31..254`` to control BH1750 measurement time which defaults to 69 (#8016)
- Command ``Sensor18 0..32000`` to control PMS5003 sensor interval to extend lifetime by Gene Ruebsamen (#8128)
- Command ``SetOption91 1`` to enable fading at startup / power on
- Command ``SetOption41 <x>`` to force sending gratuitous ARP every <x> seconds
- Command ``DevGroupName`` to specify up to four Device Group Names (#8087)
- Command ``DevGroupSend`` to send an update to a Device Group (#8093)
- Command ``Ping`` (#7176)
- Command ``Palette`` to add the ability to specify a palette of colors (#8150)
- Commands ``GlobalTemp`` and ``GlobalHum`` to init sensor data (#8152)
- Quick Wi-Fi reconnect using saved AP parameters when ``SetOption56 0`` (#3189)
- More accuracy to GPS NTP server (#8088)
- Support for an iAQ sensor (#8107)
- Support for Seven Segment display using HT16K33 (#8116)
- Support for AS3935 Lightning Sensor by device111 (#8130)
- ``DimmerRange`` for PWM lights (#8120)

### Changed
- Light scheme 2,3,4 cycle time speed from 24,48,72,... seconds to 4,6,12,24,36,48,... seconds (#8034)
- Remove floating point libs from IRAM
- Remove MQTT Info messages on restart for DeepSleep Wake (#8044)
- IRremoteESP8266 library updated to v2.7.5

### Fixed
- PWM flickering during Wi-Fi connection (#8046)
- Zigbee crash with Occupancy sensor (#8089)
- Prevent multiple pings to run concurrently
- Scheme 2-4 brightness when SetOption68 1 (#8058)

## [8.2.0.2] - 20200328
### Added
- Support for up to four MQTT GroupTopics using the same optional Device Group names (#8014)
- Console command history (#7483, #8015)

## [8.2.0.1] - 20200321
### Added
- Zigbee command ``ZbRestore`` to restore device configuration dumped with ``ZbStatus 2``
- Zigbee command ``ZbUnbind``
- Support for unreachable (unplugged) Zigbee devices in Philips Hue emulation and Alexa
- Support for 64x48 SSD1306 OLED (#6740)

### Changed
- HM-10 sensor type detection and add features (#7962)

### Fixed
- Possible Relay toggle on (OTA) restart
- Zigbee sending wrong Sat value with Hue emulation

## [8.2.0] - 20200321
- Release Elliot

## [8.1.0.11] - 20200313
### Added
- HAss Discovery support for Button and Switch triggers by Federico Leoni (#7901)
- Support for HDC1080 Temperature and Humidity sensor by Luis Teixeira (#7888)
- Commands ``SwitchMode 13`` PushOn and ``SwitchMode 14`` PushOnInverted (#7912)
- Command ``HumOffset -10.0 .. 10.0`` to set global humidity sensor offset (#7934)
- Zigbee support for Hue emulation by Stephan Hadinger
- Dew Point to Temperature and Humidity sensors
- Support for ElectriQ iQ-wifiMOODL RGBW light by Ian King (#7947)

### Changed
- Zigbee simplification of devices probing, saving Flash and memory

## [8.1.0.10] - 20200227
### Added
- Support for Jarolift rollers by Keeloq algorithm
- Zigbee features and improvements and remove support for Zigbee commands starting with ``Zigbee...``
- Support for MaxBotix HRXL-MaxSonar ultrasonic range finders by Jon Little (#7814)
- Support for Romanian language translations by Augustin Marti
- Support for La Crosse TX23 Anemometer by Norbert Richter (#3146, #7765)
- Command ``SetOption89 0/1`` for Zigbee distinct MQTT topics per device for SENSOR, allowing retained messages (#7835)

### Changed
- Default my_user_config.h driver and sensor support removing most sensors and adding most drivers
- IRremoteESP8266 library updated to v2.7.4
- Revert switchmode 6 according to issue 7778 (#7831)
- Hue emulation code optimization

## [8.1.0.9] - 20200220
### Added
- Initial support for Sensors AHT10 and AHT15 by Martin Wagner (#7596)
- Support for Wemos Motor Shield V1 by Denis Sborets (#7764)
- Zigbee enhanced commands decoding, added ``ZbPing``
- Commands ``SetOption85 0/1`` and ``DevGroupShare`` supporting UDP Group command using ``GroupTopic`` without MQTT by Paul Diem (#7790)
- Support for Martin Jerry/acenx/Tessan/NTONPOWER SD0x PWM dimmer switches by Paul Diem (#7791)
- Command ``SetOption86 0/1`` for PWM dimmer to turn brightness LED's off 5 seconds after last change
- Command ``SetOption87 0/1`` for PWM dimmer to turn red LED on when powered off
- Command ``SetOption88 0/1`` for PWM dimmer to let buttons control remote devices

### Changed
- Revert most wifi connectivity changes introduced in 8.1.0.5 (#7746, #7602, #7621)

### Fixed
- Zigbee auto-increment transaction number (#7757)

## [8.1.0.8] - 20200212
### Added
- Another new DHT driver based on ESPEasy. The old driver can still be used using define USE_DHT_OLD. The previous new driver can be used with define USE_DHT_V2 (#7717)

### Changed
- MQTT message size with additional 200 characters
- Some wifi code to attempt faster connection (#7621)
- Display of some date and time messages from "Wed Feb 19 10:45:12 2020" to "2020-02-19T10:45:12"

### Fixed
- Relation between RSSI and signal strength

## [8.1.0.7] - 20200210
### Added
- New DHT driver. The old driver can still be used using define USE_DHT_OLD (#7468)

### Fixed
- wrong encoding of Zigbee persistent data

## [8.1.0.6] - 20200205
### Added
- Support for sensors DS18x20 and DHT family on Shelly 1 and Shelly 1PM using Shelly Add-On adapter (#7469)
- Commands ``SwitchMode 11`` PushHoldMulti and ``SwitchMode 12`` PushHoldMultiInverted (#7603)
- Command ``Buzzer -1`` for infinite mode and command ``Buzzer -2`` for following led mode (#7623)
- Support for MI-BLE sensors using HM-10 Bluetooth 4.0 module by Christian Staars (#7683)
- BootCount Reset Time as BCResetTime to ``Status 1``
- ``ZbZNPReceived``and ``ZbZCLReceived`` being published to MQTT when ``SetOption66 1``
- Optional Wifi AccessPoint passphrase define WIFI_AP_PASSPHRASE in my_user_config.h (#7690)
- Support for FiF LE-01MR energy meter by saper-2 (#7584)

### Fixed
- HAss sensor discovery part 1/4 by Federico Leoni (#7582, #7548)
- MaxPower functionality (#7647)

## [8.1.0.5] - 20200126
### Added
- ``SetOption84 0/1`` sends AWS IoT device shadow updates (alternative to retained)
- ``ZbBind`` (experimental) and bug fixes

### Changed
- Wifi connectivity stability (#7602)
- IRremoteESP8266 library updated to v2.7.3

### Fixed
- PWM flickering at low levels (#7415)

## [8.1.0.4] - 20200116
### Added
- Web page sliders when ``SetOption37 128`` is active allowing control of white(s)
- Zigbee persistence and friendly names
- Most SetOptions as defines to my_user_config.h
- SoftwareSerial to CSE7766 driver allowing different GPIOs (#7563)
- Optional parameter ``<startcolor>`` to command ``Scheme <scheme>, <startcolor>`` to control initial start color
- Rule trigger on one level deeper using syntax with two ``#`` like ``on zigbeereceived#vibration_sensor#aqaracubeside=0 do ...``

### Changed
- Zigbee command prefix from ``Zigbee*`` to ``Zb*``

### Fixed
- ``PowerDelta`` zero power detection (#7515)
- OTA minimal gzipped detection regression from 8.1.0.3
- ``RGBWWTable`` ignored (#7572)

## [8.1.0.3] - 20200106
### Added
- Support for gzipped binaries
- ``SwitchMode 8`` ToggleMulti, ``SwitchMode 9`` FollowMulti and ``SwitchMode 10`` FollowMultiInverted (#7522)

### Changed
- Commands ``Prefix``, ``Ssid``, ``StateText``, ``NTPServer``, and ``FriendlyName`` displaying all items
- IRremoteESP8266 library updated to v2.7.2

### Fixed
- ``WakeUp <x>`` ignores provided value (#7473)
- Exception 9 restart on log message in Ticker interrupt service routines NTP, Wemos and Hue emulation (#7496)

## [8.1.0.2] - 20191230
### Added
- Support for ``AdcParam`` parameters to control ADC0 Current Transformer Apparent Power formula by Jodi Dillon (#7100)
- Optional support for Prometheus using file xsns_91_prometheus.ino (#7216)
- Command ``ShutterButton <parameters>`` to control shutter(s) by to-scho (#7403)
- Command ``SetOption82 0/1`` to limit the CT range for Alexa to 200..380
- Experimental support for NRF24L01 as BLE-bridge for Mijia Bluetooth sensors by Christian Baars (#7394)
- Support to BMP driver to enter reset state (sleep enable) when deep sleep is used in Tasmota

### Fixed
- LCD line and column positioning (#7387)
- Display handling of hexadecimal escape characters (#7387)
- Improved fade linearity with gamma correction
- Wrong gamma correction for Module 48 lights (PWM5 for CT)

## [8.1.0.1] - 20191225
### Added
- Command ``SetOption79 0/1`` to enable reset of counters at teleperiod time by Andre Thomas (#7355)
- SerialConfig to ``Status 1``
- WifiPower to ``Status 5``
- Support for DS1624, DS1621 Temperature sensor by Leonid Myravjev
- Zigbee attribute decoder for Xiaomi Aqara Cube

### Changed
- Lights: simplified gamma correction and 10 bits internal computation

### Fixed
- Sonoff Bridge, Sc, L1, iFan03 and CSE7766 serial interface to forced speed, config and disable logging
- Serial initialization regression from previous fix
- Commands ``Display`` and ``Counter`` from overruling command processing (#7322)
- ``White`` added to light status (#7142)

## [8.1.0] - 20191225
- Release Doris

## [8.0.0.3] - 20191224
### Changed
- Version bump due to internal Settings change

## [8.0.0.2] - 20191223
### Added
- Zigbee better support for Xiaomi Double Switch and Xiaomi Vibration sensor
- Support for ``AdcParam`` parameters to control ADC0 Moisture formula by Federico Leoni (#7309)
- Commands ``WebButton1`` until ``WebButton16`` to support user defined GUI button text (#7166)

### Changed
- Settings variable namings
- Number of ``FriendlyName``s from 4 to 8

## [8.0.0.1] - 20191221
### Added
- Support for max 150 characters in most command parameter strings (#3686, #4754)
- Support for GPS as NTP server by Christian Baars and Adrian Scillato
- Zigbee coalesce sensor attributes into a single message
- Deepsleep start delay based on Teleperiod if ``Teleperiod`` differs from 10 or 300

### Changed
- Settings text handling allowing variable length text within a total text pool of 699 characters
- Smoother ``Fade`` using 100Hz instead of 20Hz animation (#7179)
- Number of rule ``Var``s and ``Mem``s from 5 to 16 (#4933)

## [7.2.0] - 20191221
- Release Constance
### Changed
- Basic version string to lite (#7291)

### Fixed
- Arduino IDE compile error (#7277)
- Restore ShutterAccuracy, MqttLog, WifiConfig, WifiPower and SerialConfig (#7281)
- No AP on initial install (#7282)
- Failing downgrade (#7285)

### 7.1.2.6 20191214

- Change some more Settings locations freeing up space for future single char allowing variable length text
- Change tasmota-basic.bin and FIRMWARE_BASIC to tasmota-lite.bin and FIRMWARE_LITE
- Fix DeepSleep in case there is no wifi by Stefan Bode (#7213)
- Fix Fade would ignore ``savedata 0`` and store to flash anyways (#7262)
- Add Zigbee send automatic ZigbeeRead after sending a command
- Add Zigbee improving Occupancy:false detection for Aqara sensor
- Add fallback support from version 8.x
- Add restriction if fallback firmware is incompatible with settings resulting in unreachable device
- Add support for DHT12 Temperature and Humidity sensor by Stefan Oskamp

### 7.1.2.5 20191213

- Change some Settings locations freeing up space for future single char allowing variable length text
- Add Zigbee support for Xiaomi Aqara Vibration Sensor and Presence Sensor by Stephan Hadinger
- Add Shutter functions ramp up/down and MQTT reporting by Stefan Bode

### 7.1.2.4 20191209

- Change HTTP CORS from command ``SetOption73 0/1`` to ``Cors <cors_domain>`` allowing user control of specific CORS domain by Shantur Rathore (#7066)
- Change GUI Shutter button text to Up and Down Arrows based on PR by Xavier Muller (#7166)
- Change amount of supported DHT sensors from 3 to 4 by Xavier Muller (#7167)
- Revert removal of exception details from MQTT info on restart
- Add Wifi Signal Strength in dBm in addition to RSSI Wifi Experience by Andreas Schultz (#7145)
- Add Yaw, Pitch and Roll support for MPU6050 by Philip Barclay (#7058)
- Add reporting of raw weight to JSON from HX711 to overcome auto-tare functionality by @tobox (#7171)
- Add command ``Sensor34 9 <weight code>`` to set minimum delta to trigger JSON message by @tobox (#7188)
- Fix flashing H801 led at boot by Stephan Hadinger (#7165, #649)
- Fix duplicated ``Backlog`` when using Event inside a Backlog by Adrian Scillato (#7178, #7147)
- Fix Gui Timer when using a negative zero offset of -00:00 by Peter Ooms (#7174)

### 7.1.2.3 20191208

- Change Exception reporting removing exception details from both MQTT info and ``Status 1``. Now consolidated in ``Status 12`` if available.

### 7.1.2.2 20191206

- Remove rule trigger ``tele_power1#state`` due to compatibility
- Add command ``SerialConfig 0..23`` or ``SerialConfig 8N1`` to select Serial Config based in PR by Luis Teixeira (#7108)
- Add save call stack in RTC memory in case of crash, command ``Status 12`` to dump the stack by Stephan Hadinger
- Add Home Assistant force update by Frederico Leoni (#7140, #7074)

### 7.1.2.1 20191206

- Add SML bus decoder syntax support for byte order by Gerhard Mutz (#7112)
- Add rule var ``%topic%`` by Adrian Scillato (#5522)
- Add rule triggers ``tele_power1#state`` and multiple ``tele-wifi1#xxx`` by Adrian Scillato (#7093)
- Add experimental support for stepper motor shutter control by Stefan Bode
- Add optional USE_MQTT_TLS to tasmota-minimal.bin by Bohdan Kmit (#7115)

### 7.1.2 20191206

- Maintenance Release

### 7.1.1.1 20191201

- Fix lost functionality of GPIO9 and GPIO10 on some devices (#7080)
- Fix Zigbee uses Hardware Serial if GPIO 1/3 or GPIO 13/15 and SerialLog 0 (#7071)
- Fix WS2812 power control (#7090)
- Change light color schemes 2, 3 and 4 from color wheel to Hue driven with user Saturation control
- Change log buffer size from 520 to 700 characters accomodating full rule text (#7110)

### 7.1.1 20191201

- Maintenance Release

### 7.1.0.1 20191130

- Fix slider for devices with one or two channels like only white or white/yellow
- Fix TasmotaSlave buffer overrun on Tele
- Fix light scheme 4 speed (#7072)
- Add support for TasmotaSlave executing commands on Tasmota

### 7.1.0 20191129

- Release Doris

### 7.0.0.6 20191122

- Add colorpicker to WebUI by Christian Staars (#6984)
- Change new Fade system much smoother, Speed now up to 40 (#6942, #3714)
- Fix Arduino IDE function prototyping compile error (#6982)
- Change update lib IRremoteESP8266 updated to v2.7.1, -2.7k flash and -1.5k RAM for Tasmota-IR
- Fix auto--power on/off when setting channel to non-zero or zero value, when SetOption68 1
- Fix postpone saving settings to flash until Fade is complete, avoids pause in Fade
- Add command ``SetOption77 0/1`` to keep power on when slider is far left

### 7.0.0.5 20191118

- Fix boot loop regression
- Add command ``TempOffset -12.6 .. 12.6`` to set global temperature sensor offset (#6958)
- Fix check deepsleep for valid values in Settings (#6961)
- Fix Wifi instability when light is on, due to sleep=0 (#6961, #6608)
- Add hardware detection to be overruled with ``SetOption51`` (#6969)

### 7.0.0.4 20191108

- Add command ``WifiPower 0 .. 20.5`` to set Wifi Output Power which will be default set to 17dBm
- Change supported PCF8574 I2C address range to 0x20 - 0x26 allowing other I2C devices with address 0x27 to be used at the same time
- Change supported PCF8574A I2C address range to 0x39 - 0x3F allowing other I2C devices with address 0x38 to be used at the same time
- Change supported MCP230xx I2C address range to 0x20 - 0x26 allowing other I2C devices with address 0x27 to be used at the same time
- Add Keep last channels values when Color command end with '=' (#6799)
- Add support for I2C sensor TLS2591 Light Intensity sensor (#6873)
- Change Kept only NEC/RC5/RC6/HASH IR protocols in standard Tasmota, all other protocols require Tasmota-IR, saving 4K
- Add command ``SetOption76 0/1`` to enable incrementing bootcount when deepsleep is enabled (#6930)
- Change Reset erase end address from as seen by SDK (getFlashChipSize) to full flash size (getFlashChipRealSize)
- Change Zigbee log verbosity reduction

### 7.0.0.3 20191103

- Add command ``I2cDriver`` for I2C driver runtime control using document I2CDEVICES.md
- Fix random crash caused by UPNP flood
- Add support for Honeywell HPMA115S0 particle concentration sensor by David Hunt (#6843)
- Remove driver xsns_12_ads1115_i2cdev replaced by xsns_12_ads1115

### 7.0.0.2 20191102

- Add command ``WebColor19`` to control color of Module and Name (#6811)
- Add support for Honeywell I2C HIH series Humidity and Temperetaure sensor (#6808)
- Fix wrong Dimmer behavior introduced with #6799 when ``SetOption37`` < 128
- Change add DS18x20 support in Tasmota-IR
- Add Zigbee command support, considered as v1.0 for full Zigbee support
- Fix Reduce flash size after change to IRremoteESP8266 v2.7.0

### 7.0.0.1 20191027

- Remove update support for versions before 6.0
- Change default GUI to dark theme
- Add command ``SetOption73 0/1`` to re-enable HTTP Cross-Origin Resource Sharing (CORS) now default disabled (#6767)
- Add frequency to ADE7953 energy monitor as used in Shelly 2.5 by ljakob (#6778)
- Add command ``SetOption74 0/1`` to enable DS18x20 internal pull-up and remove define DS18B20_INTERNAL_PULLUP (#6795)
- Fix better control of RGB/White when ``SetOption37`` >128, added ``Dimmer1`` and ``Dimmer2`` commands (#6714)
- Add hide Alexa objects with friendlyname starting with '$' (#6722, #6762)
- Add command ``SetOption75 0/1`` to switch between grouptopic (0) using fulltopic replacing %topic% or (1) is cmnd/\<grouptopic\> (#6779)
- Change IRremoteESP8266 library to v2.7.0

### 6.7.1.1 20191026

- Change ArduinoSlave to TasmotaSlave
- Add support for Tuya battery powered devices (#6735)
- Change repository name from Sonoff-Tasmota to Tasmota and all code references from Sonoff to Tasmota

### 6.7.1 20191026

- Release Allison
- Fix on energy monitoring devices using PowerDelta Exception0 with epc1:0x4000dce5 = Divide by zero (#6750)
- Fix Script array bug (#6751)

### 6.7.0 20191025

- Release

### 6.6.0.21 20191022

- Remove support for WPS and SmartConfig in favour of Web server (!) based WifiManager (#6680)
- Remove binary sonoff-classic (#6680)
- Remove command ``SetOption2``

### 6.6.0.20 20191018

- Add command ``SetOption65 0/1`` to disable (1) fast power cycle detection fixing unwanted brownout trigger
- Add absolute PowerDelta using command ``PowerDelta 101..32000`` where 101 = 101-100 = 1W, 202 = 202-100 = 102W (#5901)
- Add support for EX-Store WiFi Dimmer V4 (#5856)
- Add ``ZigbeeRead`` command and many improvements (#6095)
- Add ArduinoSlave driver (EXPERIMENTAL)

### 6.6.0.19 20191018

- Replace obsolete xsns_23_sdm120 with xnrg_08_sdm120 and consolidate define USE_SDM120
- Replace obsolete xsns_25_sdm630 with xnrg_10_sdm630 and consolidate define USE_SDM630
- Replace obsolete xsns_49_solaxX1 with xnrg_12_solaxX1 (#6677)

### 6.6.0.18 20191010

- Add command ``DimmerRange`` in Light module to support 2 byte dimming ranges from Tuya
- Add Zigbee additional commands and sending messages to control devices (#6095)
- Fix Rules were not triggered with IR unknown protocol or in sonoff-it (#6629)
- Add define USE_DEEPSLEEP and command ``DeepSleepTime 0 or 10..86400`` (seconds) to enter deepsleep mode (#6638)
- Add define USE_SONOFF_RF to enable/disable Sonoff Rf support (#6648)
- Add incremental beeps to Ifan03 remote control fan speed buttons (#6636)
- Add rule support after every command execution like Fanspeed#Data=2 (#6636)
- Fix handling of ligth channels when pwm_multichannel (Option68) is enabled
- Add WebUI for multiple, independent PWM channels
- Remove default DS18B20 driver and only support define DS18x20 (#6647)
- Add support for PMS3003 dust particle sensor
- Change Sonoff L1 support by adding define USE_SONOFF_L1

### 6.6.0.17 20191009

- Add command ``SetOption34 0..255`` to set backlog delay. Default value is 200 (mSeconds) (#6562)
- Add command ``Gpio 255`` to show physical GPIO configuration of all non-flash pins (#6407)

### 6.6.0.16 20191008

- Change PZEM004T default address mask from 0.0.0.x to 192.168.1.x for legacy reason (#6585)
- Fix PZEM004T, PZEMAC and PZEMDC autodetection (#6585)
- Change light drivers internals to ease management

### 6.6.0.15 20191003

- Change command ``PulseTime`` JSON message format and allow display of all pulsetimer information (#6519)
- Add support for Chint DDSU666 Modbus energy meter by Pablo Zerón
- Add support for SM2135 as used in Action LSC Smart Led E14 (#6495)
- Add command ``SetOption72 0/1`` to switch between software (0) or hardware (1) energy total counter (#6561)
- Add Zigbee tracking of connected devices and auto-probing of Manuf/Model Ids
- Fix better handling of PWM White Temperature mode for Module 48 (#6534)

### 6.6.0.14 20190925

- Change command ``Tariffx`` to allow time entries like 23 (hours), 1320 (minutes) or 23:00. NOTE: As this is development branch previous tariffs are lost! (#6488)
- Remove support for define USE_DS18x20_LEGACY and legacy DS18x20 driver (#6486)
- Add initial support for MQTT logging using command ``MqttLog <loglevel>`` (#6498)
- Add Zigbee more support - collect endpoints and clusters, added ZigbeeDump command
- Add initial support for shutters by Stefan Bode (#288)
- Add command to MCP230xx: ``sensor29 pin,0/1/2`` for OFF/ON/TOGGLE
- Add initial support for PCF8574 I2C I/O Expander (currently output only) by Stefan Bode
- Add command ``SetOption71 0/1`` to switch between different Modbus Active Energy registers on DDS238-2 energy meters (#6531)
- Change command ``SetOption43`` to make it more general. Now supports PS_16_DZ driver too (#6544)
- Change command handling by moving buffers up in chain solving MQTTlog support (#6529)
- Change detection of non-MQTT commands by allowing non-space characters as delimiter (#6540)
- Fix TasmotaSerial: move serial send to IRAM for high speed baud rates

### 6.6.0.13 20190922

- Add command ``EnergyReset4 x,x`` to initialize total usage for two tarrifs
- Add command ``EnergyReset5 x,x`` to initialize total export (or production) for two tarrifs
- Add command ``Sensor34 8,0`` and ``Sensor34 8,1`` to disable/enable JSON message on weight change over 4 gram
- Add JSON array index support to rules evaluation allowing trigger on ENERGY#POWER[2]>0.60 from JSON ..,"Power":[0.00,0.68],.. (#6160)

### 6.6.0.12 20190910

- Redesign command ``Tariff`` to now default to 0 (=disabled) and allowing to set both Standard Time (ST) and Daylight Savings Time (DST) start hour
-  Commands ``Tariff1 22,23`` = Tariff1 (Off-Peak) ST,DST   Tariff2 (Standard) 6,7 = Tariff2 ST,DST   Tariff9 0/1 = Weekend toggle (1 = Off-Peak during weekend)
- Change rename "Data" to "Hash" and limit to 32 bits when receiving UNKNOWN IR protocol (see DECODE_HASH from IRremoteESP8266)
- Add command ``Gpios 255/All`` to show all available GPIO components (#6407)
- Change JSON output format for commands ``Adc``, ``Adcs``, ``Modules``, ``Gpio`` and ``Gpios`` from list to dictionary (#6407)
- Add Zigbee support phase 3 - support for Xiaomi lumi.weather air quality sensor, Osram mini-switch
- Change energy sensors for three phase/channel support
- Add support for Shelly 2.5 dual energy (#6160)
- Add initial support for up to three PZEM-014/-016 on serial modbus connection with addresses 1 (default), 2 and 3 (#2315)
- Add initial support for up to three PZEM-004T on serial connection with addresses x.x.x.1 (default), 2 and 3 (#2315)
- Add initial support for up to three PZEM-003/-017 on serial modbus connection with addresses 1 (default), 2 and 3 (#2315)
- Add driver USE_SDM630_2 as future replacement for USE_SDM630 - Pls test and report
- Add command ``ModuleAddress 1/2/3`` to set Pzem module address when a single module is connected (#2315)

### 6.6.0.11 20190907

- Change Settings crc calculation allowing short term backward compatibility
- Add support for up to 4 INA226 Voltage and Current sensors by Steve Rogers (#6342)
- Change Improve reliability of TasmotaSerial at 115200 bauds and reduce IRAM usage for Stage/pre-2.6
- Add support for A4988 stepper-motor-driver-circuit by Tim Leuschner (#6370)
- Add support for Hiking DDS238-2 Modbus energy meter by Matteo Campanella (#6384)

### 6.6.0.10 20190905

- Redesign Tuya support by Shantur Rathore removing commands SetOption34, 41, 44, 45, 46 and 65 (#6353)
- Add command Reset 99 to reset bootcount to zero (#684, #6351)
- Change command Time 1/2/3 to select JSON time format ISO, ISO + Epoch or Epoch for legacy reason

### 6.6.0.9 20190828

- Change theoretical baudrate range to 300..19660500 bps in 300 increments (#6294)
- Add Full support of all protocols in IRremoteESP8266, to be used on dedicated-IR Tasmota version. Warning: +81k Flash when compiling with USE_IR_REMOTE_FULL
- Add compile time define USE_WS2812_HARDWARE to select hardware type WS2812, WS2812X, WS2813, SK6812, LC8812 or APA106 (DMA mode only)
- Add 'sonoff-ir' pre-packaged IR-dedicated firmware and 'sonoff-ircustom' to customize firmware with IR Full protocol support
- Add Zigbee support phase 2 - cc2530 initialization and basic ZCL decoding
- Add driver USE_SDM120_2 with Domoticz P1 Smart Meter functionality as future replacement for USE_SDM120 - Pls test and report
- Add command Power0 0/1/2/Off/On/Toggle to control all power outputs at once (#6340)
- Add time to more events (#6337)
- Add command Time 1/2/3 to select JSON time format ISO + Epoch, ISO or Epoch

### 6.6.0.8 20190827

- Add Tuya Energy monitoring by Shantur Rathore
- Add phase 1 Domoticz P1 Smart Meter support using energy sensors handled by xdrv_03_energy.ino based on an idea by pablozg
-   Add commands Tariff1 0..23 (start Off-Peak hour), Tariff2 0..23 (start Standard hour) and Tariff3 0/1 (Saturday and Sunday Off-Peak)

### 6.6.0.7 20190825

- Expand Settings area to 4k for future use

### 6.6.0.6 20190819

- Add I2C display driver for SH1106 oled by Gerhard Mutz
- Add SPI display drivers for epaper 4.2 inch, ILI9488 TFT, SSD1351 Color oled and RA8876 TFT by Gerhard Mutz
- Add support for HM17 bluetooth LE passive scan of ibeacon devices by Gerhard Mutz

### 6.6.0.5 20190816

- Add command WebSensor<sensor number> 0/1 to control display of sensor data in web GUI (#6085)
- Change some table locations from RAM to Flash
- Fix wrong telemetry message when SetOption68 1 (#6191)
- Add support for RDM6300 125kHz RFID Reader by Gerhard Mutz

### 6.6.0.4 20190806

- Add support for CHIRP soil moisture sensor by Christian Baars
- Add debug compile features using defines DEBUG_TASMOTA_CORE, DEBUG_TASMOTA_DRIVER and DEBUG_TASMOTA_SENSOR.
-   See DEBUG_CORE_LOG example in sonoff.ino and DEBUG_DRIVER_LOG example in xdrv_09_timers.ino
- Add support for Solax X1 inverter by Pablo Zerón
- Add ZigBee support phase 1 - low level MQTT ZNP messages for CC2530 devices
- Add command Buzzer with optional parameters <number of beeps>,<duration of beep in 100mS steps>,<duration of silence in 100mS steps> enabled when a buzzer is configured (#5988)
- Add support for PAJ7620 gesture sensor by Christian Baars

### 6.6.0.3 20190725

- Change filename of configuration backup from using FriendlyName1 to Hostname solving diacritic issues (#2422)
- Change Store AWS IoT Private Key and Certificate in SPI Flash avoiding device-specific compilations
- Upgrade library IRRemoteEsp8266 to 2.6.4, now using sendPioneer()
- Add support for MAX31865 Thermocouple sensor by Alberto Lopez Siemens
- Add option 0 to Width1 (Marker), Width2 (Second), Width3 (Minute) and Width4 (Hour) disabling display (#6152)
- Add MqttCount metric to STATE (#6155)
- Add define USE_ENERGY_MARGIN_DETECTION to disable Energy Margin and Power Limit detection
- Add define USE_ENERGY_POWER_LIMIT to disable Energy Power Limit detection while Energy Margin detection is active
- Add allow repeat/longpress for IRSend raw, introduced IRSend<r> option (#6074)
- Add SetOption68 to enable multi-channel PWM instead of a single light (#6134)

### 6.6.0.2 20190714

- Change commands Var and Mem to show all parameters when no index is given (#6107)
- Add command SetOption67 0/1 to disable or enable a buzzer as used in iFan03
- Add command DisplayWidth to set pixel width on supported devices
- Add command DisplayHeight to set pixel height on supported devices
- Add support for Sonoff iFan03 as module 71 (#5988)
- Add support for a buzzer
- Add support for IRSend long press ('repeat' feature from IRRemoteESP8266) (#6074)
- Add support for IRHVAC Midea/Komeco protocol (#3227)
- Add support for more IRSend protocols enabled in my_user_config.h
- Add support for IRSend Pioneer protocol (#6100)
- Add Oled reset GPIO option "OLED reset"

### 6.6.0.1 20190708

- Fix Domoticz battery level set to 100 if define USE_ADC_VCC is not used (#6033)
- Fix Force Elliptic Curve for Letsencrypt TLS #6042
- Fix WeMo emulation for 1G echo and 2G echo dot (#6086)
- Fix Xiaomi Philips brightness (#6091)
- Change defines USE_TX20_WIND_SENSOR and USE_RC_SWITCH in my_user_config.h to disable to lower iram usage enabling latest core compilation (#6060, #6062)
- Add blend RGB leds with White leds for better whites (#5895, #5704)
- Add command SetOption41 0..8 to control number of Tuya switches (#6039)
- Add command SetOption42 0..255 to set overtemperature (Celsius only) threshold resulting in power off all on energy monitoring devices. Default setting is 90 (#6036)
- Add command SetOption66 0/1 to enable or disable Tuya dimmer range 255 slider control
- Add command Time to disable NTP and set UTC time as Epoch value if above 1451602800 (=20160101). Time 0 re-enables NTP (#5279)
- Add AZ7798 automatic setting of clock display (#6034)
- Add Epoch and UptimeSec to JSON messages (#6068)
- Add support for up to 4 INA219 sensors (#6046)

### 6.6.0 20190707

- Remove support of TLS on core 2.3.0 and extent support on core 2.4.2 and up
- Remove MQTT uptime message every hour
- Refactor some defines to const
- Refactor webserver HTML input, button, textarea, and select name based on id
- Refactor webserver sensor data collection
- Refactor TLS based on BearSSL, warning breaking change for fingerprints validation
- Refactor management of lights, using classes and integers instead of floats
- Refactor UDP initial message handling from string to char using static memory and add debug info (#5505)
- Refactor IRSend and receive for 64-bit support (#5523)
- Refactor MQTT which might solve issue (#5755)
- Refactor IRSend by using heap when more than 199 values need to be send. May need increase of define MQTT_MAX_PACKET_SIZE too (#5950)
- Refactor double to float in rules, and replaced trigonometric functions from stdlib with smaller versions (#6005)
- Change pubsubclient MQTT_KEEPALIVE from 10 to 30 seconds for AWS IoT support
- Change gamma correction as default behavior, ie "Ledtable 1"
- Change PWM resolution from 8 to 10 bits for low brightness lights
- Change IRSend Panasonic protocol to 64-bit (#5523)
- Change ADC0 to enabled by default in my_user_config.h (#5671)
- Change define USE_EMULATION by USE_EMULATION_HUE and USE_EMULATION_WEMO (#5826)
- Change default PowerDelta from 80% to 0% on new installations (#5858, #5028, #4813, #4130, #4145, #3795, #3778, #3660, #3648)
- Fix display Bug in KNX webmenu for Physical Address
- Fix the Unescape() function and the SendSerial3 behaviour
- Fix webserver multiple Javascript window.onload functionality
- Fix TasmotaSerial at 9600 bps solving DFPlayer comms (#5528)
- Fix Configure Timer Web GUI (#5568)
- Fix Shelly 2.5 I2C address priority issue when VEML6070 code is present by disabling VEML6070 for Shelly 2.5 (#5592)
- Fix use of SerialDelimiter value 128 (#5634)
- Fix Sonoff Pow R2 / S31 invalid energy increments (#5789)
- Fix core 2.5.x ISR not in IRAM exception (#5837)
- Fix Philips Hue emulation Alexa issue by using part of MAC address for LightId (#5849)
- Fix missing white channel for WS2812 (#5869)
- Fix PZem startup issue (#5875)
- Fix exception 9 when syslog is enabled and NTP is just synced (#5917)
- Fix Toggle functionality to button double press when one button and two devices are detected (#5935)
- Fix channel command for dual dimmers (#5940)
- Fix not restoring white value on power off/power on (#5993)
- Add command AdcParam to control ADC0 Temperature and Light formula parameters
- Add command LedMask to assign which relay has access to power LED (#5602, #5612)
- Add extended LED power control using command LedPowerX where X is 1 to 4. Enabled when "LedLink(i)" is configured too (#5709)
- Add command Sensor20 1..255 to change Nova Fitness SDS01 working period in minutes (#5452)
- Add command SetOption38 6..255 to set IRReceive protocol detection sensitivity mimizing UNKNOWN protocols (#5853)
- Add command SetOption39 1..255 to control CSE7766 (Pow R2) or HLW8032 (Blitzwolf SHP5) handling of power loads below 6W. Default setting is 128 (#5756)
- Add command SetOption40 0..250 to disable button functionality if activated for over 0.1 second. Needs SetOption1 1 and SetOption13 0 (#5449)
- Add command SetOption63 0/1 to disable relay state feedback scan at restart (#5594, #5663)
- Add command SetOption64 0/1 to switch between "-" or "_" as sensor index separator impacting DS18X20, DHT, BMP and SHT3X sensor names (#5689)
- Add command SetOption65 0/1 and more Tuya Serial based device support (#5815)
- Add command WebColor to change GUI colors on the fly
- Add support for AWS IoT with TLS 1.2 on core 2.4.2 and up. Full doc here: https://github.com/arendst/Tasmota/wiki/AWS-IoT
- Add support for Badger HR-E Water Meter (#5539)
- Add support for Shelly 2.5 Energy and overtemp Monitoring (#5592)
- Add support for color and colortone for Philips Hue emulation via Alexa (#5600 #4809)
- Add support for Scripts as replacement for Rules. Default disabled but can be enabled in my_user_config.h (#5689)
- Add support for up to four LEDs related to four power outputs. Enabled when "LedLink(i)" is configured too (#5709)
- Add support for Shelly 1PM Template {"NAME":"Shelly 1PM","GPIO":[56,0,0,0,82,134,0,0,0,0,0,21,0],"FLAG":2,"BASE":18} (#5716)
- Add support for SPS30 Particle sensor thanks to Gerhard Mutz (#5830)
- Add support for VL53L0x time of flight sensor. Might interfere with TSL2561 using same I2C address (#5845)
- Add support for Sonoff L1 thanks to reef-actor (#6002)
- Add rule Http#Initialized
- Add rule System#Save executed just before a planned restart
- Add rule support for single JSON value pair like {"SSerialReceived":"on"} by expanding it to {"SSerialReceived":{"Data":"on"}} allowing for trigger SSerialReceived#Data=on (#5638)
- Add define USE_COUNTER to my_user_config.h to save space in sonoff-basic.bin and sonoff-minimal.bin
- Add define USE_DHT to my_user_config.h to save space in sonoff-basic.bin
- Add defines USE_EMULATION_WEMO and USE_EMULATION_HUE to my_user_config.h to control emulation features at compile time (#5826)
- Add Toggle functionality to button double press when more devices are detected
- Add device OverTemp (>73 Celsius) detection to Energy Monitoring devices with temperature sensor powering off all outputs
- Add Tuya Dimmer 10 second heartbeat serial packet required by some Tuya dimmer secondary MCUs
- Add all temperature, humidity and pressure for global access
- Add validation check when loading settings from flash
- Add HX711 weight restore after controlled restart or after power restore just before executing command Sensor34 7 (#5367, #5786)
- Add GUI hexadecimal color options in my_user_config.h (#5586)
- Add alternative IRSend command syntax IRSend raw,\<freq\>,\<header mark\>,\<header space\>,\<bit mark\>,\<zero space\>,\<one space\>,\<bit stream\> (#5610)
- Add user configurable ADC0 to Module and Template configuration compatible with current FLAG options (#5671)
- Add AriLux RF control GPIO option "ALux IrSel" (159) replacing "Led4i" (59) for full LED control (#5709)
- Add LED GPIO option "LedLink" (157) and "LedLinki" (158) to select dedicated link status LED (#5709)
- Add all 5 PWM channels individually adressable with LEDs. (#5741)
- Add reset of Energy values when connection to sensor is lost for over 4 seconds (#5874, #5881)
- Add checkbox to GUI password field enabling visibility during password entry only (#5934)

### 6.5.0 20190319

- Remove commands SetOption14 and SetOption63 as it has been superseded by command Interlock
- Remove command SetOption35 0-255 for mDNS start-up delay (#4793)
- Remove support for MQTT_LIBRARY_TYPE, MQTT_ARDUINOMQTT and MQTT_TASMOTAMQTT (#5474)
- Change webserver content handling from single String to small Chunks increasing RAM
- Change code use of boolean to bool and byte to uint8_t
- Change code uint8_t flags to bool flags
- Change sonoff_template.h layout regarding optional module flags like ADC0
- Change sonoff_template.h module lay-out by removing non-configurable GPIOs
- Change button driver making it modular
- Change switch driver making it modular and introduce input filter (#4665, #4724)
- Change switch input detection by optimizing switch debounce (#4724)
- Change web authentication (#4865)
- Change image name BE_MINIMAL to FIRMWARE_MINIMAL and USE_xyz to FIRMWARE_xyz (#5106)
- Change GUI weblog from XML to plain text solving possible empty screens (#5154)
- Fix most compiler warnings
- Fix Display exception 28 when JSON value is nullptr received
- Fix epaper driver (#4785)
- Fix HAss Sensor Discovery Software Watchdog restart (#4831, #4988)
- Fix allowable MAX_RULE_VARS to 16 (#4933)
- Fix mDNS addService (#4938, #4951)
- Fix HAss discovery of MHZ19(B) sensors (#4992)
- Fix some exceptions and watchdogs due to lack of stack space (#5215)
- Fix GUI wifi password acception starting with asteriks (*) (#5231, #5242)
- Fix command WebSend intermittent results (#5273, #5304)
- Fix additional characters in fallbacktopic, hostname and mqttclient on core 2.5.0 (#5359, #5417)
- Fix Energy TotalStartTime when commands EnergyReset0 and/or EnergyReset3 used (#5373)
- Fix DS18S20 temperature calculation (#5375)
- Fix float calculations in range from 0 to -1 (#5386)
- Fix exception on GUI Configure Logging and Configure Other (#5424)
- Add commands PowerCal, VoltageCal and CurrentCal for HLW8012, HJL01 and BL0937 based energy sensors
- Add command SerialDelimiter 128 to filter reception of only characters between ASCII 32 and 127 (#5131)
- Add command SSerialSend5 \<hexdata\> to SerialBridge
- Add command Interlock 0 / 1 / 1,2 3,4 .. to control interlock ON/OFF and add up to 8 relays in 1 to 4 interlock groups (#4910, #5014)
- Add command Template 255 to copy module configuration over to current active template and store as user template named Merged (#5371)
- Add command WifiConfig 7 to allow reset of device in AP mode without admin password (#5297)
- Add command SetOption36 to control boot loop default restoration (#4645, #5063)
- Add command SetOption37 for RGBCW color mapping (#5326)
- Add command SetOption55 0/1 and define MDNS_ENABLE to disable/enable mDNS (#4793, #4923)
- Add command SetOption62 0/1 to disable retain on Button or Switch hold messages (#5299)
- Add support for Smanergy KA10 Smart Wall Socket with Energy monitoring
- Add support for commands in sensor drivers
- Add support for MAX31855 K-Type thermocouple sensor using softSPI (#4764)
- Add support for Near Field Communication (NFC) controller PN532 using Serial (#4791, #5162)
- Add support for OBI Power Socket 2 (#4829)
- Add support for YTF IR Bridge (#4855)
- Add support for Mi LED Desk Lamp with rotary switch (#4887)
- Add support for Digoo DG-SP202 Smart Socket with Energy monitoring (#4891)
- Add support for MAX44009 Ambient Light sensor (#4907)
- Add support for inverted buttons and inverted buttons without pullup (#4914)
- Add support for Luminea ZX2820 Smart Socket with Energy monitoring (#4921)
- Add support for multiple ADS1115 I2C devices (#5083)
- Add support for online template change using command Template or GUI Configure Other (#5177)
- Add support for Korean language translations (#5344)
- Add support for sensor SCD30 (#5434)
- Add parameter CFG_HOLDER to status 1 message (#5206)
- Add SetOption32 until SetOption49 diagnostic information to Status 3 report as replacement for second property value in SetOption property name
- Add Resolution property to Status 3 report providing previous SetOption second value property
- Add property MqttCount to status 6 message representing number of Mqtt re-connections
- Add property LinkCount to state and status 11 message representing number of Wifi Link re-connections
- Add property Downtime to state and status 11 message representing the duration of wifi connection loss
- Add variable %timestamp% to rules (#4749)
- Add rule support for "==", "!=" ">=" and "<=" (#5122)
- Add rule expression enabled by define USE_EXPRESSION in my_user_config.h (#5210)
- Add Power status functionality to LED2 when configured leaving LED1 for Link status indication
- Add user configuration of HLW8012 and HJL-01/BL0937 Energy Monitoring as used in Sonoff Pow and many Tuya based devices
- Add user configuration of MCP39F501 Energy Monitoring as used in Shelly2
- Add online template configuration using both commands and Configure Template menu option in GUI
- Add (S)SerialSend3 escape sequence \x to allow hexadecimal byte value (#3560, #4947)
- Add define DS18B20_INTERNAL_PULLUP to select internal input pullup when only one DS18B20 sensor is connected eliminating external resistor (#4738)
- Add button control when no relay configured (#4682)
- Add startup delay of 4 seconds to button control (#4829)
- Add core version conditional compile options to provided PWM files (#4917)
- Add resiliency to saved Settings (#5065)
- Add MHZ19 Temperature as Domoticz Temperature selection (#5128)
- Add HAss status sensor (#5139)
- Add status message to former declined group commands (#5145)
- Add 0x to IRRemote (SetOption29) and RCSwitch (SetOption28) received hexadecimal data (#5431)

### 6.4.1 20181224

- Change RAM usage BMP/BME I2C sensors
- Change FallbackTopic from cmnd/\<mqttclient\>/ to cmnd/\<mqttclient\>_fb/ to discriminate from Topic (#1528)
- Change FallbackTopic detection (#4706)
- Change Hass discovery to short MQTT messages as used by Hass 0.81 and up (#4711)
- Change MQTT GUI password handling (#4723)
- Fix possible dtostrf buffer overflows by increasing buffers
- Fix wifi strongest signal detection (#4704)
- Fix Alexa "this value is outside the range of the device". Needs power cycle and Alexa deletion/discovery cycle. (#3159, #4712)
- Add Slovak language file (#4663)
- Add support for AZ-Instrument 7798 CO2 meter/datalogger (#4672)
- Add define WIFI_SOFT_AP_CHANNEL in my_user_config.h to set Soft Access Point Channel number between 1 and 13 as used by Wifi Manager web GUI (#4673)
- Add define USE_MQTT_TLS_CA_CERT for checking MQTT TLS against root ca using Let's Encrypt cert from sonoff_letsencrypt.h - not supported with core 2.3.0 (#4703)

### 6.4.0 20181217

- Change GUI Configure Module by using AJAX for data fetch to cut page size (and memory use) by 40%
     In case of web page errors clear your browser cache or do Page Reload (F5 or Ctrl+R)
- Change enforcing flashmode dout but it is still mandatory
- Change bootcount update (being first) flash write to 10 seconds after restart
- Change display and epaper drivers
- Change command WebSend Host header field from IP address to hostname (#4331)
- Change log buffer size from 512 to 520 to accommodate http sensor data (#4354)
- Change default WIFI_CONFIG_TOOL from WIFI_WAIT to WIFI_RETRY in my_user_config.h (#4400)
- Change webgui refresh time delay for Save Settings and local OTA Upload (#4423)
- Change SR-04 driver to use NewPing library (#4488)
- Change MCP230xx driver to support interrupt retention over teleperiod (#4547)
- Change support for MPU6050 using DMP (#4581)
- Fix unintended function overload of WifiState
- Fix wifi connection errors using wifi disconnect and ESP.reset instead of ESP.restart
- Fix Sonoff Pow R2 and Sonoff S31 Serial interface hang caused by Sonoff Basic R2 driver delay implementation (and possibly core bug)
- Fix MQTT connection error after restart
- Fix wifi re-scan connection baseline
- Fix possible strncat buffer overflows
- Fix intermittent Pzem sensor energy overflow calculation error
- Fix shelly2 ghost switching caused by lack of pull-up inputs (#4255)
- Fix hardware serial pin configuration. To keep using hardware serial swap current Rx/Tx pin configuration only (#4280)
- Fix MqttRetry values above 255 seconds (#4424)
- Fix WifiManager functionality on initial installation (#4433)
- Fix ArduinoOTA for Core 2.5.0 (#4620)
- Add minutes to commands Timezone to allow all possible world timezones
- Add more strict checks for GPIO selections
- Add code image and optional commit number to version
- Add dynamic delay to main loop providing time for wifi background tasks
- Add additional start-up delay during initial wifi connection
- Add support for decoding Theo V2 sensors as documented on https://sidweb.nl using 434MHz RF sensor receiver
- Add support for decoding Alecto V2 sensors like ACH2010, WS3000 and DKW2012 weather stations using 868MHz RF sensor receiver
- Add user definition of defines WIFI_RSSI_THRESHOLD (default 10) and WIFI_RESCAN_MINUTES (default 44)
- Add command SetOption58 0/1 to enable IR raw data info in JSON message (#2116)
- Add command IRSend <frequency>|0,<rawdata1>,<rawdata2>,.. to allow raw data transmission (#2116)
- Add command SetOption56 0/1 to enable wifi network scan and select highest RSSI (#3173)
- Add command SetOption57 0/1 to enable wifi network re-scan every 44 minutes with a rssi threshold of 10 to select highest RSSI (#3173)
- Add support for SDM220 (#3610)
- Add default sleep 1 to sonoff-basic to lower energy consumption (#4217)
- Add wifi status to Tuya (#4221)
- Add delays to reduce CPU usage at boot time (#4233)
- Add command SetOption24 0/1 to select pressure unit as hPa or mmHg (#4241)
- Add optional hardware serial when GPIO13(Rx) and GPIO15(Tx) are selected removing hardware serial from GPIO01(Tx) and GPIO03(Rx) (#4288)
- Add support for Gosund SP1 v2.3 Power Socket with Energy Monitoring (#4297)
- Add support for Armtronix dimmers. See wiki for info (#4321)
- Add to command WebSend option to send a direct path when command starts with a slash (#4329)
- Add support for LG HVac and IrRemote (#4377)
- Add initial support for Hass sensor discovery (#4380)
- Add support for Fujitsu HVac and IrRemote (#4387)
- Add support for I2C MGC3130 Electric Field Effect sensor by Christian Baars (#3774, #4404)
- Add command CalcRes to set number of decimals (0 - 7) used in commands ADD, SUB, MULT and SCALE (#4420)
- Add CPU average load to state message (#4431)
- Add command SetOption59 0/1 to change state topic from tele/STATE to stat/RESULT (#4450)
- Add support for SM Smart Wifi Dimmer PS-16-DZ (#4465)
- Add support for Teckin US Power Socket with Energy Monitoring (#4481)
- Add command SetOption60 0/1 to select dynamic sleep (0) or sleep (1) (#4497)
- Add support for iFan02 Fanspeed in Domoticz using a selector (#4517)
- Add support for GPIO02 for newer Sonoff Basic (#4518)
- Add Announce Switches to MQTT Discovery (#4531)
- Add support for Manzoku Power Strip (#4590)

### 6.3.0 20181030

- Change web Configure Module GPIO drop down list order for better readability
- Change status JSON message providing more switch and retain information
- Change xsns_17_senseair.ino to use TasmotaModbus library
- Change MCP230xx driver
- Change PubSubClient Mqtt library to non-blocking EspEasy version
- Change energy monitoring using energy sensor driver modules
- Change Webserver page handler for easier extension (thx to Adrian Scillato)
- Change pinmode for no-pullup defined switches to pullup when configured as switchmode PUSHBUTTON (=3 and up) (#3896)
- Change default OTA Url to http://thehackbox.org/tasmota/release/sonoff.bin (#4170)
- Remove support for MQTT Client esp-mqtt-arduino by #define MQTT_LIBRARY_TYPE MQTT_ESPMQTTARDUINO
- Remove commands PowerCal, VoltageCal and CurrentCal as more functionality is provided by commands PowerSet, VoltageSet and CurrentSet
- Remove restart after ntpserver change and force NTP re-sync (#3890)
- Fix showing Period Power in energy threshold messages
- Fix header file execution order by renaming user_config.h to my_user_config.h
- Fix some TSL2561 driver issues (#3681)
- Fix KNX PA exception. Regression from 6.2.1 buffer overflow caused by subStr() (#3700, #3710)
- Fix setting and getting color temperature for Philips Hue emulation (#3733)
- Fix ButtonRetain to not use default topic for clearing retain messages (#3737)
- Fix syslog when emulation is selected (#2109, #3784)
- Fix rule trigger POWER1#STATE execution after restart and SetOption0 is 0 (#3856)
- Fix Home Assistant forced light discovery (#3908)
- Fix invalid configuration restores and decode_config.py crc error when savedata = 0 (#3918)
- Fix timer offset -00:00 causing 12:00 hour offset (#3923)
- Fix I2CScan invalid JSON error message (#3925)
- Fix exception when wrong Domoticz JSON message is received (#3963)
- Fix Sonoff Bridge RfRaw receive (#4080, #4085)
- Fix possible wifi connection error (#4044, #4083)
- Fix invalid JSON floating point result from nan (Not a Number) and inf (Infinity) into null (#4147)
- Fix rule mqtt#connected trigger when mqtt is disabled (#4149)
- Add support for LCD, Matrix, TFT and Oled displays
- Add support for Neo Coolcam Wifi Smart Power Plug
- Add support for Michael Haustein ESP Switch
- Add support for MQTT Client based on lwmqtt to be selected by #define MQTT_LIBRARY_TYPE MQTT_ARDUINOMQTT
- Add support for Neo Coolcam Wifi Smart Power Plug
- Add support for Michael Haustein ESP Switch
- Add support for MQTT Client based on lwmqtt to be selected by #define MQTT_LIBRARY_TYPE MQTT_ARDUINOMQTT
- Add support for DS3231 Real Time Clock
- Add support for HX711 Load Cell with optional web GUI scale interface to demonstrate easy GUI plug-in
- Add support for serial 8N2 communication to TasmotaModbus and TasmotaSerial libraries
- Add support for RF transceiving using library RcSwitch (#2702)
- Add support for Shelly 1 and Shelly 2 (#2789)
- Add support for La Crosse TX20 Anemometer (#2654, #3146)
- Add support for MP3 player using DFRobot RB-DFR-562 (#3723)
- Add Support for Xiaomi-Philips Bulbs (#3787)
- Add support for PCA9685 12bit 16pin hardware PWM driver (#3866)
- Add support for EXS Relay V5.0 (#3810)
- Add support for OBI Power Socket (#1988, #3944)
- Add support for Teckin Power Socket with Energy Monitoring (#3950)
- Add support for Pzem-003/017 DC Energy monitoring module (#3694)
- Add support for Pzem-014/016 AC Energy monitoring module (#3694)
- Add support for CSL Aplic WDP 303075 Power Socket with Energy Monitoring (#3991, #3996)
- Add support for Tuya Dimmer (#469, #4075)
- Add command Display to show all settings at once
- Add command SerialSend5 to send raw serial data like "A5074100545293"
- Add command WebRefresh 1000..10000 to control web page refresh in milliseconds. Default is 2345
- Add command WeightRes 0..3 to control display of decimals for kilogram
- Add command RGBWWTable to support color calibration (#3933)
- Add command Reset 4 (reset to defaults but keep wifi params) and Reset 5 (as reset 4 and also erase flash) (#4061)
- Add command SetOption35 0..255 (seconds) to delay mDNS initialization to control possible Wifi connect problems
- Add command SetOption52 0/1 to control display of optional time offset from UTC in JSON messages (#3629, #3711)
- Add command SetOption53 0/1 to toggle gui display of Hostname and IP address (#1006, #2091)
- Add authentication to HTTP web pages
- Add decimals as input to commands PowerSet, VoltageSet and CurrentSet
- Add tools/decode-config.py by Norbert Richter to decode configuration data. See file for information
- Add define USE_DISPLAYS for selecting image sonoff-display
- Add define USE_BASIC for selecting image sonoff-basic without most sensors
- Add auto reload of main web page to some web restarts
- Add TasmotaModbus library as very basic modbus wrapper for TasmotaSerial
- Add more API callbacks and document API.md
- Add Apparent Power and Reactive Power to Energy Monitoring devices (#251)
- Add token %hostname% to command FullTopic (#3018)
- Add Wifi channel number to state message (#3664)
- Add user configurable GPIO02 and GPIO03 on H801 devices (#3692)
- Add toggle function RGBW lights (#3695, #3697)
- Add network information to display start screen (#3704)
- Add sleep to Nova Fitness SDS01X sensor (#2841, #3724, #3749)
- Add Analog input AD0 enabled to sonoff-sensors.bin (#3756, #3757)
- Add power value below 5W to Sonoff Pow R2 and S31 (#3745)
- Add RF Receiver control to module MagicHome to be used on Arilux LC10 (#3792)
- Add userid/password option to decode-status.py (#3796)
- Add delay after restart before processing rule sensor data (#3811)
- Add force_update to Home Assistant discovery (#3873)
- Add rule triggers SWITCH1#BOOT and POWER1#BOOT (#3904, #3910)
- Add Hebrew language file (#3960)
- Add TotalStartTime to Energy JSON message (#3971)
- Add whitespace removal from RfRaw and SerialSend5 (#4020)
- Add support for two BMP/BME sensors (#4195)

### 6.2.1 20180905

- Fix possible ambiguity on command parameters if StateText contains numbers only (#3656)
- Fix Wemo emulation to select the first relay when more than one relay is present (#3657)
- Fix possible exception due to buffer overflow (#3659)
- Fix lost energy today and total energy value after power cycle (#3689)

### 6.2.0 20180901

- Allow user override of define MAX_RULE_VARS and MAX_RULE_TIMERS (#3561)
- Disable wifi sleep for both Esp8266/Arduino core 2.4.1 and 2.4.2 to solve device freeze caused by Espressif SDK bug (#3554)
- Change DS18B20 driver to provide better instant results
- Change some sensor drivers to provide instant results
- Change define USE_ALL_SENSORS to USE_SENSORS as it doesn't contain all sensors due to duplicate I2C addresses
- Change some sensor update timings: AdcEvery 200 -> 250, Senseair 300 -> 250, SDM120 300 -> 250, SDM630 300 -> 250
- Change default Wifi config option from WPS to Wifi Manager if WPS is disabled or Wifi Smartconfig if webserver is disabled or Wifi Serial input if Smartconfig is disabled
- Change SHT1x driver to provide better instant results and fix I2C interference
- Change DHT driver to provide better instant results and add decimals to DHT11 (#3164)
- Change DS18x20 driver to provide better instant results (#3169)
- Change CounterType 1 from milliseconds to microseconds (#3437)
- Change scheduler for better sleep support using Uptime, Delay, PulseTime and TelePeriod, Blinktime (#3581)
- Remove unused functionality from Sonoff-minimal to save space
- Remove WPS and SmartConfig from sonoff-minimal saving 56k code space
- Remove TSL2561 debug message and update library (#2415)
- Remove forced restart when sleep command is executed (#3554)
- Fix invalid response using more than 4 switches and domoticz
- Fix sonoff-minimal not using default settings
- Fix unsecure main webpage update
- Fix DHT driver mixing values for different sensors (#1797)
- Fix EnergyReset3 regression not clearing total energy (#2723)
- Fix rules once regression from v6.1.0 (#3198, #3226)
- Fix command Scale buffer overflow (#3236)
- Fix possible WDT due to long MQTT publish handling (#3313)
- Fix command TimeDst/TimeStd invalid JSON (#3322)
- Fix handling of default names when using names starting with shortcut character ",0,1 or 2 (#3392, #3600, #3618)
- Fix LM75AD I2C sensor detection (#3408)
- Fix iFan02 power on state (#3412, #3530)
- Fix some Pow R2 and S31 checksum errors using optimized re-sync (#3425)
- Fix SDM120 reporting wrong negative values to Domoticz (#3521)
- Fix MQTT reconnection detection when using TasmotaMqtt library (#3558)
- Fix OtaMagic when file path contains a dash (-) (#3563)
- Fix Sonoff Bridge data reception when using Portisch EFM8 firmware using in data buffer length (#3605)
- Add read sensor retry to DS18B20, DS18x20, DHT, SHT1X and HTU21
- Add user selection of Wifi Smartconfig as define USE_SMARTCONFIG in user_config.h
- Add boot loop detection and perform some solutions
- Add wifi and mqtt status led blinkyblinky to be disabled by SetOption31 1. Does not work when LedPower is On (deliberate) (#871, #2230, #3114, #3155)
- Add support for TM1638 switch (#2226)
- Add GPIO options ButtonXn, SwitchXn and CounterXn to select INPUT mode instead of INPUT_PULLUP (#2525)
- Add support for APDS9960 proximity sensor (#3051)
- Add support for MPR121 controller in input mode for touch buttons (#3142)
- Add support for MCP230xx for general purpose input expansion and command Sensor29 (#3188)
- Add default Wifi Configuration tool as define WIFI_CONFIG_NO_SSID in user_config.h if no SSID is configured (#3224)
- Add command Timers 0/1 to globally disable or enable armed timers (#3270)
- Add support for CCS811 sensor (#3309)
- Add Turkish language file (#3332)
- Add command SerialSend4 to send binary serial data (#3345)
- Add initial support for sensor MPU6050 (#3352)
- Add rule triggers Wifi#Connected and Wifi#Disconnected (#3359)
- Add option + to command Rule to concatenate new rule with existing rules (#3365)
- Add message when JavaScript is not enabled in webbrowser (#3388)
- Add build time setting of ButtonTopic and SwitchTopic (#3414)
- Add iFan02 Fanspeed + and Fanspeed - command options (#3415)
- Add Individual HSBColorX commands (#3430, #3615)
- Add output support on MCP23008/MCP23017 (#3436)
- Add modulo option to rules like rule1 on Time#Minute|5 do backlog power on;delay 200;power off endon (#3466)
- Add RGB support for Domoticz (#3547)
- Add all ruletimer values to command RuleTimer result message (#3571)
- Add command Publish2 for publishing retained MQTT messages (#3593)
- Add commands ButtonDebounce 40..1000 and SwitchDebounce 40..1000 to have user control over debounce timing. Default is 50mS (#3594)
- Add RuleX debug options 8,9,10 (StopOnError) to control RuleX execution status after an exception restart (#3607)
- Add rule variables %sunrise%, %sunset%, %uptime% and %time% (#3608)
- Add optional MQTT_TELE_RETAIN to Energy Margins message (#3612, 3614)

### 6.1.1 20180714

- Revert wifi changes (#3177)
- Revert sonoff-minimal removals causing failure of wifi connection (#3177)

### 6.1.0 20180706

- Remove version 3, 4 and pre 5.2 settings auto-upgrade. See https://github.com/arendst/Tasmota/wiki/Upgrading#migration-path
- Change default CFG_HOLDER from 0x20161209 to 4617 (=0x1209) - no impact on default upgrades
- Change number of supported switches from 4 to 8 (#2885, #3086)
- Change BME680 driver from Adafruit to Bosch BME680 library (#2969)
- Fix Pzem004T checksum error
- Fix KNX bug when doing reply of sensors values
- Fix rules induced LWT message
- Fix possible wifi connection problem (#1366)
- Fix some Pow R2 and S31 checksum errors (#1907)
- Fix display selection of un-available GPIO options in Module Configuration webpage (#2718)
- Fix timer re-trigger within one minute after restart (#2744)
- Fix IRSend not accepting data value of 0 by David Conran (#2751)
- Fix vars on rules by Adrian Scillato (#2769)
- Fix bug in KNX menu by Adrian Scillato (#2770)
- Fix anomalies in rules (#2778)
- Fix HUE bridge V1 software version by Heiko Krupp (#2788)
- Fix Hardware Watchdog restart when using event command (#2853)
- Add Ukrainian language file
- Add KNX support for DS18S20 Temperature sensor
- Add CRC to Settings making future upgrades more fail-safe
- Add feature information to Status 4
- Add tools folder with python script decode-status.py for decoding some status fields like SetOption and Features
- Add Slots on the KNX Web Menu to select Group Addess to receive data to trigger rules
- Add two rule sets of 511 characters using commands rule1, rule2 and rule3
- Add Console Commands to send KNX Commands and KNX Values
- Add Slots on the KNX Web Menu to select Group Addess to send data from console commands
- Add Events to trigger rules when a command or read requests is received from KNX
- Add command SetOption30 to enforce Hass discovery as light group (#1784)
- Add support for BlitzWolf BW-SHP2 (and Homecube, Gosund SP1) Energy Monitoring Smart Socket (#2223)
- Add time in minutes to rule Time#Initialized, Time#set and Time#Minute (#2669)
- Add Eastron SDM630 energy meter by Gennaro Tortone (#2735)
- Add KNX communication enhancement by Adrian Scillato (#2742)
- Add KNX energy data by Adrian Scillato (#2750)
- Add rule support for IrReceive and RfReceive (#2758)
- Add python script fw-server.py in tools folder to create a simple OTA server by Gennaro Tortone (#2759)
- Add rule variables %time% for minutes since midnight, %uptime%, %sunrise% and %sunset% giving time in minutes (#2669)
- Add rules %mem1% to %mem5% variable names storing data in flash (#2780)
- Add rules test on %varx% or %memx% (#2780)
- Add optional token %id% substituting the unique MAC address to fulltopic by Michael Graf (#2794)
- Add support for Sonoff S26 Smart Socket (#2808)
- Add command WebSend [<host>(:<port>,<user>:<password>)] <command> (#2821)
- Add increment and decrement value to command Counter (#2838)
- Add support for Sonoff iFan02 as module 44 introducing command FanSpeed 0..3 (#2839)
- Add source information to command execution to be shown with logging option 3 (#2843)
- Add support for uploading Sonoff Bridge firmware found in tools/fw_efm8bb1 folder build by Portisch using Web Gui File Upload (#2886)
- Add command RfRaw to control Portisch firmware features
- Add support for I2C temperature sensor LM75AD (#2909)
- Add option 0 to command Timers disarming all timers (#2962)
- Add performance improvement when updating multiple individual WS2812 pixels (#3007)
- Add command SetOption28 to switch between hex or decimal Sonoff Bridge RF received data format (#3008)
- Add command SetOption29 to switch between hex or decimal IR received data format
- Add decimal values support for commands ADD, SUB, MULT and SCALE (#3083, #3089)
- Add support for bitflags SetOption50 .. SetOption81 (#3118)

### 5.14.0 20180515

- Update language files
- Update TasmotaSerial to 2.0.0 allowing Hardware Serial Fallback when correct connections are configured
- Change command handling
- Change user_config(_override).h defines TIME_STD and TIME_DST
- Change user_config(_override).h otaurl to http://sonoff.maddox.co.uk/tasmota/sonoff.bin (#2588, #2602)
- Fix configuration restore regression from 5.13.1
- Fix compile error when ADC is enabled and Rules are disabled (#2608)
- Fix rule power trigger when no backlog command is used (#2613)
- Fix several timer data input and output errors (#2597, #2620)
- Fix KNX config error (#2628)
- Fix sensor MHZ-19 vanishing data over time (#2659)
- Fix KNX reconnection issue (#2679)
- Fix DST and STD time for Southern Hemisphere by Adrian Scillato (#2684, #2714)
- Add Portuguese in Brazil language file
- Add SetOption26 to enforce use of indexes even when only one relay is present (#1055)
- Add support for sensor SI1145 UV Index / IR / Visible light (#2496)
- Add rule state test for On/Off in addition to 0/1 (#2613)
- Add hardware serial option to MHZ-19 sensor (#2659)
- Add Eastron SDM120 energy meter by Gennaro Tortone (#2694)
- Add user entry DST/STD using commands TimeStd and TimeDst (See wiki for parameter syntax) (#2721)

### 5.13.1 20180501

- Fix JSON buffers size too small for execution in some situations (#2580)
- Fix configuration restore (#2591)
- Add define MODULE for user selecting default model although it preferably should not be changed (#569, #2589)

### 5.13.0 20180430

- Change platformio option sonoff-ds18x20 to sonoff-allsensors enabling ds18x20 and all other sensors in one image
- Change status display of Ssid and SetOption
- Change default option SetOption15 from 0 to 1 providing better initial PWM experience
- Change webpage parameter communication
- Change max number of commands in Backlog from 15 to 30 and ignore commands overflowing
- Change TSL2561 driver to joba library and delete Adafruit library (#1644)
- Change default parameters in user_config.h to undefined for easy installation (#1851)
- Change max user configurable hold time from 10 to 25 seconds (#1851)
- Change Sonoff SC JSON format (#1939)
- Change Polish language to using Diacritics (#2005)
- Change user_config_override usage by providing user_config_override_sample.h (#2228)
- Change MQTT response topic for Energy changes from ENERGY to SENSOR (#2229, #2251)
- Change default Reset configuration time from 4 seconds to 40 seconds on Button hold (#2268)
- Change ESP8266 Analog JSON message from {"Analog0:123"} to {"ANALOG":{"A0:123"}} to accomodate rules (#2560)
- Change Counter JSON message from {"Counter1":0,"Counter3":0} to {"COUNTER":{"C1":0,"C3":0}} to accomodate rules
- Change ADS1115 JSON message from {"ADS1115":{"Analog0":123,"Analog1":123}} to {"ADS1115":{"A0":123,"A1":123}}
- Fix intermittent exception when dns lookup is used while sleep is enabled
- Fix 5.4.0 regression turning off single press after button hold during 4x hold time
- Fix possible wifi connection problem by erasing sdk configuration parameters
- Fix NTP sync to Thu Jan 01 08:00:10 1970 results in uptime 17651+ days (core2.4.1/sdk2.2.1)
- Fix MAX31850 higher temperatures (#1269)
- Fix freeing more code space when emulation is disabled (#1592)
- Fix providing web page configuratin option for Friendly Name when no device (relay or light) is configured (#1850)
- Fix compile error when define HOME_ASSISTANT_DISCOVERY_ENABLE is not set (#1937)
- Fix MQTT TLS fingerprint validation (#2033)
- Fix update temperature on DS18x20 drivers (#2328)
- Fix compile error when not defined USE_TIMERS (#2400)
- Fix configuration filename truncation when it contains spaces (#2484, #2490)
- Fix Energy Today and Yesterday overflow (#2543)
- Add serial debug info
- Add Portuguese language file
- Add Czech language file
- Add Bulgarian language file
- Add Domoticz dust (custom) sensors to PMS5003 and NovaFitness SDS drivers as PM1, PM2.5 and PM10
- Add commands Publish, Rule, RuleTimer and Event. See Wiki about Rule restriction, usage and examples
- Add sonoff-classic, sonoff-allsensors and sonoff-knx
- Add some coloring to important web buttons
- Add support for sensor HC-SR04 ultrasonic (#113, #1964, #2444)
- Add define MQTT_TELE_RETAIN compile option default set to 0 (#1071)
- Add 16 timers using commands Timer and Timers (#1091)
- Add optional Timer configuration webpage to be enabled in user_config.h with define USE_TIMERS_WEB
- Add Multichannel Gas sensor using MultiChannel_Gas_Sensor library (#1245)
- Add Domoticz Battery and RSSI Quality (#1604)
- Add command HSBColor Hue,Sat,Bri (#1642, #2203)
- Add compile time support for WS2812 BRG and RBG led configurations to be defined in user_config.h (#1690)
- Add optional usage of %d or %X suffices in MQTT client to append chipid (#1871)
- Add optional usage of %d or %X suffices in MQTT topic to append chipid (#1871)
- Add optional usage of %d or %04d in ota url to be replaced with chipid (#1871)
- Add Sonoff Bridge command RfKey<x> 5 to show current RF key values either default or learned (#1884)
- Add user configurable serial GPIOs to MagicHome and Arilux modules (#1887)
- Add Russian language file (#1909)
- Add Webserver upload preflight request support (#1927)
- Add Home Assistant clear other device (#1931)
- Add Restart time to Status 1 (#1938)
- Add optional TSL2561 driver using library Joba_Tsl2561 to be enabled in user_config.h with define USE_TSL2561_JOBA (#1951)
- Add support for sensor SHTC3 (#1967)
- Add compiler check for stable lwIP version v1.4 (#1940)
- Add support for multiple SHT3X sensors (#1949, #2110)
- Add always suffix with device number in Mqtt discovery topic (#1962)
- Add support for optional MQTT drivers to be selected in user_config.h (#1992)
- Add optional Arduino OTA support to be enabled in user_config.h (#1998)
- Add diacritics to Polish language file (#2005)
- Add Hungarian language file (#2024)
- Add support for Nova Fitness SDS011 and possibly SDS021 particle concentration sensor (#2070)
- Add single decimal precision to Nova Fitness SDS0x1 sensor values (#2093)
- Add Chinese (Traditional) in Taiwan language file (#2108)
- Add Sonoff SC domoticz support for Sound level as Counter and Air quality (#2118)
- Add a second TLS fingerprint to allow switching keys in TLS mode (#2033, #2102)
- Add display of remaining pulse time to command PulseTime (#2085)
- Add additional time offset to Wifi Retry based on device mac address (#2089)
- Add command Color6 RRGGBB for Clock hour marker color and command Rotation pixels for Clock rotation (#2092)
- Add HTML language header in local language (#2123)
- Add command PowerDelta 0..100 (percentage) to Energy monitoring devices to report on active power load change (#2157)
- Add Restart Reason to Status 1 report (#2161)
- Add command Channel 0..100 to control dimmer value for individual color channels (#2111, #2203)
- Add support for Hardware Serial bridge using commands SerialDelimiter, Baudrate and SerialSend. Supports 8N1 and text only (#2182)
- Add support for Software Serial bridge using commands SerialDelimiter, SBaudrate and SSerialSend. Supports 8N1 and text only (#2190)
- Add support for Zengge WF017 PWM Led strip controller (#2202)
- Add PWM status to command State if PWM enabled (#2203)
- Add all FriendlyNames to Status information (#2208)
- Add Channel status information (#2211)
- Add hexadecimal Data entry to command IrSend using 0x notation (#1290, #2314)
- Add Home Assistant MQTT Discovery for Buttons and change SetOption19 response (#2277)
- Add multiple color entry support for command Led like Led2 120000 001200 000012 setting led2 as Red, Led3 as Green and Led4 as Blue (#2303)
- Add hexadecimal RGB color entry on RGBCW leds (#2304)
- Add support for SGP30 gas and air quality sensor (#2307)
- Add optional Sunrise and Sunset timers with commands Latitide and Longitude to be enabled with define USE_SUNRISE in user_config.h (#2317)
- Add timer sunrise and sunset offset (#2378)
- Add user selectable defines for Sunrise/set Dawn option (#2378)
- Add optional KNX IP Protocol Support (#2402)
- Add random window to timers (#2447)
- Add Greek language file (#2491)
- Add support for Sonoff Pow R2 (#2340)
- Add GPIO_User to GPIO02 for all Sonoff T1 (#2524)

### 5.12.0 20180209

- Change library PubSubClient.h define MQTT_MAX_PACKET_SIZE from 512 to 1000 for Home Assistant  support
- Change relation of define MESSZ being dependent on PubSubClient.h define MQTT_MAX_PACKET_SIZE
- Change command color parameter input checks to less strict for Home Assistant support
- Change command Ina219Mode into command Sensor13
- Change commands HlwPCal, HlwUCal and HlwICal to PowerCal, VoltageCal and CurrentCal to be used for both Pow and S31 calibration
- Change commands HlwPSet, HlwUSet and HlwISet to PowerSet, VoltageSet and CurrentSet to be used for both Pow and S31 calibration
- Change uptime from hour to second resulting in a display of 123T13:45:21 where 123 is days
- Change module name Wemos D1 mini into Generic (#1220)
- Change HTML from width=100% to style=width:100% supporting HTML5 (#1358)
- Change OSWATCH_RESET_TIME (Blocked loop) from 30 to 120 seconds to allow slow networks (#1556)
- Change WIFI_MANAGER_SEC into WIFI_CONFIG_SEC (#1616)
- Change function pointers code to save code space and memory (#1683)
- Change webserver argument processing gaining 5k code space (#1705)
- Change weblog memory usage (#1730, #1793, #1819)
- Update TasmotaSerial library to 1.1.0
- Update language files Italian (#1594), Dutch (#1723) and Spanish (#1722)
- Fix Non-English JSON temperature unit attachement
- Fix Arilux RF induced exception by moving interrupt handler to iram on non ESP8266/Arduino lib v2.3.0
- Fix truncated command names and wrong response for DomoticzSwitchIdx (#1571)
- Fix %-sign issue as printf escape character in Humidity and Sonoff SC (#1579)
- Fix DS18B20 temperature JSON decimal dot (#1561)
- Fix Energy JSON message (#1621)
- Fix IRSend parameter translation (#1636)
- Fix TSL2561 device detection (#1644, #1825)
- Fix BME680 teleperiod resistance measuring (#1647)
- Fix Energy Monitoring Energy Today and Energy Total reading after restart (#1648)
- Fix IRReceive Data value (#1663)
- Fix Energy Monitoring Energy Period roll-over (#1688)
- Fix compiler warnings (#1774)
- Fix command PWM response if no PWM channel is configured (#1783)
- Add locale Decimal Separator to Web sensor page
- Add ColorTemperature to light status message
- Add command PowerOnState option 5 which inverts PulseTime and allows for delayed always on after power on
- Add OtaMagic two step Web server OTA upgrade using filename-minimal image if OTA free space is too small
- Add support for PMS5003 and PMS7003 particle concentration sensor
- Add command SetOption21 1 to allow Energy Monitoring when power is off on Sonoff Pow and Sonoff S31 (#1420)
- Add Chinese language file (#1551)
- Add French language file (#1561)
- Add Spanish language file (#1589)
- Add HTTP Allow Cross Origin removed from ESP8266/Arduino lib v2.4.0 (#1572)
- Add Home Assistant MQTT Discovery for switch and light to be enabled by command SetOption19 1 (#1534) or define HOME_ASSISTANT_DISCOVERY_ENABLE in user_config.h (#1685)
- Add command State to retrieve device state information (same data as teleperiod state and status 11 in slightly different JSON format)
- Add optional login to Webserver AP mode (#1587, #1635)
- Add command Sensor15 2 to start MHZ19(B) Zero Point Calibration (#1643)
- Add support for Sonoff S31 Smart Socket with Power Consumption Detection (#1626)
- Add command SetOption20 to allow update of Dimmer/Color/Ct without turning power on (#1719, #1741)
- Add NTP sync time slot based on chip id (#1773)
- Add cursor pointer to web button (#1836)

### 5.11.1 20180107

- Fix Sonoff Pow command handling (#1542)

### 5.11.0 20180107

- Minor webpage HTML optimizations (#1358)
- Updated German translation (#1438)
- Change Sonoff Pow Energy MQTT data message and consolidate Status 8 into Status 10
- Change ADS1115 default voltage range from +/-2V to +/-6V (#1289)
- Change text to Active for 3 minutes (#1364)
- Change Wemo SetBinaryState to distinguish from GetBinaryState (#1357)
- Change output of HTTP command to valid JSON and Array only (#1363)
- Removed all MQTT, JSON and Command language defines from locale files and set fixed to English (#1473)
- Renamed commands Color2,3,4 to Color3,4,5
- Fix BME280 calculation (#1051)
- Fix Sonoff Bridge missed learned key if learned data contains 0x55 (End of Transmission) flag (#1095, #1294)
- Fix PWM initialization in Dimmer/Color mode (#1321)
- Fix Wemo Emulation (#1357)
- Fix display of build date and time in non-english locale (#1465)
- Fix Wemo and Hue emulation by adding M-Search response delay (#1486)
- Add libraries Adafruit_BME680-1.0.5, Adafruit_Sensor-1.0.2.02, TasmotaSerial-1.0.0 and TSL2561-Arduino-Library
- Add command Color2 to set color while keeping same dimmer value
- Add device function pointers
- Add support for SenseAir S8 CO2 sensor
- Add color led signal to Carbon Dioxide (CO2) sensors using defines CO2_LOW and CO2_HIGH in user_config.h
- Add support for Domoticz Air Quality sensor to be used by MH-Z19(B) and SenseAir sensors
- Add support for PZEM004T energy sensor
- Add support for iTead SI7021 temperature and humidity sensor by consolidating DHT22 into AM2301 and using former DHT22 as SI7021 (#735)
- Add support for BME680 using adafruit libraries (#1212)
- Add support for MH-Z19(B) CO2 sensor (#561, #1248)
- Add multipress support and more user configurable GPIO to Sonoff Dual R2 (#1291)
- Add support for TSL2561 using adafruit library (#661, #1311)
- Add support for SHT3x (#1314)
- Add support for Arilux LC06 (#1414)
- Add Italian language file (#1449)
- Add 2nd Gen Alexa support to Wemo emulation discovery (#1357, #1450)
- Add define for additional number of WS2812 schemes (#1463)

### 5.10.0 20171201

- Upgrade library ArduinoJson to 5.11.2
- Upgrade library IRRemoteEsp8266 to 2.2.1 + 2 commits but disabled some protocols (code size reduction)
- Upgrade library NeoPixelBus to 2.2.9
- Upgrade library OneWire to 2.3.3 + 6 commits and disabled CRC lookup-table (#define ONEWIRE_CRC8_TABLE 0) (code size reduction)
- Update library PubSubClient to 2.6 + 9 commits and additional delay (#790)
- Update core_esp8266_wiring_digital.c to latest (staged) level
- Patch library I2Cdevlib-Core for esp8266-core 2.4.0-rc2 compatibility
- Remove command EnergyReset 1..3 now replaced by EnergyReset1 to EnergyReset3
- Remove spaces in JSON messages (code size reduction)
- Renamed xsns_05_ds18x20.ino to xsns_05_ds18x20_legacy.ino still using library OneWire and providing dynamic sensor scan
- Fix possible iram1_0_seg compile error by shrinking ICACHE_RAM_ATTR code usage
- Fix PWM watchdog timeout if Dimmer is set to 100 or Color set to 0xFF (#1146)
- Fix Sonoff Bridge Learn Mode hang caused by unrecognised RF code (#1181)
- Fix blank console log window by using XML character encoding (#1187)
- Fix wrong response name for command HlwISet (#1214)
- Fix DHT type sensor timeout recognition by distinguish "signal already there" from "timeout" (#1233)
- Add fixed color options 1..12 to command Color
- Add + (plus) and - (minus) to commands Dimmer (+10/-10), Speed and Scheme
- Add + (plus) and - (minus) to command Color to select 1 out of 12 preset colors
- Add + (plus) and - (minus) to command Ct to control ColdWarm led ColorTemperature (+34/-34)
- Add commands EnergyReset1 0..42500, EnergyReset2 0..42500 and EnergyReset3 0..42500000
-  to (Re)set Energy Today, Yesterday or Total respectively in Wh (#406, #685, #1202)
- Add optional ADS1115 driver as alternative for unsupported I2Cdevlib in esp8266-core 2.4.0-rc2
- Add support for INA219 Voltage and Current sensor to be enabled in user_config.h with define USE_INA219
- Add support for Arilux LC11 (Clearing RF home code when selecting no Arilux module)
- Add support for WS2812 RGBW ledstrips to be enabled in user_config.h with define USE_WS2812_CTYPE (#1156)
- Add SettingsSaveAll routine to command SaveData to be used before controlled power down (#1202)
- Add option PUSHBUTTON_TOGGLE (SwitchMode 7) to allow toggling on any switch change (#1221)
- Add new xdrv_05_ds18x20.ino free from library OneWire and add the following features:
-  Add support for DS1822
-  Add forced setting of 12-bit resolution for selected device types (#1222)
-  Add read temperature retry counter (#1215)
-  Fix lost sensors by performing sensor probe at restart only thereby removing dynamic sensor probe (#1215)
-  Fix sensor address sorting using ascending sort on sensor type followed by sensor address
-  Rewrite JSON resulting in shorter message allowing more sensors in default firmware image:
-   "DS18B20-1":{"Id":"00000483C23A","Temperature":19.5},"DS18B20-2":{"Id":"0000048EC44C","Temperature":19.6}
- Add additional define in user_config.h to select either single sensor (defines disabled), new multi sensor (USE_DS18X20) or legacy multi sensor (USE_DS18X20_LEGACY)
- Add clock support for more different pixel counts (#1226)
- Add support for Sonoff Dual R2 (#1249)
- Add FriendlyName to web page tab and add program information to web page footer (#1275)

### 5.9.1 20171107

- Add external sensor function pointer interface to enable easy sensor addition
- Add support for ADS1115 to be enabled in user_config.h and needs libraries i2cdevlib-Core and i2cdevlib-ADS1115 (#338, #660)
- Fix Backup Configuration file download failure by defining proper file size (#1115)
- Fix Exception 26 and empty console screen after usage of command WakeupDuration (#1133)
- Fix some changed iTead web links in README.md (#1137)

### 5.9.0 20171030

- Rewrite code (partly) using Google C++ Style Guide (https://google.github.io/styleguide/cppguide.html)
- Rewrite code by using command lookup tables and javascript (client side) web page expansions
- Change HTML/CSS to enable nicer form field entry
- Change default PWM assignments for H801 RGB(CW) led controller to support optional Color/Dimmer control
-   GPIO04 (W2)    from GPIO_PWM2 to GPIO_USER to be user configurable for GPIO_PWM5 (second White - Warm if W1 is Cold)
-   GPIO12 (Blue)  GPIO_PWM3 no change
-   GPIO13 (Green) from GPIO_PWM4 to GPIO_PWM2
-   GPIO14 (W1)    from GPIO_PWM1 to GPIO_USER to be user configurable for GPIO_PWM4 (first White - Cold or Warm)
-   GPIO15 (Red)   from GPIO_PWM5 to GPIO_PWM1
- Change default PWM assignments for MagicHome RGB(W) led controller to support optional Color/Dimmer control
-   GPIO05 (Green) from GPIO_PWM4 to GPIO_PWM2
-   GPIO12 (Blue)  from GPIO_PWM5 to GPIO_PWM3
-   GPIO13 (White) GPIO_USER to be user configurable for GPIO_PWM4 (White - Cold or Warm)
-   GPIO14 (Red)   from GPIO_PWM3 to GPIO_PWM1
- Change default PWM assignment for Witty Cloud to support optional Color/Dimmer control (#976)
-   GPIO12 (Green) from GPIO_PWM4 to GPIO_PWM2
-   GPIO13 (Blue)  from GPIO_PWM5 to GPIO_PWM3
-   GPIO15 (Red)   from GPIO_PWM3 to GPIO_PWM1
- Change when another module is selected now all GPIO user configuration is removed
- Change command name IRRemote to IRSend (#956)
- Remove Arduino IDE version too low warning as it interferes with platformio.ini platform = espressif8266_stage
- Fix command FullTopic entry when using serial or console interface
- Fix possible UDP syslog blocking
- Fix minimum TelePeriod of 10 seconds set by web page
- Fix command GPIOx JSON response (#897)
- Fix inverted relay power on state (#909)
- Fix compile error when DOMOTICZ_UPDATE_TIMER is not defined (#930)
- Fix alignment of web page items in some browsers (#935)
- Fix setting all saved power settings to Off when SetOption0 (SaveState) = 0 (#955)
- Fix timezone range from -12/12 to -13/13 (#968)
- Fix Southern Hemisphere TIME_STD/TIME_DST (#968)
- Fix TLS MQTT SSL fingerprint test (#970, #808)
- Fix virtual relay status message used with Color/Dimmer control (#989)
- Fix command IRSend and IRHvac case sensitive parameter regression introduced with version 5.8.0 (#993)
- Fix pressure calculation for some BMP versions regression introduced with version 5.8.0i (#974)
- Fix Domoticz Dimmer set to same level not powering on (#945)
- Fix Blocked Loop when erasing large flash using command reset 2 (#1002)
- Fix relay power control when light power control is also configured as regression from 5.8.0 (#1016)
- Fix Mqtt server mDNS lookup only when MqttHost name is empty (#1026)
- Add debug information to MQTT subscribe
- Add translations to I2Cscan
- Add translation to BH1750 unit lx
- Add light scheme options (Color cycle Up, Down, Random) and moving WS2812 schemes up by 3
- Add Domoticz counter sensor to IrReceive representing Received IR Protocol and Data
- Add option 0 to MqttHost to allow empty Mqtt host name
- Add support for Arilux AL-LC01 RGB Led controller (#370)
- Add esp8266 de-blocking to PubSubClient library (#790)
- Add Domoticz sensors for Voltage and Current (#903)
- Add platformio OTA upload support (#928, #934)
- Add warning to webpage when USE_MINIMAL is selected (#929)
- Add smoother movement of hour hand in WS2812 led clock (#936)
- Add support for Magic Home RGBW and some Arilux Led controllers (#940)
- Add command SetOption15 0 (default) for command PWM control or SetOption15 1 for commands Color/Dimmer control to PWM RGB(CW) leds (#941)
- Add Domoticz counter sensor to Sonoff Bridge representing Received RF code (#943)
- Add support for Luani HVIO board (https://luani.de/projekte/esp8266-hvio/) (#953)
- Add PWM initialization after restart (#955)
- Add IR Receiver support. Disable in user_config.h (#956)
- Add support for inverted PWM (#960)
- Add Sea level pressure calculation and Provide command Altitude (#974)
- Add support for up to 8 relays (#995)
- Add commands RfSync, RfLow, RfHigh, RfHost and RfCode to allow sending custom RF codes (#1001)
- Add retain to ENERGY messages controlled by command SensorRetain (#1013)
- Add commands Color2, Color3, Color4, Width2, Width3, Width4 and SetOption16 to set Ws2812 Clock parameters (#1019)
- Add German language file (#1022)
- Add support for connecting to MQTT brokers without userid and/or password (#1023)
- Add support for esp8266 core v2.4.0-rc2 (#1024)
- Add commands PwmRange 1,255..1023 and PwmFrequency 1,100..4000 (#1025)
- Add Polish language file (#1044, #1047)
- Add support for KMC 70011 Power Monitoring Smart Plug (#1045)
- Add support for VEML6070 I2C Ultra Violet level sensor (#1053)
- Add light turn Off Fade (#925)
- Add IrSend command option Panasonic as IrSend {"Protocol":"Panasonic", "Bits":16388, "Data":\<Panasonic data\>}
-   where 16388 is 0x4004 hexadecimal (#1014)
- Add retry counter to DHT11/21/22 sensors (#1082)

### 5.8.0 20170918

- Remove the need for NeoPixelBus library for Hue support
- Consolidate WS2812 into Sonoff Led for flexible future led strip library changes
- Invert WS2812 fade speed to align with Sonoff led (Speed 1 = fast, Speed 8 = slow)
- Remove upper case MQTT receive buffer
- Reduce code and string length for output of commands Modules and GPIOs
- Add Sonoff SC debug information
- Change syslog service
- Removed webserver syslog disable as now no longer needed
- Increased default MQTT message size from 368 to 405 bytes while keeping MQTT_MAX_PACKET_SIZE = 512 (because we can)
- Fix MQTT Offline or Remove MQTT retained topic code
- Fix Domoticz loop when Emulation is selected
- Add blink to WS2812 and Sonoff Led (#643)
- Add option WIFI_WAIT (5) to command WifiConfig to allow connection retry to same AP without restart or update flash (#772, #869)
- Add support for Witty Cloud (#794)
- Add GPIO14 to Sonoff Dual (#797, #839)
- Add support for Yunshan Wifi Relay (#802)
- Add GPIO16 input pulldown (#827)
- Add timeout to DHT and DS18B20 sensors (#852)
- Fix watchdog timeout caused by lack of stack space by moving to heap (#853)
- Allow LogPort and MqttPort up to 65535 and add LogPort tot Status 3 (#859)
- Allow command SwitchTopic in group mode (#861)
- Allow command SwitchMode if no switches are defined (#861)
- Add optional dimmer parameter to command Wakeup for WS2812, AiLight, Sonoff B1, Led and BN-SZ01 (#867)
- Fix basic On, Off, Toggle, Blink and BlinkOff commands when other language is selected (#874)

### 5.7.1 20170909

- Remove leading spaces from MQTT data
- Fix webconsole special character entry
- Allow # as prefix for color value
- Fix Alexa detection and Hue App Update Request (#698, #854)

### 5.7.0 20170907

- Shrink module configuration webpage
- Fix settings order during startup to allow for displaying debug messages
- Fix some string length issues
- Add more string length tests by using strncpy
- Add Ai-Thinker RGBW led (AiLight)
- Add Power check and add PulseTime to power check at startup (#526)
- Add Supla Espablo support (#755)
- Add more precision to Sonoff Pow period and power results using command WattRes 0|1 (#759)
- Add basic internationalization and localization (#763)
- Add more Sonoff Pow range checking (#772)
- Fix invalid JSON (#786, #822)
- Add duplicate check to received RF signal within 2 seconds for Sonoff Bridge (#810)

### 5.6.1 20170818

- Change module list order in webpage
- Fix Sonoff T1 1CH and 2CH configuration (#751)

### 5.6.0 20170818

- Fix Sonoff Pow intermittent exception 0
- Change Sonoff Pow sending Domoticz telemetry data only
- Add Ai-Thinker RGBW led (AiLight) (experimental)
- Add NeoPixelBus library to Sonoff Led for Hue support
- Add user configurable GPIO4 and GPIO5 to module Sonoff Bridge
- Add Sonoff B1 RGBCW led support with command Color RRGGBBCCWW (#676)
- Add command CT 152..500 to Sonoff Led and Sonoff B1 to control Color Temperature
- Add Cold-Warm slider to web page for Sonoff Led and Sonoff B1
- Add CT parameter to Hue
- Add Sonoff T1 support (#582)
- Add AnalogInput0 if configured as Analog Input to webpage (#697, #746)
- Add command SetOption14 0|1 to enable interlock mode (#719, #721)
- Fix Mitsubishi HVAC IR power controll (#740)

### 5.5.2 20170808

- Extent max number of WS2812 pixels from 256 to 512 (#667)
- Add OTA handling if server responds with no update available (#695)
- Removed undocumented command FlashMode (#696)
- Fix compile time error message due to increased message buffer size (#703)

### 5.5.1 20170805

- Fix Sonoff Rf Bridge issues
- Add Sonoff RF Bridge MQTT messages on received and learned RF signal
- Add command VoltRes 0|1 to select voltage resolution to 0.1 V (#654)
- Add averaging to Analog input (#686)
- Add Energy tele data on Sonoff Pow Threshold change (#688)
- Fix inconsistent property names in Messages (#690)

### 5.5.0 20170730

- Reduce code space by removing the following commands as they are replaced by SetOption alternatives:
-   SaveState = SetOption0
-   ButtonRestrict = SetOption1
-   Units = SetOption2
-   MQTT = SetOption3
-   MQTTResponse = SetOption4
-   TempUnit = SetOption8
- Smoothing WS2812 animation poll, invert fade speed and max allowed wakeup time down to 3000 seconds
- Fix initial button press detection
- Add support for Sonoff RF Bridge 433 using command RfKey
- Fix regression from 5.0.7 by increasing message buffer size from 360 to 368 to accomodate 4 x DS18x20 sensors (#637)
- Add GroupTopic to Topic test when using ButtonTopic/SwitchTopic to send either ON/OFF or TOGGLE (#642)
- Adjust HLW calibration limits to accomodate HuaFan device and add commands HlwPSet, HlwUSet and HlwISet (#654)

### 5.4.0 20170725

- Fix command reset regression introduced in 5.2.0
- Increase polling from 0.1 second to 0.05 second
- Add multipress to all buttons
- Fix button 1 double press behaviour on multi relay devices
- Add support for Hua Fan Smart Socket (#479)
- Add support for Sonoff 4ch Pro (#565)
- Add command SetOption13 1 to allow immediate action on single button press
-   (disables multipress, hold and unrestricted commands) (#587)

### 5.3.0 20170715

- Major Hue rewrite which might introduce Alexa problems. If so, initiate an issue
- Add support for Sonoff Led and BN-SZ01 Ceiling Led brightness control to Hue
- Fix Sonoff Led Power, Dimmer and Color MQTT response (#176)
- Add commands Delay and Backlog to allow multiple commands at once separated by ";" (#593)
- Use default flashmode DOUT to solve restart hangs on esp8285 chips (#453, #598)
- Change Web console column width from 99 to 300 (#599)

### 5.2.4 20170703

- Removed flash mode update after selecting different module solving esp8285 related problems
- Add device type flag to sonoff_template.ino
- Change Sonoff Led Wakeup and add support for Sonoff BN-SZ01 Led (#567)

### 5.2.3 20170630

- Change Sonoff Led color conversion code
- Fix SetOption12 handling
- Simplify auto configuration upgrade
- Add option Upgrade \<version_number\> to only upgrade to any higher version (Old PR #213)
- Change FallbackTopic to cmnd/\<MQTTClient\>/\<command\> \<parameter\> bypassing FullTopic and Prefix (#538)

### 5.2.2 20170625

- Add configuration SaveAddress to Status 1 and Information Page
- Change Sonoff Led Color conversion from AtoH to strtol
- Fix possible wrong uploads due to configuration overwrites (#542)
- Fix payload negative numbers (#547)

### 5.2.1 20170622

- Fix Restore Configuration in case of lower version
- Revert auto configuration upgrade allowing easy upgrade which was removed in version 5.2.0
- Fix config auto upgrade from versions below version 4.1.1 (#530)

### 5.2.0 20170619

- Add command SetOption12 1 to disable newly released configuration flash rotate to reduce flash wear
- Fix command CounterDebounce by removing test for active GPIO (#524)
- Add command SetOption33 1..250 to allow user configure POW Max_Power_Retry count (#525)

### 5.1.7 20170616

- Prep removal of SetOptions alternatives
- Restore webpage upgrade error messages removed in 5.1.5
- Add hold button functionality to buttons 2 to 4
- Add command SetOption32 1..100 to set Key Hold Time from 0.1 seconds to 10 seconds (#200)
- Allow slashes in Topic, GroupTopic, ButtonTopic and SwitchTopic (#507)
- Changed webpage form actions from post to get and use relative path url (#434, #522)

### 5.1.6 20170606

- Shrink code
- Removed online configuration of Domoticz In and Domoticz Out MQTT strings
- Removed commands DomoticzInTopic and DomoticzOutTopic
- Add define KEY_HOLD_TIME to configure button hold threshold before sending MQTT Hold message
- Add command StateText4 to configure button MQTT Hold text (= MQTT_CMND_HOLD)
- Add command SetOption11 0|1 to swap pushbutton single and double press functionality (#200)
- Add command SwitchMode<x> 5 (PUSHBUTTONHOLD) and 6 (PUSHBUTTONHOLD_INV) (#489)

### 5.1.5 20170604

- Shrink code in preparation to ESP8266-Arduino 2.4.0-rc1
- Add effect parameter to HUE Device (#464)

### 5.1.4 20170601

- Removed pre-compiled versions from repository as they are available within the release
- Changed HUE Device type to color supporting version (#464)
- Fix compile error when BE_MINIMAL is selected (#467, #476)
- Add multiple compiled versions to release using updated Travis script and platformio.ini (#467)

### 5.1.3 20170520

- Add Domoticz Counter

### 5.1.2 20170519

- Fix Counter/Timer JSON message and update Counter/Timer on webpage
- Fix WS2812 Domoticz related regression issues

### 5.1.1 20170517

- Allow command FullTopic in group mode
- Prepare for more use of RTC memory
- Add independant WS2812 led string power control (#386, #390)
- Add command Counter<x> to control up to four GPIO falling edge interrupt counters or timers (#459)
- Add command CounterType<x> to select between pulse counting or pulse timing
- Add command CounterDebounce to select global counter debounce time in mSec

### 5.1.0 20170513

- Fix Offline/Removal of retained topic when FullTopic is changed
- Add FullTopic to MQTT Configuration and Information web pages
- Add license model GPLv3 (#188)

### 5.0.7 20170511

- Fix possible exception 28 on empty command
- Add command SetOption0 as replacement for SaveState
- Add command SetOption1 as replacement for ButtonRestrict
- Add command SetOption2 as replacement for Units
- Add command SetOption4 as replacement for MqttResponse
- Add command SetOption8 as replacement for TempUnit
- Add command SetOption10 On|Off to select between Offline or Removing previous retained topic (#417, #436)

### 5.0.6 20170510

- Remove hyphen in case of a single DHT sensor connected (#427)
- Add command MqttRetry <seconds> to change default MQTT reconnect retry timer from minimal 10 seconds (#429)

### 5.0.5 20170508

- Add command FullTopic with tokens %topic% (replaced by command Topic value) and
-  %prefix% (replaced by command Prefix<x> values) for more flexible topic definitions (#244)
-  See wiki > MQTT Features https://github.com/arendst/Tasmota/wiki/MQTT-Features for more information

### 5.0.4 20170505

- Add Sonoff Pow Energy Total up to 40 MWh
- Add command EnergyReset 1|2|3 to reset Energy counters (#406)
- Fix Domoticz Energy logging (#411)
- Add command PowerOnState 4 to keep relay always on and disabling all power control (#418)

### 5.0.3 20170504

- Add command SensorRetain on|off to enable retaining of mqtt message tele/sonoff/SENSOR (#74)
- Change WifiConfig timeout from 60 seconds to 180 seconds (#212)
- Change Sonoff Touch command Ledstate functionality by turning led on if power is off (#214)
- Add 4 seconds delay after power on before enabling button to workaround Wemos D1 mini RTS circuit (#380)

### 5.0.2 20170503

- Reset SaveData, SaveState and MqttResponse to default values due to rearranging settings
- Moved some settings to flag area
- Add command TempUnit Celsius|Fahrenheit for selecting Celsius or Fahrenheit (#347)
- Add command TempRes 0..3 for selecting Temperature Resolution (#347)
- Add command HumRes 0..3 for selecting Humidity Resolution (#347)
- Add command PressRes 0..3 for selecting Pressure Resolution (#347)
- Add command EnergyRes 0..5 for selecting Energy Resolution (#347)
- Add "TempUnit":"C|F" to sensor JSON output (#347)
- Add support for up to three DHT type sensors each using a different GPIO (#339, #404)

### 5.0.1 20170429

- Adjust Sonoff SC messages to prepare for display feature
- Move static data from RAM to Flash
- Fix PowerOnState for some devices not reporting "Power on" state (#284, #380, #383)

### 5.0.0 20170425

- Memory status message update
- Fix setting migration to better preserve settings during move (#382)
- Best practice is first doing a Backup Configuration before installing version 5.0.0
- Reset save count after setting move
- Start using new linker script without SPIFFS

### 4.2.0 20170424

- Prepare for SPIFFS removal by moving settings to EEPROM area
- Fix compilation error when webserver is disabled (#378)

### 4.1.3 20170410

- Add user configuarble GPIO to module S20 Socket and Slampher
- Add support for Sonoff SC (#112)
- Set PWM frequency from 1000Hz to 910Hz as used on iTead Sonoff Led firmware (#122)
- Set Sonoff Led unconfigured floating outputs to 0 to reduce exceptions due to power supply instabilities (#122)
- Add Access Point Mac Address to Status 11 and Telemetry (#329)
- Fix DS18B20 negative temperature readings (#334)

### 4.1.2 20170403

- Rename Unrecognised command to Unknown command
- Remove all command lists
- Remove command SmartConfig (superseded by WifiConfig)
- Fix boot loop when selecting module Sonoff 4CH or Sonoff Touch on non ESP8285 hardware
- Add optional support for Toshiba and Mitsubishi HVAC IR control (needs updated IRremote8266 library) (#83, #257)
- Add all configured switches to Domoticz Configuration web page (#305)
- Fix compile error when selecting WS2812 DMA (#313)

### 4.1.1 20170329

- Fix default Telemetry for command Prefix3
- Fix webserver Module parameters for disabled select
- Fix sensor status for enabled switches
- Remove Light as alternative for Power (save code space)
- Remove migration option from pre V3 (code cleanup)
- Remove unofficial SPIFFS support (code cleanup)
- Remove command list when unknown command is entered (save code space)
- Rename Status11 json from StatusPWR to unique StatusSTS
- Rename command Gateway to IPAddres2, Subnetmask to IPAddress3 and DnsServer to IPAddress4 (save code space)
- Add Command MqttResponse to select either command or RESULT topic as response (#258)
- Add command StateText1 to StateText3 to assign MQTT_STATUS_OFF, MQTT_STATUS_ON and MQTT_CMND_TOGGLE respectively (#286)
- Remove restart after IPAddress changes (#292)
- Add support for MAX31850 in xsns_ds18x20.ino (#295)
- Fix possible uptime update misses (#302)

### 4.1.0 20170325

- Change static IP addresses in user_config.h from list (using commas) to string (using dots)
- Unify display result of commands Modules, Module and Gpios
- Rewrite Module selection web page to bring size down from 18651 to 4319 bytes (!) (#234, #240)
- Add basic support for (Lixada) H801 RGBWW controller (#252)
- Add command Prefix1 to Prefix3 to assign SUB_PREFIX, PUB_PREFIX and PUB_PREFIX2 respectively (#255)
- Add static ip addresses to flash (#262)
- Add commands IpAddress, Gateway, Subnetmask and DnsServer to select static ip addresses (#273)

### 4.0.8 20170321

- Fix entering non-numeric webpassword
- Force selection between TLS or Webserver due to memory restraint (#240)
- Allow entering empty string using "0" for selected commands (#242)
- Fix exception when posting commands to web console containing % (#250)

### 4.0.7 20170319

- Increased Sonoff Led PWM frequency from 432 to 1000
- Fix possible watch dog reboot after changing module type on web page
- Fix reporting of GPIO usage from web page
- Fix Sonoff Led blank during firmware upgrade
- Fix Sonoff Led flicker and possible flash corruption by using latest Arduino-esp8266 versions of pwm core files included in sonoff library (#211)
- Add PWM output control with commands PWM1 to PWM5 using user selectable GPIOs (#211)
- Fix exceptions due to low values of commands HlwPCal (10000), HlwUCal (1000) and HlwICal (2500) (#223)
- Add Switch state to sensor status (#227, #233)
- Add user configuarble GPIO to module Sonoff Touch (#228)
- Add define WEB_PORT to user_config.h to change default web server port from 80 (#232)
- Fix failed Ota Firmware upgrade started from Web page (#235)

### 4.0.6 20170316

- Fix to better find device by Wifi hostname
- Fix compile error when some I2C devices are disabled
- Add (experimental) support for SHT1X emulating I2C (#97)
- Add ADC to ElectroDragon (#203)
- Add support for Sonoff Dev (#206)

### 4.0.5 20170314

- Add command Status 11 to show power status with Vcc if define USE_ADC_VCC is enabled (default)
- Add ADC input to Sonoff SV and Wemos D1 mini - Needs recompile with define USE_ADC_VCC disabled (#137)
- Add MQTT host:port to timeout message (#199)

### 4.0.4 20170312

- Add pulse timers for up to 4 relays (#106)
- Fix Sonoff Led power state when dimmer or color is 0 (#176)
- Add command NtpServer<x> to configure up to three NTP servers (#177)
- Delete module User Test as module Wemos D1 mini has same/more user configurable GPIO (#178)
- Add more user configurable GPIO to module ElectroDragon (#183)

### 4.0.3 20170309

- Renamed Module NodeMCU to WeMos D1 mini
- Add GPIO1 as user option to some modules
- Add Buttons, Relays and Leds to user configurable options (#159)
- Add description on Module parameters web page to some well known GPIOs (#107, #171)

### 4.0.2 20170308

- Restore correct seriallog level after Serial logging was disabled
- Add simple dimmer slider to Sonoff Led web page
- Reduced root webpage size by 31%
- Expand Status 2 with Build date/time and core version
- Fix webserver redirection when not in WifiManager mode (#156)
- Add command ButtonRestrict On/Off to restrict access to button hold and button multi press options above 2 (#161)
- Fix DS18S20 negative temperature readings (#165)
- Fix crlf compilation error due to bad syntax (#144, #167)

### 4.0.1 20170305

- Fix char default sizes and set MESSZ to 360 (#143)
- Fix SerialLog setting status
- Disable syslog when emulation is active
- Add DS18B20 web page display refresh

### 4.0.0 20170303

- Add define to remove config migration code for versions below 3.0 (See Wiki-Upgrade-Migration path)
- Free memory by switching from String to char[]
- Raised Sonoff Led PWM frequency from 200Hz to 432Hz in search of stability (hardware watchdog timeouts) (#122)
- Increase message size and suggested minimum MQTT_MAX_PACKET_SIZE to 512 (#114, #124)
- Remove runtime warning message regarding MQTT_MAX_PACKET_SIZE too small as it is now moved to compile time (#124)
- Fix possible panics with web console and http commands while UDP syslog is active (#127)
- Add optional static IP address (#129)
- Add define ENERGY_RESOLUTION in user_config.h to allow user control over precision (#136)

### 3.9.22 20170228

- Update web console
- Fix Status 4 JSON message
- Add Exception info during restart if available
- Add osWatch service to detect loop hangs that might happen during (OTA) upgrades
- Add WiOn support for relay and switch only (#82, #102)
- Allow for user specified relay count up to four in sonoff_template.h (#109)
- Add support for HTU21 compatible I2C sensors SI7013, SI7020 and SI7021 (#118)
- Add NodeMCU or Wemos configuration option (#119)

### 3.9.21 20170224

- Add ajax to web root page and web console (#79)
- Add commands SwitchMode1..4 and enable user switches 2, 3 and 4 (#84, #88)
- Fix MQTT upgrade when webserver is active

### 3.9.20 20170221

- Add minimal basic authentication to Web Admin mode (#87)
- Fix Hue and add HSB support (#89)

### 3.9.19 20170219

- Sonoff Led: Made GPIO04, 05 and 15 available for user
- Sonoff Led: Add commands Fade, Speed, WakupDuration, Wakeup and LedTable

### 3.9.18 20170218

- Fix ledstate 0 to turn off led
- Fix Sonoff Led dimmer range (#16)
- Change Sonoff Led command Dimmer to act on both cold and warm color
- Add Sonoff Led command Color CCWW where CCWW are hexadecimal values fro 00 - FF
- Reduce Sonoff Led flickering by disabling interrupts during flash save and disabling
-   Led during OTA upgrade and Web upload (#16)

### 3.9.17 20170217

- Fix possible ArduinoJSON related memory fragmentation
- Changed console logging using less memory
- Add GPIO04 as user selectable for Sonoff Dual (#75)

### 3.9.16 20170214

- Update latching relay handler
- Add support for IR led using IRremoteESP8266 library (#59)
- Add Hue argument passing using ArduinoJSON library (#59)

### 3.9.15 20170213

- Change JSON float values from string to number according to http://json.org (#56)
- Add support for exs latched relay module https://ex-store.de/ESP8266-WiFi-Relay-V31 (#58)
- Add support for inverted relays
- Changed MAX_LOG_LINES from 70 to 60 to preserve memory

### 3.9.14 20170211

- Add False and True as alternatives for 0/Off and 1/On (#49)
- Fix Status10 JSON format (#52)
- Fix DS18x20 using OneWire library (#53)

### 3.9.13 20170210

- Add FlashChipMode to Status 4
- Removed redundant DHT2 option and code
- Add Sonoff SV GPIO pin 05 configuration (#40)
- Add configuration file backup and restore via web page
- Fix latency due to light_sleep mode even if sleep was set to zero (#50)

### 3.9.12 20170208

- Fix compile error when webserver is disabled (#30)
- Fix possible ESP8285 flash problem by updating Flash Chip Mode to DOUT during OTA upload
- Fix hostname issues by not allowing user entry of string formatting and removing from user_config.h (#36)

### 3.9.11 20170204

- Fix command I2Cscan
- Fix not allowed spaces in Topic, ButtonTopic and SwitchTopic
- Make all TELEMETRY, STATUS and COMMAND message topics unique (#4)
- Advertise command topic to be used by iobroker (#299)
- Fix butten (non)detection if no GPIO_KEY1 is defined (#13)
- Change WeMo serialnumber from 7 decimal chars to 8 hexadecimal chars (#18)
- Update web page with Build Date/Time, Emulation and mDNS Discovery and Advertise information (#21)

### 3.9.10 20170130

- Add WS2812 Color Type selection (RGB or GRB) to user_config.h (#7)
- Hue api changes to support HUE App(s) (#8)

### 3.9.9 20170130

- Add command status 10 showing sensor data
- Fix hlw status messages if hlw is disabled

### 3.9.8 20170130

- Remove GPIO07 and GPIO08 from user selectable (#5)

### 3.9.7 20170129

- Fix possible WS2812 exceptions when using emulation
- Add command Emulation to dynamic configure Belkin WeMo and Hue Bridge for Alexa

### 3.9.6 20170129

- Add dynamic sleep for WS2812 animation (#1)

### 3.9.5 20170128

- Fix error message in case of wrong Domoticz command

### 3.9.4 20170127

- Fix Sonoff Dual Relay switching (#287)

### 3.9.3 20170127

- Add confirmation before Restart via webpage
- Expand Domoticz Configuration webpage with Key, Switch and Sensor Index and
-   add commands DomoticzSwitchIdx and DomoticzSensorIdx (#86) (#174) (#219)
- Fix default DHT11 sensor driver selection
- Fix LedPower status after button press (#279)
- Add command Sleep 0 - 250 mSec for optional light sleep mode to lower energy consumption (#272)
-   (Expect overall button/key/switch misses and wrong values on Sonoff Pow)
- Add Hue brightness extension (#281)
- Fix Hue brightness and change to call by reference (#283)

### 3.9.2 20170124

- Add confirmation before Reset Configuration via webpage (#244)
- Add WS2812 features (see Wiki commands)

### 3.9.1 20170124

- Change PowerOnState function to only trigger when Power On (and not just restart) (#238)
- Move HLW interrupts back to RAM and make WS2812_DMA optional as it generates Exception on Pow (#264)
- Add charset=utf-8 to webpages (#266)
- Update Hue emulation (#268)
- Fix status module number
- Add support for domoticz Dimmer on Sonoff_Led and WS2812
- Fix possible ESP8285 flash problem by updating Flash Chip Mode to DOUT during web upload

### 3.2.6a 20170120

- Fix Sonoff Pow compile error (#255)
- Move HLW interrupts back to ROM (Needed for WS2812 DMA interrupts)
- Removed all IO config from user_config.h as this will be done by commands or webpage
- Removed MessageFormat and supports JSON only except POWER/LIGHT status
- Add command LedPower to control main led (#247)
- Add more FriendlyNames for Hue (#254)
- Add DMA support for WS2812 when using pin 3 while other pins work just as well in my case...
- Add HUE emulation for Alexa (#229)
- Add basic WS2812 support (#229)
- Fix Wemo when MQTT is disabled (#245)
- Revert ButtonTopic and change SwitchTopic1 - 4 to one SwitchTopic
- Rename MqttUnits to Units
- Add Mqtt command to enable/disable MQTT

### 3.2.2a 20170115

- Add dynamic (Sonoff) Module, user GPIO and sensor selection (one size fits (almost) all)
- Add support for Sonoff LED
- Add Seriallog disable after 600 seconds for Sonoff Dual and 4 Channel
- Add ButtonTopic2 - 4, SwitchTopic1 - 4 and SwitchRetain

### 3.2.2 20170113

- Fix PowerOnState 2 functionality after re-applying power (#230)

### 3.2.1 20170113

- Fix some failed command decoding (#228)
- Removed passwords from status messages (#216)

### 3.2.0 20170111

- Add I2C BH1750 sensor (#222)
- Sensor rewrite preparing for online selection

### 3.1.16 20170109

- Fix Domoticz possible error condition
- Remove Wifi password from connection message (#216)
- Add Configure Other menu item to web page (#209)
- Add command FriendlyName, field Friendly Name and define FRIENDLY_NAME to be used by Alexa
-   eliminating current use of MQTT_CLIENT_ID (#209)
- Add friendlyname to webpage replacing former hostname

### 3.1.15 20170108

- Fix Domoticz send key regression with Toggle command

### 3.1.14 20170107

- Add support for command TOGGLE (define MQTT_CMND_TOGGLE) when ButtonTopic is in use and not equal to Topic (#207)

### 3.1.13 20170107

- Fix web console command input when SUB_PREFIX contains '/' (#152)
- Add command response to web command (#200)
- Add option to disable MQTT as define USE_MQTT in user_config.h (#200)

### 3.1.12 20170106

- Add OTA retry to solve possible HTTP transient errors (#204)
- Fix MQTT host discovery

### 3.1.11 20170105

- Add mDNS to advertise webserver as <hostname>.local/

### 3.1.10 20170105

- Fix ButtonTopic when SUB_PREFIX = PUB_PREFIX
- Add workaround for possible MQTT queueing when SUB_PREFIX = PUB_PREFIX
- Add optional MQTT host discovery using define USE_DISCOVERY in user_config.h (#115)

### 3.1.9 20170104

- Fix Power Blink start position (toggled)
- Change PulseTime increments: 1 .. 111 in 0.1 sec (max 11 seconds) and 112 .. 64900 in seconds (= 12 seconds until 18 hours) (#188)
- Add support for SUB_PREFIX = PUB_PREFIX (#190)

### 3.1.8 20170103

- Add retain flag to LWT offline and only send "tele/sonoff/LWT Offline" (#179)
- Change retained LWT Online message to only send "tele/sonoff/LWT Online"

### 3.1.7 20161231

- Add retained message LWT Online when sonoff makes MQTT connection (#179)

### 3.1.6 20161230

- Add blinking using commands BlinkTime, BlinkCount and Power Blink|3|BlinkOff|4 (#165)

### 3.1.5 20161228

- Fix serial space command exception (28)

### 3.1.4 20161227

- Fix MQTT subscribe regression exception (3) (#162)
- Fix serial empty command exception (28)

### 3.1.3 20161225

- Extent Domoticz configuration webpage with optional indices (#153)
- Fix multi relay legacy tele message from tele/sonoff/2/POWER to tele/sonoff/POWER2
- Add support for iTead Motor Clockwise/Anticlockwise

### 3.1.2 20161224

- Extent command PowerOnState with toggle at power on (option 2 is now option 3!) (#156)

### 3.1.1 20161223

- Add support for Sonoff Touch and Sonoff 4CH (#40)
- Update DomoticzIdx and DomoticzKeyIdx with relay/key index (DomoticzIdx1/DomoticzKeyIdx1)
- Add command PowerOnState to control relay(s) at power on (#154)

### 3.1.0 20161221

- Add Sonoff Pow measurement smoothing
- Fix serial command topic preamble error (#151)
- Fix 2.x to 3.x migration inconsistencies (#146)

### 3.0.9 20161218

- Add Sonoff Pow voltage reading when relay is on but no load present (#123)

### 3.0.8 20161218

- Add temperature conversion to Fahrenheit as option in user_config.h (TEMP_CONVERSION) (#145)

### 3.0.7 20161217

- Add user_config_override.h to be used by user to override some defaults in user_config.h (#58)
- Fix Sonoff Pow low power (down to 4W) intermittent measurements (#123)

### 3.0.6 20161217

- Fix MQTT_CLIENT_ID starting with % sign as in "%06X" (#142)
- Add auto power off after PulseTime### 0.1 Sec to relay 1 (#134)

### 3.0.5 20161215

- Add more control over LED with command LedState options (#136, #143)
-   LED_OFF (0), LED_POWER (1), LED_MQTTSUB (2), LED_POWER_MQTTSUB (3), LED_MQTTPUB (4), LED_POWER_MQTTPUB (5), LED_MQTT (6), LED_POWER_MQTT (7)
- Add option WIFI_RETRY (4) to command WifiConfig to allow connection retry to other AP without restart (#73)

### 3.0.4 20161211

- Fix intermittent Domoticz update misses (#133)

### 3.0.3 20161210

- Fix compiler warnings (#132)
- Remove redundant code
- Fix Domoticz pushbutton support

### 3.0.2 20161209

- Add pushbutton to SwitchMode (#130)

### 3.0.1 20161209

- Fix initial config

### 3.0.0 20161208

- Migrate and clean-up flash layout
-   Settings from version 2.x are saved but settings from version 3.x can not be used with version 2.x
- Change SEND_TELEMETRY_RSSI to SEND_TELEMETRY_WIFI and add AP and SSID to telemetry
- Split long JSON messages
- Fix inconsistent status messages
- Fix all status messages to return JSON if enabled
- Remove relay index in cmnd/sonoff/<relay>/POWER now changed
-   to cmnd/sonoff/POWER for single relay units
-   and cmnd/sonoff/POWER<relay> for multi relay units like Sonoff dual
- Add retain option to Power/Light status controlled by command PowerRetain On|Off (#126)

### 2.1.2 20161204

- Add support for second wifi AP (#73)
- Update command WifiConfig
- Fix possible WifiManager hang

### 2.1.1a 20161203

- Fix scan for wifi networks if WeMo is enabled
- Fix syslog setting using web page

### 2.1.1 20161202

- Add support for ElectroDragon second relay and button (only toggle with optional ButtonTopic) (#110)

### 2.1.0 20161202

- Add optional EXPERIMENTAL TLS to MQTT (#49)
- Fix MQTT payload handling (#111)
- Optimzed WeMo code

### 2.0.21a 20161201

- Fix WeMo PowerPlug emulation

### 2.0.21 20161130

- Add Belkin WeMo PowerPlug emulation enabled with USE_WEMO_EMULATION in user_config.h (Heiko Krupp) (#105, #109)

### 2.0.20 20161130

- Relax MQTTClient naming but only allows hexadecimal uppercase numbers (#107)
- Add I2C support with command I2CScan
- Add I2C sensor driver for HTU21 as alternate sensor using TH10/16 connectors (Heiko Krupp) (#105)
- Add I2C sensor driver for BMP085/BMP180/BMP280/BME280 as alternate sensor using TH10/16 connectors

### 2.0.19a 20161127

- Add support for ButtonTopic and ButtonRetain to wall switch function
- Add pullup to SWITCH_PIN and command SwitchMode to syntax

### 2.0.18 20161126

- Add SUB_PREFIX multi level support allowing 'cmnd' or 'cmnd/level2/level3'
- Add wall switch function to GPIO14 and command SwitchMode (Alex Scott) (#103)

### 2.0.17 20161123

- Calibrate HLWPCAL from 12345 to 12530
- Add alternative sensor driver DHT2 using Adafruit DHT library
- Add define MESSAGE_FORMAT to user_config.h
- Throttle console messages
- Shorten JSON messages
- Fix possible Panic
- Fix User mode webserver security

### 2.0.16 20161118

- Add alternative sensor driver DS18x20 using OneWire library (#95)
- Change sensor MQTT message from tele/sonoff/TEMPERATURE to tele/sonoff/DHT/TEMPERATURE or
-   tele/sonoff/DS18B20/TEMPERATURE or tele/sonoff/DS18x20/1/TEMPERATURE
- Add sensors to root webpage and auto refresh every 4 seconds (#92)
- Add optional JSON messageformat to all telemetry data
- Enforce minimum TelePeriod to be 10 seconds
- Fix Energy Yesterday reset after restart
- Add Energy Today restore after controlled restart

### 2.0.15 20161116

- Change TODAY_POWER and PERIOD_POWER to TODAY_ENERGY and PERIOD_ENERGY
- Fix serial regression
- Fix syslog hangs when loghost is unavailable

### 2.0.14 20161115

- Add HLW threshold delay
- Fix HLW intermittent current deviation
- Fix button functionality during wificonfig
- Add CRC check to DS18B20 sensor (#88)

### 2.0.13 20161113

- Add additional upload error code descriptions
- Add PlatformIO support (#80)

### 2.0.12 20161113

- Fix Serial and Web response regression when no MQTT connection available
- Fix Sonoff Dual power telemetric data for second relay
- Removed MQTT password from Information web page
- Hide MQTT password from Configure MQTT web page

### 2.0.11 20161111

- Rewrite button and web toggle code
- Fix NTP sync
- Add HLW calibration commands HLWPCAL, HLWUCAL and HLWICAL (need define USE_POWERCALIBRATION)
- Fix power threshold tests

### 2.0.10 20161109

- Add additional Domoticz define (#63)
- Add defines MQTT_STATUS_ON and MQTT_STATUS_OFF in user_config.h to select status On/Off string
- Fix status response differences (#65)
- Fix divide by zero exception (#70)
- Fix syslog loop exception

### 2.0.9 20161108

- clarify MODULE in user_config.h
- Fix hlw false values

### 2.0.8 20161108

- Add initial status after power on
- Seperate driver files
- Fix hlw code and calibrate Pow
- Move user config defines to user_config.h (#61)

### 2.0.7 20161030

- Make Ticker mandatory
- Add Domoticz support (Increase MQTT_MAX_PACKET_SIZE to 400) (#54)
- Add command MessageFormat 0|1 to select either legacy or JSON output

### 2.0.6 20161024

- Add Sonoff Pow power factor
- Initial support for up to four relays using iTEAD PSB (4Channel)
-   - Currently only supports one button (All buttons behave the same)
-   - Use command MODEL 4 to select four relay option
-     (After first power on it will support 2 relays like Sonoff Dual)
- Fix ledstate
- Add command Status 9 to display Sonoff Pow thresholds
- Add commands PowerLow, PowerHigh, VoltageLow, VoltageHigh, CurrentLow and CurrentHigh for use
-   with Sonoff Pow thresholds

### 2.0.5 20161018

- Add updates to user_config.h - moved SEND_TELEMETRY_DS18B20 and SEND_TELEMETRY_DHT to module area.
-   As Sonoff TH10/16 does not have the logic installed for GPIO04 You'll have to select ONE of both
- Add Sonoff Pow support (experimental until Pow tested)
- Add command Status 8 to display Sonoff Pow energy values
- Add command MqttUnits On|Off to add units to values
- Change web main page header character size
- Change On/Off to ON/OFF status messages to satisfy openHAB
- Change TEMP to TEMPERATURE and HUM to HUMIDITY

### 2.0.4 20161009

- Add MQTT_BUTTON_RETAIN, SAVE_DATA and SAVE_STATE defines to user_config.h (#35)
- Update ButtonRetain to remove retained message(s) from broker when turned off
- Add Retain for second relay on Sonoff Dual
- Provide power status messages with device topic index if requested

### 2.0.3 20161008

- Update wifi initialization
- Add command BUTTONRETAIN for optional MQTT retain on button press (#35)
- Add command SAVESTATE to disable power state save. May be used with MQTT retain

### 2.0.2 20161006

- Fix wifi issue 2186

### 2.0.1 20161002

- Fix button press

### 2.0.0 20161002

- Update Sonoff TH10/16 sensor pins (My TH10 only has GPIO14 connected)
- Add full support for Sonoff dual

### 1.0.35 20160929

- Add more lines to console
- Add timeout and disable MQTT on web upload
- Add command SAVEDATA to control parameter save (for flash wear afficionados) (#30)

### 1.0.34 20160926

- Fix button press six and seven
- Add more information to webserver

### 1.0.33 20160915

- Better WPS error message
- Separate webserver code from support.ino into webserver.ino
- Fix webserver User by removing unwanted restart option

### 1.0.32 20160913

- Add Wifi Protected Setup (WPS) as third option for initial config
- Add command WIFICONFIG replacing deprecated command SMARTCONFIG
- Add option WIFICONFIG 3 to start WPSconfig
- Add option WIFICONFIG 0 to start saved Wifi config tool (WPSconfig, Smartconfig or Wifimanager)
- Change button behaviour - See Wiki

### 1.0.31 20160907

- Fix DS18B20 misread if teleperiod = 2
- Tuned sensor code
- Updated prefered ElectroDragon connection to Relay 1 and Button 1
- Moved SONOFF and ELECTRO_DRAGON port config to user_config.h

### 1.0.30 20160902

- Fix command TELEPERIOD 0
- Add ESP- tag to UDP log message for easy rsyslogd filtering
- Add ElectroDragon (Relay 2 only) functionality. Select with #define MODULE ELECTRO_DRAGON
- Add ? as null message alternative
- Add DHT temperature and humidity telemetry support. Enable with #define SEND_TELEMETRY_DHT
- Add DS18B20 temperature telemetry support. Enable with #define SEND_TELEMETRY_DS18B20
- Restrict HOSTNAME, MQTTCLIENT, TOPIC and BUTTONTOPIC in topic mode only

### 1.0.29 20160831

- Allow UPGRADE, OTAURL, RESTART, RESET, MQTTHOST, MQTTPORT, MQTTUSER, MQTTPASSWORD and WEBSERVER also in group mode

### 1.0.28 20160831

- Add webserver state to status 5
- Add optional PUB_PREFIX2 (tele) for telemetry usage
- Add command TELEPERIOD
- Fix syntax message
- Change memory status display

### 1.0.27 20160831

- Add sketch flash size
- Add console to webserver
- Add command weblog
- Change WifiManager web pages to minimal
- Change display default hostname and MQTT client id in webserver
- Change HTTP command interface to http://sonoff-1234/cm?cmnd=light 2
- Change HEARTBEAT to UPTIME

### 1.0.26 20160829

- Add define USE_WEBSERVER to disable web server code in source
- Add file upload as alternative for ota upload to webserver
- Add information to webserver
- Add command hostname
- Add command logport
- Change HTTP command interface to http://sonoff-1234/cmd?cmnd=light 2
- Change button behaviour with regards to Smartconfig and OTA upload. See README.md
- Enforce default hostname to either "%s-%04d" or user defined without any %
- Enforce default mqtt client id to either "DVES_%06X" or user defined without any %

### 1.0.25 20160822

- Remove config system halts to keep ota available

### 1.0.24 20160821

- Add test for MQTT_SUBTOPIC
- Change log range to LOG_LEVEL_ALL
- Change MQTT introduction messages
- Moved MQTT_MAX_PACKET_SIZE warning message to introduction messages

### 1.0.23 20160821

- Add option USE_SPIFFS to move config from flash to spiffs
- Add webserver with options 0 (off), 1 (user) and 2 (admin)
- Add HTTP command interface (http://sonoff-1234/c?cmnd=light 2)
- Add wifimanager countdown counter
- Add command line webpage
- Add relay control to wifimanager
- Add restart option 99 to force restart
- Fix wifi hostname
- Fix NETBIOS hostname problem by reducing default hostname length
- Fix possible exception if WIFI_HOSTNAME is changed
- Fix upgrade messages
- Reduce memory use by redesigning config routines
- Split syntax message
- Rename define SERIAL_IO to USE_SERIAL

### 1.0.22 20160814

- Add all MQTT parameters for configuration
- Add wifimanager to configure Wifi and MQTT via web server
- Change NTP time handling
- Fix Smartconfig parameter buffer overflow
- Fix PlatformIO warnings

### 1.0.21 20160808

- Remove semaphore as subscription flooding (more than 15 subscriptions per second) is managed by SDK (LmacRxBlk:1)
- Add optional RTC interrupt (define USE_TICKER) to keep RTC synced during subscription flooding
- Remove heartbeatflag

### 1.0.20 20160805

- Add semaphore to handle out of memory when too many subscriptions requested
- Use Daylight Saving (DST) parameters from user_config.h when timezone = 99
- Add status 7 option displaying RTC information
- Add ledstate to status 0

### 1.0.19 20160803

- Fix possible MQTT_CLIENT_ID induced Exception(28)

### 1.0.18 20160803

- Moved Cfg_Default
- Fix negative data handling
- Remove MQTT information from status 1 and add labels to status 1
- Add mac address to status 5
- Add MQTT ClientId, UserId and Password to status 6

### 1.0.17 20160731

- Better variable range checking
- Change ambiguous connection messages
- Add timestamp to serial message

### 1.0.16 20160729

- Moved wifi, rtc, syslog and config to support.ino
- Fixed button action when buttontopic is used. Introduced with 1.0.15
- Better buffer overflow checks (strlcpy)

### 1.0.15 20160728

- Removed pubsubclient config changes from sonoff.ino as it doesn't work
-   reapply MQTT_MAX_PACKET_SIZE 256 and MQTT_KEEPALIVE 120 to PubSubClient.h
- Add status 0 option displaying all status messages
- Change MQTT_MAX_PACKET_SIZE from 1024 to 256
- Add buffer overflow checks (snprintf and strncpy)
- Implemented common string sizes

### 1.0.14 20160722

- Seperate user config from sonoff.ino to user_config.h (pucebaboon)
- Change defaults from sidnas2 to domus1
- Add MQTT status message as status 6 (pucebaboon)
- Add status type to message (pucebaboon)
- Add pubsubclient config changes to sonoff.ino (pucebaboon)

### 1.0.13 20160702

- Add Ledstate 1 option to show power state on led

### 1.0.12 20160529

- Allow disable of button topic using "0"

### 1.0.11 20160524

- Provide button response if MQTT connection lost

### 1.0.10 20160520

- Add optional button topic to assist external MQTT clients
- Change version notation
- Reset default values

### 1.0.9  20160503

- Add more blinks
- Add reset 2 option erasing flash
- Add status 5 option displaying network info
- Add syslog check for Wifi connection
- Resize MqttPublish log array
- Change Wifi smartconfig active from 100 to 60 seconds
- Update Wifi initialization

### 1.0.8  20160430

- Remove use of Wifi config data from SDK
- Add status 3 (syslog info) and status 4 (flash info)
- Add restart option to button (5 quick presses)

### 1.0.7  20160420

- Add UDP syslog support
- Change HOST command to MQTTHOST command
- Add commands SYSLOG, SERIALLOG and LOGHOST
- Change hostname to lower case to distinguise between open-sdk version
- Add support for ESP-12F used in my modified wkaku power socket switch
- Fix timezone command
- Add RTC month names for future use
- Modify button code
- Remove initialization errors by better use of MQTT loop

### 1.0.6  20160406

- Removed Wifi AP mode (#1)
- Add test for Arduino IDE version >= 1.6.8
- Fix RTC time sync code

### 1.0.5  20160310

- Initial public release
- Show debug info by selecting option from IDE Tools Debug port: Serial<|MERGE_RESOLUTION|>--- conflicted
+++ resolved
@@ -3,12 +3,10 @@
 
 ## [Released]
 
-## [11.1.0] 20220413
-- Release Ostara
-
-<<<<<<< HEAD
-=======
-## [11.1.0.4]
+## [12.0.0] 20220615
+- Release Paul
+
+## [11.1.0.4] 20220615
 ### Added
 - Support for HYTxxx temperature and humidity sensor (#15715)
 - Support for Sensirion SHT4X using define USE_SHT3X (#15349)
@@ -23,9 +21,6 @@
 - ESP32 Arduino Core WiFi timeout is changed from msec to seconds
 - Reduce blocking by adding WifiPollDns before resolving NTP and/or MQTT server names (#14394)
 - SHT1X driver hangs and wrong values on ESP32 (#15790)
-
-### Removed
-
 
 ## [11.1.0.3] 20220602
 ### Added
@@ -66,12 +61,9 @@
 ### Removed
 - Arduino IDE support
 
-## [Released]
-
 ## [11.1.0] 20220413
 - Release Ostara
 
->>>>>>> 85566c5e
 ## [11.0.0.7] 20220413
 ### Added
 - HX711 command ``Sensor34 10 0|1|<weight in gram>`` to set HX711 fixed tare (0 = use auto tare, 1 = use calibrated tare, Any other value is user selected tare)
