# Changelog
All notable changes to this project will be documented in this file.

## [Released]

## [12.3.1] 20221216
- Release Percy

<<<<<<< HEAD
=======
## [12.3.1.6]
### Added
- ESP32 preliminary support for Matter protocol, milestone 1 (commissioning) by Stephan Hadinger
- Basic support for Shelly Pro 4PM

### Breaking Changed
- TM1638 button and led support are handled as virtual switches and relays (#11031)

### Changed

### Fixed
- ESP8266 Fix TLS SNI which would prevent AWS IoT connection (#17936)

### Removed

## [12.3.1.5]
### Added
- ESP32 support for eigth energy phases/channels
- ESP32 command ``EnergyCols 1..8`` to change number of GUI columns
- ESP32 command ``EnergyDisplay 1..3`` to change GUI column presentation
- Support for SEN5X gas and air quality sensor by Tyeth Gundry (#17736)
- Berry add ``mdns`` advanced features and query
- ESP32 support for Biomine BioPDU 625x12 (#17857)

### Breaking Changed
- Berry energy_ctypes changed with new energy driver
- Berry energy_ctypes fixed accordingly

### Changed
- Energy refactoring preparing for ESP32 phase/channel extension

### Fixed
- ADE7953 when calibration data for second channel is used regression from v12.2.0.2
- Shelly Pro 1/2 relay click at restart regression from v12.3.1.4
- Zigbee extend plug-in modifiers to 16 bits
- Broken I2C priority regression from v12.3.1.3 (#17810)
- Energy usage and return migrated too small (/10000) regression from v12.3.1.3

## [12.3.1.4] 20230127
### Added
- Berry ``crypto.EC_P256`` ECDSA signature (required by Matter protocol)
- Berry add up flag to ``tasmota.wifi()`` and ``tasmota.eth()``, always return MAC

## [12.3.1.3] 20230115
### Added
- Support for PCA9632 4-channel 8-bit PWM driver as light driver by Pascal Heinrich (#17557)
- Berry `bytes()` now evaluates to `false` if empty
- Berry ``crypto.AES_CCM`` (required by Matter protocol)
- ESP32 support for BMPxxx sensors on two I2C busses (#17643)
- Berry add implicit ``_class`` parameter to static methods

### Changed
- Energy totals max supported value from +/-21474.83647 to +/-2147483.647 kWh
- Removed delays in TasmotaSerial and TasmotaModbus Tx enable switching
- Increase rule event buffer from 100 to 256 characters (#16943)
- All calls to atof() into CharToFloat() reducing code size by 8k
- Keep webserver enabled on command ``upload``

### Fixed
- Energy dummy switched voltage and power regression from v12.2.0.2
- Orno WE517 modbus serial config 8E1 setting (#17545)
- No IP address shown when in AP mode regression from v12.3.1.1 (#17599)
- Rename ``tasmota4M.bin`` to ``tasmota-4M.bin`` to solve use of ``tasmota-minimal.bin`` (#17674)
- DNS lookup for ``upload`` from ota server using http regression from v12.3.1.1

## [12.3.1.2] 20221231
### Added
- Berry crypto add ``EC_P256`` and ``PBKDF2_HMAC_SHA256`` algorithms required by Matter protocol
- Berry crypto add ``random`` to generate series of random bytes
- Berry crypto add ``HKDF_HMAC_SHA256``
- Support for up to 3 single phase modbus energy monitoring device using generic Energy Modbus driver
- Berry crypto add ``SPAKE2P_Matter`` for Matter support
- Support for IPv6 only networks on Ethernet (not yet Wifi)
- Support for TM1650 display as used in some clocks by Stefan Oskamp (#17594)

### Changed
- ESP32 Framework (Core) from v2.0.5.4 to v2.0.6 (IPv6 support)
- Tasmota OTA scripts now support both unzipped and gzipped file uploads (#17378)
- NTP default servers to dual-stack (IPv4/IPv6)
- Revert TuyaMcu rewrite by btsimonh as lack of support

### Fixed
- Shutter default motorstop set to 0 (#17403)
- Shutter default tilt configuration (#17484)
- Modbus transmit enable GPIO enabled once during write buffer
- ESP8266 set GPIO's to input on power on fixing relay spikes (#17531)

## [12.3.1.1] 20221221
### Added
- Support for IPv6 DNS records (AAAA) and IPv6 ``Ping`` for ESP32 and ESP8266 (#17417)
- Berry support for ``crypto.SHA256`` (#17430)
- Support for RGB displays (#17414)
- Berry add crypto AES_CTR, HDMAC_SHA256, MD5

### Changed
- ESP32 Framework (Core) from v2.0.5.3 to v2.0.5.4 (IPv6 support)

## [Released]

## [12.3.1] 20221216
- Release Percy

>>>>>>> 87686c0d
## [12.3.0.1] 20221216
### Changed
- ESP32 initial otaurl from http to https

### Fixed
- ESP8266 zigbee exception 3 regression from v12.3.0 (#17397)

## [12.3.0] 20221215
- Release Percy

## [12.2.0.6] 20221215
### Added
- Serial Modbus transmit enable GPIOs to all modbus energy drivers and modbus bridge (#17247)
- Berry crypto module, with AES_GCM by default and EC_CC25519 optional
- IPv6 support for Ethernet (ESP32)
- Support for ME007-ULS narrow FoV ultrasonic distance sensor by Mathias Buder (#17376)

### Changed
- TasmotaSerial library from v3.5.0 to v3.6.0
- Removed leading spaces on commands ``(S)SerialSend1 to 6`` but keep on duplicate commands ``(S)SerialSend11 to 16`` (#16723)
- MQTT now uses Tasmota's DNS resolver instead of LWIP (#17387)
- Shutter bug fixes and functionality upgrade (#17380)

### Fixed
- TasmotaSerial ``read(buffer, size)`` regression from v9.3.0
- RCSwitch exception 0/6 on some protocols (#17285)
- ESP32 exception 28 when RtcNtpServer is enabled on restart (#17338)
- Analog MQ exception 28 on restart (#17271)
- ESP32 fix ``Ping`` (#17373)

## [12.2.0.5] 20221129
### Added
- ESP32 DS18x20 parasitic power usage when defining W1_PARASITE_POWER (#17112)
- Optional define ``SERIAL_BRIDGE_BUFFER_SIZE`` to set Serial Bridge internal buffer size (Default ESP8266 = 256, ESP32 = 800)
- Command ``SSerialBuffer 256..SERIAL_BRIDGE_BUFFER_SIZE`` to change serial bridge rx buffer size (#17120)
- Command ``SetOption35 0..255`` to skip number of received messages in Serial Bridge (default 0) (#17140)
- Teleinfo TEMPO (BBR) contract (#17160)
- Support for HLK-LD2410 24GHz smart wave motion sensor
- Berry ``mdns`` module (#17202)
- IPv6 preview for ESP32, also working for ESP8266

### Changed
- Serial Bridge default internal serial rx buffer size from 64 to 256 (#17120)
- Accept filename extensions to GUI file upload input fields (#16875)
- AC PWM dimmer lineair power distribution (#17177)

### Fixed
- ModbusBridge baudrates over 76500 baud (#17106)

### Removed
- Accept filename extensions to GUI file upload input fields as not functional in some browsers (#16875)

## [12.2.0.4] 20221117
### Added
- Support for Plantower PMSx003T AQI models with temperature and humidity (#16971)
- Support for Dingtian x595/x165 shift register based relay boards by Barbudor (#17032)
- New ``FUNC_NETWORK_UP`` and ``FUNC_NETWORK_DOWN`` events
- WS2812 and Light ArtNet DMX control over UDP port 6454 (#17059)
- Command ``SwitchMode 16`` sending only MQTT message on inverted switch change (#17028)
- Support for HMC5883L 3-Axis Digital Compass sensor by Andreas Achtzehn (#17069)
- Berry add ``udp->close()`` method (#17094)
- Command ``RgxClients`` for range extender clients list (#17048)
- Command ``RgxPort [tcp|udp], gateway_port, client_mac, client_port`` for range extender port forwardings (#17092)

### Changed
- Reverted Flash Mode back from ``DIO`` to ``DOUT`` for ESP8266/ESP8285 (#17019)
- ESP32 Framework (Core) from v2.0.5.2 to v2.0.5.3 (#17034)
- TuyaMcu rewrite by btsimonh (#17051)
- WS2812 sends signal to only ``Pixels`` leds instead of sending to 512 leds (#17055)
- Zigbee improved Aqara plug support and completed cluster 0x0702 (#17073)
- ESP32 LVGL library from v8.3.2 to v8.3.3 (no functional change)

### Fixed
- SenseAir S8 module detection (#17033)

## [12.2.0.3] 20221109
### Added
- Support for BP1658CJ RGBCW led bulbs like Orein OS0100411267 by Cossid (#17011)

### Breaking Changed
- Redesign distance sensors VL53LXX, TOF10120, HRXL and DYP to use cm instead of mm (#17021)

### Changed
- Default Flash Mode changed from ``DOUT`` to ``DIO`` for ESP8266/ESP8285

## [12.2.0.2] 20221107
### Added
- Support for Digital Addressable Lighting Interface (DALI) by Andrei Kazmirtsuk (#16938)
- Support for two phase power calibration using commands ``PowerSet2``, ``VoltageSet2`` and ``CurrentSet2``
- Support for NTAG2xx tags read and write on PN532 NFC reader (#16939)
- Berry ``bytes().reverse()`` method (#16977)
- ESP32 Support for DMX ArtNet Led matrix animations (#16984)
- Command ``SetOption47 1..255`` to delay power on relay state in seconds reducing power surge. ``SO47 1`` delays until network connected. ``SO47 2`` delays until mqtt connected
- ESP32 DMX ArtNet optimization to avoid any object allocation and avoid garbage collector pauses
- Berry add ``dyn`` class

### Changed
- Move some persistent data (PowerLow)
- ESP32 Framework (Core) from v2.0.5 to v2.0.5.2
- ADE7953 monitoring from instant power to accumulated energy (#16941)

### Fixed
- Deduplicate code and fix %timer n% rule regression from v12.2.0 (#16914)
- Serial initialization for baudrate and config (#16970)
- ModbusBridge buffer overflow (#16979)
- Default serial bridge configuration from 5N1 to 8N1 regression from v10.1.0.3

### Removed
- Define ``USE_PN532_DATA_RAW`` from NFC reader (#16939)

## [12.2.0.1] 20221026
### Added
- DS18x20 support on up to four GPIOs by md5sum-as (#16833)
- Berry add `bytes().setbytes()` (#16892)
- Support for Shelly Pro 1/1PM and 2/2PM (#16773)
- Add Zigbee router firmware for Sonoff ZBBridgePro (#16900)
- Prepare for DMX ArtNet support on ESP32

### Changed
- DS18x20 ``DS18Alias`` to ``DS18Sens`` (#16833)
- Compiling with reduced boards manifests in favour of Autoconfig (#16848)
- Add NeoPool ``NPFiltration 2`` toggle cmnd (#16859)
- ESP32 NimBLE library from v1.4.0 to v1.4.1 (#16775)

### Fixed
- BP5758D red channel corruption regression from v12.1.1.6 (#16850)

## [12.2.0] 20221017
- Release Patrick

## [12.1.1.6] 20221017
### Added
- Command ``WcClock 10..200`` set webcam clock in MHz. Default is 20
- ESP32 Automatically resize FS to max flash size at initial boot (#16838)
- Command ``SspmPowerOnState<relay> 0|1|2`` to set Sonoff SPM 4Relay module v1.2.0 power on state overruling tasmota  global power on state. 0 = Off, 1 = On, 2 = Saved state (#13447)
- Support for Flash size 32/64/128 MB in Partition Wizard and auto-resize

## [12.1.1.5] 20221013
### Added
- Command ``Sunrise 0..3`` to select sunrise dawn angle between Normal, Civil, Nautical or Astronomical (#16795)

## [12.1.1.4] 20221012
### Added
- Support for Shelly Plus 2PM using template ``{"NAME":"Shelly Plus 2PM PCB v0.1.9","GPIO":[320,0,0,0,32,192,0,0,225,224,0,0,0,0,193,0,0,0,0,0,0,608,640,3458,0,0,0,0,0,9472,0,4736,0,0,0,0],"FLAG":0,"BASE":1,"CMND":"AdcParam1 2,10000,10000,3350"}``
- Zigbee Alexa/Hue emulation, support multiple switches on separate endpoints (#16718)
- Support for QMC5883L magnetic induction sensor by Helge Scheunemann (#16714)
- LVGL/HASPmota add tiny "pixel perfect" fonts for small screens (#16758)
- HASPmota support for TTF fonts (#16759)
- Support for Modbus Energy Monitoring devices using a rule file. See ``xnrg_29_modbus.ino`` for more information

### Changed
- ESP32 LVGL library from v8.3.0 to v8.3.2
- Increase serial console fixed input buffer size from 520 to 800
- Swap Shelly EM internal channels A and B to match P1 and P2 (#16486)

## [12.1.1.3] 20221003
### Added
- ESP32-S2 and ESP32-S3 touch button support
- Zigbee friendly names per endpoint

### Fixed
- ESP32 touch button multi-press and hold detection (#16596)

## [12.1.1.2] 20220927
### Added
- Berry has persistent MQTT subscriptions: auto-subscribe at (re)connection
- Berry automated solidification of code
- Support of optional file calib.dat on ADE7953 based energy monitors like Shelly EM (#16486)
- Command ``SetOption46 0..255`` to add 0..255 * 10 milliseconds power on delay before initializing I/O (#15438)
- Zigbee support for decimal Voltage/Current/Power on power metering plugs
- Command ``UrlFetch <url>`` to download a file to filesystem
- Zigbee basic support for Green Power
- Berry add ``introspect.setmodule(name:string, value:any) -> nil``

### Changed
- ESP32 Increase number of button GPIOs from 8 to 28 (#16518)
- IRremoteESP8266 library from v2.8.2 to v2.8.3
- Tasmota Core32 from 2.0.4.1 to 2.0.5
- IRremoteESP8266 library from v2.8.3 to v2.8.4
- Zigbee report unprocessed attributes
- Platformio one Platform for all Tasmota frameworks Core32 2.0.5 (#16644)

## [12.1.1.1] 20220910
### Added
- Support for SGP40 gas and air quality sensor (#16341)
- Support for Modbus writing using ModbusBridge by JeroenSt (#16351)
- Support for Ethernet in ESP32 safeboot firmware (#16388)
- Flowrate meter flow amount/duration, show values in table format (#16385)
- Zigbee prepare for Green Power support (#16407)
- Command ``SetOption146 1`` to enable display of ESP32 internal temperature
- Support for DFRobot SEN0390 V30B ambient light sensor (#16105)
- Command ``DspSpeed 2..127`` to control message rotation speed on display of POWR3xxD and THR3xxD
- Command ``DspLine<1|2> <index>,<unit>,<index>,<unit>,...`` to select message(s) on display of POWR3xxD and THR3xxD

### Changed
- TasmotaModbus library from v3.5.0 to v3.6.0 (#16351)
- Button debouncing V3 by adopting switch debounce code (#16339)
- Thermostat max allowed temperature from 100 to 200C (#16363)
- Using command ``SerialBuffer`` raise max allowed buffer size to 2048 characters (#16374)

### Fixed
- Removed whitespace from JSON values with no decimals (#16365)

## [12.1.1] 20220825
- Release Patricia

### Fixed
- RTC not detected when lights are present (#16242)
- DNS lookup for .local domains (#16273)
- Button response delay regression from v12.0.2.4 (#16319)
- Lost module name in GUI regression from v12.0.2.4 - 20220803 (#16324)

## [12.1.0.1] 20220825
### Added
- Zigbee device plugin mechanism with commands ``ZbLoad``, ``ZbUnload`` and ``ZbLoadDump`` (#16252)
- ESP32-S3 support for internal temperature sensor
- Command ``StatusRetain`` (#11109)

### Changed
- ESP32 NimBLE library from v1.3.6 to v1.4.0

## [12.1.0] 20220818
- Release Patricia

## [12.0.2.4] 20220818
### Added
- Command ``SetOption45 1..250`` to change default bistable latching relay pulse length of 40 milliseconds
- Support for Modbus bridge adding commands ``ModbusSend``, ``ModbusBaudrate`` and ``ModbusSerialConfig`` (#16013)
- Support for multiple ``IRsend`` GPIOs (#16138)
- Zigbee added recording of when the battery was last reported (#16146)
- Zigbee add Battery auto-probe (can be disabled with ``SetOption143 1``) (#16148)
- Zigbee include "BatteryPercentage" in all messages
- Commands ``WifiScan`` and ``WifiTest`` (#16141)
- Support for Catalan language translations by Albert Gonzalez (#16145)
- Zigbee ``SetOption144 1`` includes a timestamp in `ZbReceived` messages

### Changed
- ESP32 LVGL library from v8.2.0 to v8.3.0 (#16019)
- Tasmota ESP32 Arduino core from v2.0.4 to v2.0.4.1 (#16110)
- TasmotaModbus library from v3.4.0 to v3.5.0 (#16245)

### Fixed
- Restore EnergyToday after using command ``restart 2`` and power cycle (#16118)
- Fixed IR crash on ESP32 (#16173)
- Zigbee fix Tuya for writing attributes

## [12.0.2.3] 20220716
### Added
- Support for Sonoff POWR3xxD and THR3xxD (#15856)
- Support for bistable (latching) relays mixed with monostable relays using GPIO Relay_b or Relay_bi as used by Sonoff POWR320D and THR320D
- ESP32 Support for Ultra Low Power (ULP) coprocessor via Berry by Christian Staars (#15916)
- Command ``Sleep2 !`` to cancel pending one-shot speed setting (#15954)

### Changed
- Driver DHT v6 consolidation for both ESP8266 and ESP32 to support SI7021, THS01 and MS01 on ESP32 (#15856)
- Tasmota ESP32 Arduino core from v2.0.3 to v2.0.4 (#15940)

## [12.0.2.2] 20220701
### Added
- Command ``GlobalTemp2 1..250`` to select Global Temperature source indexed from teleperiod occurance data (#15834)
- Command ``GlobalHum2 1..250`` to select Global Humidity source indexed from teleperiod occurance data (#15834)
- Command ``GlobalPress2 1..250`` to select Global Pressure source indexed from teleperiod occurance data (#15834)

## [12.0.2.1] 20220622
### Added
- Support for 5-channel light dimmer driver SM2335 used in SwitchBot Color Bulbs (#15839)

### Fixed
- ESP32 SendMail not working over ethernet (#15794)

## [12.0.2] 20220620
- Release Paul

## [12.0.1.2] 20220620
### Added
- Command ``DnsTimeout 100..20000`` to change default DNS timeout from 1000 msec blocking if no DNS server found

### Fixed
- MQTT rc -4 on connections regression from v12.0.0 (#15809)

## [12.0.1] 20220617
- Release Paul

### Fixed
- Resolving NTP and/or MQTT server names regression from v12.0.0 (#15816)

## [12.0.0] 20220615
- Release Paul

## [11.1.0.4] 20220615
### Added
- Support for HYTxxx temperature and humidity sensor (#15715)
- Support for Sensirion SHT4X using define USE_SHT3X (#15349)
- Command ``SSerialSend9 1`` to enable Serial Bridge console Tee for debugging purposes
- Command ``SetOption142 1`` to wait 1 second for wifi connection solving some FRITZ!Box modem issues (#14985)

### Changed
- Restructured tasmota source directories taking benefit from PlatformIO Core v6.0.2
- ESP32 increase Serial Bridge input buffer from 130 to 520 characters

### Fixed
- ESP32 Arduino Core WiFi timeout is changed from msec to seconds
- Reduce blocking by adding WifiPollDns before resolving NTP and/or MQTT server names (#14394)
- SHT1X driver hangs and wrong values on ESP32 (#15790)

## [11.1.0.3] 20220602
### Added
- Support for Sonoff SPM v1.2.0
- Support for Sonoff Zigbee Bridge Pro by Stephan Hadinger (#15701)
- Command ``SspmDisplay 2`` to display Sonoff SPM energy data in GUI for user tab-selected relay modules (#13447)
- Command ``SetOption141 1`` to disable display of module name in GUI header
- Support for 5-channel light dimmer driver BP5758D used in Tuya bulbs (#15713)

### Fixed
- Possible pin output toggle after power on (#15630)

## [11.1.0.2] 20220514
### Added
- ESP32 Command ``Restart 3`` to switch between SafeBoot and Production

### Changed
- Prepare to remove dedicated Home Assistant discovery in favour of Tasmota Discovery and hatasmota
- ESP32 Tasmota SafeBoot with changed partition scheme allowing larger binaries

## [11.1.0.1] 20220504
### Added
- Support for Sonoff MS01 soil moisture sensor (#15335)
- Support for daisy chaining MAX7219 displays (#15345)
- Support for light schemes via DDP as default for ESP32x (#15436)
- Command ``EnergyExportActive<phase>`` to (p)reset energy export active for supported devices. Currently ADE7880 only (#13515)
- Sonoff SPM delayed SetPowerOnState (#13447)
- Command ``SetOption139 0/1`` to switch between pressure unit "mmHg" (0) or "inHg" (1) when ``SO24 1`` (#15350)
- Support for flowrate meters like YF-DN50 and similary (#15474)
- Command ``IfxRp ""|<policy>`` adds optional InfluxDb Retention Policy (#15513)
- Command ``SetOption140 0/1`` to switch between MQTT Clean Session (0) or Persistent Session (1) (#15530)

### Fixed
- SCD40 start low power command (#15361)
- Improv initial or erase device installation failing to provide Configure WiFi option
- BL09xx negative power presentation (#15374)

### Removed
- Arduino IDE support

## [11.1.0] 20220413
- Release Ostara

## [11.0.0.7] 20220413
### Added
- HX711 command ``Sensor34 10 0|1|<weight in gram>`` to set HX711 fixed tare (0 = use auto tare, 1 = use calibrated tare, Any other value is user selected tare)
- Command ``SetOption138 1`` to switch GUI energy multi-column layout from left/center (0) to right (1) align (#15342)

### Changed
- HX711 commands ``Sensor34 11 <valueA>`` and ``Sensor34 12 <valueB>`` to use HX711 absolute weight conversion (#15292)

### Fixed
- TasMesh relaunch wifi on esp_now_init failure (#15334)

### Removed
- HX711 command ``Sensor34 7`` as now active tare is persistent resulting in calculated current weight

## [11.0.0.6] 20220409
### Added
- HX711 commands ``Sensor34 10 <valueA>`` and ``Sensor34 11 <valueB>`` to use HX711 absolute weight conversion (#15292)

### Changed
- NeoPool boost command with redox control state, relay and aux detail display

### Fixed
- NeoPool filtration state and speed display

## [11.0.0.5] 20220407
### Added
- Support for improv as used by esp-web-tools
- Command ``IfxSensor 1`` to send non-teleperiod data to influxdb
- ESP32 Support for OpenHASP v1.0 by Stephan Hadinger (#15307)
- Command ``SetOption137 1`` to avoid MQTT publish of defined Tuya CMDs if SO66 is active (#15267)

### Changed
- Remove support for Internet Explorer by allowing ECMAScript6 syntax using less JavaScript code bytes (#15280)

### Fixed
- ESP32 save settings after OTA upload regression from v10.0.0.3
- HX711 false readings by removing large deviations

## [11.0.0.4] 20220402
### Added
- Command ``RtcNtpserver 0/1`` to enable Tasmota NTP server when enabled by define ``RTC_NTP_SERVER``
- NeoPool JSON modules, power module, cell info, chlorine, conductivity and ionization
- Support for up to four DS3502 digital potentiometers with command ``Wiper<x> 0..127``
- Command ``SetOption136 1`` to disable single sensor reports from Tuya devices while keeping teleperiod reports (#15216)

### Changed
- Consolidate three RTC chip drivers (DS3231, BM8563, PCF85363) into one driver updating RTC as soon as possible after restart
- Removed command ``Sensor33`` and replaced by ``RtcNtpserver``
- DS3231 I2C address define ``USE_RTC_ADDR`` into ``DS3231_ADDRESS``
- NeoPool remove ambiguous device color names
- Display of energy values in GUI use columns when define ``USE_ENERGY_COLUMN_GUI`` is enabled (default)
- IRremoteESP8266 library from v2.8.1 to v2.8.2
- Tasmota ESP32 Arduino core to v2.0.3
- ESP8266 Shrinked tasmota-minimal.bin by removing all commands except ``Upgrade``, ``Upload``, ``OtaUrl``, ``Seriallog``, ``Weblog`` and ``Restart``

### Fixed
- NeoPool NPBit and NPRead/NPReadL output
- ESP32 PowerOnState (#15084)

## [11.0.0.3] 20220312
### Added
- TasmotaSerial implement ``end()``
- ESP32 TasmotaSerial uart mapping to support multiple ``begin()`` and implement ``getUart()`` (#14981)
- Commands ``Sensor12 D0 .. D5, S0 .. S5`` allowing differential or single-ended modes (#15001)
- NeoPool commands ``NPpHMin``, ``NPpHMax``, ``NPpH``, ``NPRedox``, ``NPHydrolysis``, ``NPIonization``, ``NPChlorine`` and ``NPControl`` (#15015)
- NeoPool system voltages display
- Full DS3231 integration and synchronisation when using UBX (=GPS), NTP or manual time
- LVGL Splash screen and ``SetOption135 1`` to disable splash screen
- Command ``RfTimeout 100..60000`` to disable duplicate RfReceive. Default 1000 (#15061)
- Support for ADE7880 3 phase energy monitor as used in Shelly 3EM (#13515)
- Support for PCF85363 RTC as used in Shelly 3EM (#13515)

### Changed
- Extent number of pulsetimers from 8 to 32 (#8266)
- Tasmota ESP32 Arduino core to v2.0.2.3 (#14979)
- TasmotaSerial library from v3.4.0 to v3.5.0 (#14981)
- NeoPool limit relay output to the number actually available

## [11.0.0.2] 20220225
### Changed
- Enabled ethernet and Sonoff SPM in ``tasmota32.bin``

## [11.0.0.1] 20220220
### Added
- Command ``SspmMap 0`` to reset Sonoff SPM default mapping
- Command ``TcpConnect <port><ip_address>`` to add client connection mode (#14874)
- ESP32 support for BLE Mi scale V1 (#13517)
- ESP32 integrate Homekit in Bluetooth binary (#14818)
- ESP32 Berry always enable rules
- ESP32 Berry bootloop protection
- ESP32 Berry virtual Alexa hue device (#14833)

### Changed
- Adafruit BusIO library from v1.0.10 to v1.11.0
- ESP32 update the internal Berry type system to sync with Skiars Berry repository. No expected impact on code, but .bec files need to be generated again. (#14811)
- ESP32 LVGL library from v8.1.0 to v8.2.0
- ESP32 NimBLE library from v1.3.3 to v1.3.6
- Sonoff SPM increase max number of relays supported to 32 (8 SPM-4Relay modules)

### Fixed
- SSPM energy yesterday when zero
- GPIO OptionE1 selection regression (#14821)
- BL0939, BL0940 and BL0942 energy monitoring buffer miscompares resulting in wrong daily energy values regression from v9.5.0.8 (#14829)
- Orno WE517 power meter phase 2 current reactive (#14841)
- Wiegand 34-bit rfid reading and presentation (#14834)

## [11.0.0] 20220212
- Release Olivia

## [10.1.0.8] 20220212
### Changed
- From Calendar Versioning (CalVer) back to Semantic Versioning (SemVer) for better major change indication and future support

## [2022.1.4 = 10.1.0.7] 20220205
### Added
- Rule variables %timer1% to %timer16% (#14619)

### Changed
- Version display from 2022.01.3 to 2022.1.4

### Fixed
- SR04 sensor driver regression from 2022.01.2

## [2022.01.3 = 10.1.0.6] 20220204
### Added
- Command ``WebTime <start_pos>,<end_pos>`` to show part of date and/or time in web gui based on "2017-03-07T11:08:02-07:00"
- ESP32 disable serial console when 3 (ESP32) or 2 (Other models) serial interfaces are requested (#14487)
- Support for BME688 with latest Bosch-Sensor-API library (#14513)
- Command ``SetOption44 1..100`` to set base tolerance percentage for matching incoming IR messages (default 25, max 100) (#14555)
- Command ``Json {<Tasmota commands>}`` to enable input of any command as JSON tokens (#14568)
- Rule variable %color% (#14572)
- Command ``SspmDisplay 1`` to display Sonoff SPM energy data in GUI for relays powered on only
- Command ``SspmEnergyTotal<relay>`` to (p)reset Sonoff SPM total energy without today's energy
- Command ``SspmEnergyYesterday<relay>`` to (p)reset Sonoff SPM energy yesterday
- Command ``SspmHistory<relay>`` to retrieve Sonoff SPM daily energy up to last six month (as defined by ARM firmware)
- Command ``SspmIAmHere<relay>`` to (faintly) blink Sonoff SPM-4Relay module error light of requested relay
- Command ``SspmLog<relay> [x]`` to retrieve Sonoff SPM relay power state change and cause logging
- Command ``SspmOverload<relay> <options>`` to set Sonoff SPM overload criteria for any relay
- Command ``SspmScan`` to rescan Sonoff SPM modbus
- Support for MQ analog sensor for air quality by Francesco Adriani (#14581)
- Command ``SetOption134 1`` to disable PWM auto-phasing for lights by default (new behavior) (#14590)
- Increase PWM channels to 16 (Esp32 only)
- Initial support for ESP32S3 with support for 38 configurable GPIOs

### Changed
- BME68x-Sensor-API library from v3.5.9 to v4.4.7
- ESP32 core library from v2.0.2 to v2.0.2.1 (#14553)

### Fixed
- OneWire-Stickbreaker (DS18x20) library support for ESP32S2 (#14338)

## [2022.01.2 = 10.1.0.5] 20220116
### Added
- Tasmota favicon to webbrowser tab (#14322)
- Commands for ESP32 ethernet configuration ``EthIpAddress``, ``EthGateway``, ``EthSubnetmask``, ``EthDnsServer1`` and ``EthDnsServer2`` (#14385)
- Support for Eastron SDM230 modBus energy meter (#13443)

### Changed
- IRremoteESP8266 library from v2.8.0 to v2.8.1

## [2022.01.1 = 10.1.0.4] 20220107
### Added
- Experimental ADE7953 (Shelly EM) reset on restart (#14261)
- Command ``SspmMap 2,1,..`` to map Sonoff SPM scanned module to physical module (#14281)
- Solax X1 modbus RTS support and offline status (#14305)
- DDP schemes for light and WS2812 (#14017)
- ESP32 single binary firmware (#14239)
- ESP32 support for USE_PWM_DIMMER as GPIO ``Option E1``
- Support for Linkind dimmer as GPIO ``Option A6`` (#14004)

### Changed
- PubSubClient library from v2.8.12 to v2.8.13
- TasmotaSerial library from v3.3.0 to v3.4.0
- TasmotaModbus library from v1.2.0 to v3.4.0
- From Semantic Versioning (SemVer) to Calendar Versioning (CalVer)
- ESP32 Set stack size with ``#define SET_ESP32_STACK_SIZE``, added ``StackLowMark`` metrics
- ESP32 Berry stores compiled bytecode into IRAM, freeing space in heap (#14307)

### Fixed
- Intermittent exceptions and heap corruption due to PubSubClient library buffer overflow (#13700)
- Scripter memory corruption (#14268)
- Edit file for SD card (#14229)
- Solax X1 negative temperature support (#14278)
- Modbus serial config regression from v10.1.0.3

## [10.1.0.3] 20211231
### Added
- Command ``SSerialConfig <serialconfig>`` to change Serial Bridge configuration

### Fixed
- DHT support negative temperatures on different hardware (#14173)
- ESP32 Provide proper OTA_URL for tasmota32solo1 (#14202)
- Hardware serial parity and stop bits support (#14212)

### Changed
- LVGL update from 8.0.2 to 8.1.0

## [10.1.0.2] 20211225
### Changed
- TasmotaSerial library from v3.3.0 to v3.4.0 - reverted (#14153)
- Force initial serial configuration even if no serial GPIO's are enabled (#14153)
- Revert change to fix extra flashwrite before QuickPowerDetection (#14153)
- Increase SerialBridge receive buffer from 130 to 256 characters - reverted (#14153)
- ESP8266Audio library from v1.9.2 to v1.9.5 (#14172)
- ESP8266SAM library from v1.0 to v1.0.1 (#14172)

### Fixed
- Serial broken after #14153 - reverted

## [10.1.0.1] 20211223
### Added
- PWM Dimmer two button support (#13993)
- Device Group Send full status item (#14045)
- Support for MAX7219 Dot Matrix displays (#14091)
- ESP32 support for TuyaMcu
- ESP32 Berry features

### Changed
- Mitsubishi HVAC temperature resolution (#13936)
- Remove restriction of topic must differ from mqttclient (#14019)

### Fixed
- EZOO2 sensor message format (#14000)
- ESP32 Webcam exception during flashwrites
- ESP32 LedPwmMode exception (#14073)
- ESP32 Compile error when I2S_Audio is enabled (#14095)

## [10.1.0] 20211208
- Release Noelle

### Added
- Berry added ``tcpclient``

## [10.0.0.4] 20211208
### Added
- (Internal) Support for FUNC_BUTTON_MULTI_PRESSED in (light)drivers
- Support for GPE Multi color smart light as sold by Action in the Netherlands
- Support for 74xx595 8-bit shift registers (#13921)

### Changed
- (Internal) Range conversion edge values
- NimBLE to v.1.3.3
- MQTT TLS dual mode (CA or fingeprint) in same firmware, ``SetOption132 1`` to force fingerprint
- Toolchains for ESP32x changed from 8.4.0-2021r1 to 8.4.0-2021r2

### Fixed
- Tuya dimmer range issue (#13849)
- BLE Memory leak with update NimBLE v.1.3.1 to v.1.3.3
- Compile error BLE EQ3 driver with core 2.0.x (#13948)

## [10.0.0.3] 20211130
### Added
- Shutter support for venetian blinds with tilt control
- ESP32 Autoconfiguration
- ESP32 fix leftover GPIO configuration after restart
- ESP32 Proof of Concept Sonoff SPM with limited functionality (switching and energy monitoring) (#13447)
- WS2812 scheme 13 stairs effect (#13595)
- ESP32 Preliminary support for Tasmota Apps (.tapp extesions)
- ESP32 Berry support for neopixel (WS2812, SK6812)
- Command ``IfxPeriod `` to overrule ``Teleperiod`` for Influx messages (#13750)
- ESP32 OTA over HTTPS
- ESP32 Berry ``import re`` regex module
- ESP32 HTTPS support to ``WebQuery``

### Changed
- ESP8266 Gratuitous ARP enabled and set to 60 seconds (#13623)
- Removed ILI9488 driver in favor of Unversal Display Driver
- IRremoteESP8266 library from v2.7.20 to v2.8.0 (#13738)
- Ethernet hostname ending in ``_eth`` to ``-eth`` according to RFC952
- ESP32 core library from v2.0.1 to v2.0.1.1 (#13768)

### Fixed
- ESP32 analog NTC temperature calculation (#13703)
- ESP32 ethernet broken by core 2.x
- ESP32 I2C clock stretch issue (#13768)

### Removed
- ILI9488 driver in favour of Universal Display driver (#13719)

## [10.0.0.2] 20211113
### Added
- Support for HDC2010 temperature/humidity sensor by Luc Boudreau (#13633)

### Breaking Changed
- ESP32-S2 TSettings memory usage fixed to 4096 bytes regression from v9.5.0.8

### Changed
- ESP32 core library from v1.0.7.5 to v2.0.1

## [10.0.0.1]
### Added
- Berry add module ``python_compat`` to be closer to Python syntax (#13428)
- 1 second heartbeat GPIO
- Command ``TcpConfig`` for TCPBridge protocol configuration (#13565)

### Changed
- File editor no-wrap (#13427)
- ESP32 core library from v1.0.7.4 to v1.0.7.5
- ESP32-C3 core library from v2.0.0-post to v2.0.1-rc1

### Fixed
- Initial reset RTC memory based variables like EnergyToday and EnergyTotal
- ESP32 Telegram compile error (#13435)
- SML compile error (#13441)
- GUI checkbox MQTT TLS not saved regression from v9.2.0.3 (#13442)
- Discovery of shutters (#13572)
- ESP32-C3 OneWire as used by DS18x20 (#13583)

## [10.0.0] 20211019
- Release Norman

## [9.5.0.9] 20211019
### Added
- Command ``SetOption129 1`` to enable split total energy results (#13030)
- Command ``SetOption130 1`` adding heap size (and ESP32 fragmentation) to logging timestamp for debugging
- Commands ``EnergyTotal<phase>``, ``EnergyToday<phase>`` and ``EnergyYesterday<phase>`` to (re)set energy values
- Commands ``EnergyUsage`` and ``EnergyExport`` to (re)set energy usage and export values
- Berry add module ``import persist``
- Support for BL0942 energy monitor (#13259)
- Support for HM330X SeedStudio Grove Particule sensor (#13250)

### Breaking Changed
- ESP32 LVGL updated to v8.0.2

### Changed
- Removed command ``EnergyReset`` as it is replaced by new commands
- Files starting with underscore in file system are no more hidden
- ESP32 Memory display to exclude IRAM (i.e. less by 40-50KB) (#13294)
- LVGL Berry namespace ``lv.*`` added and removed ``lv_*`` constants

### Fixed
- ESP32 restore GPIO16/17 if no PSRAM was found regression from v9.5.0.3
- Restore functionality as documented when both GPIO_LED1 and GPIO_LED2 are used regression from v8.5.0 (#13368)

## [9.5.0.8] 20210927
### Added
- Command ``WebGetConfig <url>`` if ``#define USE_WEBGETCONFIG`` is enabled to restore/init configuration from external webserver (#13034)
- Berry class ``webclient`` for HTTP/HTTPS requests
- Support for ESP32S2 GPIOs
- ESP32 add GPIO 6/7/8/11 to template and remove GPIO 28-31 (remapping so backwards compatible)
- Crash recorder ``Status 12`` for ESP32/ESP32S2/ESP32C3, supporting Esp-idf 3.3/4.4
- Support for ESP32/ESP32S2 DAC gpio via Berry
- Berry support for Serial
- Support for Sensirion SCD40/SCD41 CO2 sensor (#13139)
- Support for BL0939 energy monitor as used in ESP32 based Sonoff Dual R3 V2 Pow (#13195)
- Command ``WebQuery <url> GET|POST|PUT|PATCH [<headers>] <body>`` to extent HTTP requests (#13209)
- Berry print stack trace when exception, more detailed with line numbers if `#define USE_BERRY_DEBUG`

### Changed
- M5 Stack Core2 uses UNIVERSAL_DISPLAY with enabled LVGL as default now
- ``DisplayDimmer`` has now range 0..100 instead of 0..15
- Minimum PWM Frequency lowered to 2Hz on ESP32 (#13123)
- Use Tasmota Arduino Core32 1.0.7.4 for ESP32 builds (#13154)
- Shrinked Webcam build, uses now `USE_TASMOTA_DISCOVERY` (#13148)
- Berry revamped ``energy`` module to expose all C variables to Berry (read/write)

### Fixed
- OpenTherm invalid JSON (#13028)
- ESP32 crash when PSRAM is absent and ``BOARD_HAS_PSRAM`` set (#13037)
- MQTT TLS related connection timing errors (#13033)

## [9.5.0.7] 20210901
### Added
- Turn HTTP API (command ``SetOption128 1``) default on for backward compatibility
- Support for IEM3155 Wattmeter (#12940)
- Berry support for vararg
- Command ``Subscribe2 ...`` to subscribe to a MQTT topic without appended "/#" (#12858)
- Support for Hydreon RG-15 Solid State Rain sensor (#12974)
- Support for IKEA VINDRIKTNING particle concentration sensor (#12976)
- Berry support for Curve 25519 EC crypto
- Command ``SetOption2 1`` to enable display of global temperature/humidity/pressure info to JSON sensor message

### Changed
- Shelly EM template needs to use GPIO ADE7953_IRQ_2
- IRremoteESP8266 library from v2.7.19 to v2.7.20

### Fixed
- WDT reset on shutters with stepper motors during deceleration (#12849)
- Shelly 2.5 negative power values on relay 1 regression from 9.5.0.5
- Wiegand support for keypad zero key in single key mode using ``SetOption124 1`` (#12960)
- Hass and Tasmota discovery prefix topic notifications (#12972)
- Unable to disable MusicSync mode on Sonoff L1 Lite regression from 9.3.0 (#12930)
- Shelly Dimmer 2 Energy usage (#12815)
- Sonoff L1 (lite) smoother color transitions

## [9.5.0.6] 20210820
### Added
- Version bump to monitor possible HTTP issues releated to ``SetOption128``

### Changed
- Berry now compiling in ``strict`` mode to catch more bugs

### Fixed
- Fixed PWM5 on ESP32C3

## [9.5.0.5] 20210815
### Added
- Inital support for Wi-Fi extender (#12784)
- Neopool commands ``NPPHRes``, ``NPCLRes`` and ``NPIonRes`` (#12813)
- Support for (Yeelight) Mi Desk Pro using binary tasmota32solo1.bin
- Initial support for influxdb using ``#define USE_INFLUXDB`` and several ``Ifx`` commands
- Command ``SetOption128 1`` disabling web referer check default blocking HTTP web commands (#12828)

### Changed
- NeoPixelBus library from v2.6.3 to v2.6.7
- Make Sonoff L1 MusicSync persistent (#12008)
- Relax NTP poll if no ntpserver can be resolved by DNS
- Move firmware binaries to https://github.com/arendst/Tasmota-firmware/tree/main/release-firmware
- Default disable CORS for enhanced security and provide user compile option ``#define USE_CORS`` (#12827)
- Prometheus: All metrics are prefixed with ``tasmota_`` (#12842)
    Memory metrics have been cleaned up to work consistently between ESP8266 and ESP32
    The device name is reported as an info metric

### Fixed
- Neopool communication error (#12813)
- Negative power values for ADE7953 based devices like Shelly EM (#12874)

## [9.5.0.4] 20210801
### Added
- Support for second DNS server
- Optional IP filter to command ``TCPStart`` (#12806)

### Changed
- ESP8266Audio library from v1.5.0 to v1.9.2

## [9.5.0.3] 20210729
### Added
- Command ``SetSensor1..127 0|1`` to globally disable individual sensor driver
- Support for CAN bus and Freedom Won Battery Management System by Marius Bezuidenhout (#12651)
- Berry ESP32 support for I2S audio mp3 playback
- Berry add module ``introspect``
- Berry add ``tasmota.wifi()`` and ``tasmota.eth()``
- LVGL new widget ``lv_wifi_bars``

### Changed
- ESP32 core library from v1.0.7.1 to v1.0.7.3
- Disable PSRAM on unsupported hardware
- Replace spaces by hyphens in final hostname (#12710)
- Message ``Upload buffer miscompare`` into ``Not enough space``
- ESP32 remove GPIO initialization to INPUT from not used GPIOs to allow JTAG support

### Fixed
- Discovery fails when using ``%hostname%`` in a topic (#12710)
- ESP32-Solo OTA upgrade
- ESP32 buzzer in PWM mode exception (#12717)

## [9.5.0.2] 20210714
### Added
- Initial support for Tasmota Mesh (TasMesh) providing node/broker communication using ESP-NOW (#11939)
- MQTT minimum password length restriction in GUI (#12553)
- Command ``SetOption127 1`` to force Wi-Fi in no-sleep mode even if ``Sleep 0`` is not enabled
- Support for Technoline WS2300-15 Anemometer (#12573)
- Support for Telaire T6700 Series CO2 sensor by Alexander Savchenko (#12618)

### Changed
- ESP32 core library from v1.0.7 to v1.0.7.1
- IRremoteESP8266 library from v2.7.18 to v2.7.19
- ESP32 Ethernet Phy Type information to IDF v3+
- Allow buttons to work in AP normal mode (#12518)
- Enable Ping and rule features for any device compiled with more than 1M flash size (#12539)
- ESP32 internal sensor driver id moved from 87 to 127
- Extended supported sensor driver range to 128

### Fixed
- ESP32-C3 settings layout for configuration backup and restore
- ESP32 core v2.0.0 setting hostname
- Berry button handlers and error messages (#12521)
- Scripter and Display MQTT errors due to MQTT_DATA move to String (#12525)
- Scripter moving average and sml input validation (#12541)
- Zigbee Hue angle encoding (#12545)
- AM2320 value reporting (#12552)
- Exception 28 when unable to send MQTT message and a topic name without a slash '/' (#12555)
- Wi-Fi initial setup workaround for 11n only routers (#12566)
- ESP32 do not use chip temperature sensor as global temperature if external temperature sensor is used (#12630)

## [9.5.0.1] 20210701
### Added
- Berry ESP32 partition manager (#12465)
- Rule event support as JSON payload (#12496)
- Support for AM2320 Temperature and Humidity Sensor by Lars Wessels (#12485)

### Changed
- ESP32 core library from v1.0.6 to v1.0.7
- Speed up initial GUI console refresh
- Enable UFILESYS, GUI_TRASH_FILE and GUI_EDIT_FILE for any device compiled with more than 1M flash size
- Simplified configuration for ir-full and removal of tasmota-ircustom
- Refactor platformio (#12442)

### Fixed
- ESP32 Webcam add boundary marker before sending mjpeg image (#12376)
- DDS238-2 wrong reactive power value (#12283)
- NO VALID JSON regression from may 4th (#12440)
- Telegram response decoding stopped working after 20210621 and exception on long result message (#12451)
- Neopool compile error on DEBUG_TASMOTA_SENSOR (#12464)

## [9.5.0] 20210617
- Release Michael (Rossi)

## [9.4.0.6] 20210617
### Added
- Command ``MqttWifiTimeout 100..20000`` to control MQTT Wi-Fi connection timeout default set to 200 mS (#12222)

## [9.4.0.5] 20210615
### Added
- Preliminary support for Esp32C3 - RiscV based

### Changed
- NeoPixelBus library from v2.6.1.4 to v2.6.3 stage
- Allow longer MQTT response messages by removing fixed memory buffer with size 1040 to heap allocated buffer
- Command ``Timers`` layout of JSON message changed to single line
- Command ``Gpio`` layout of JSON message changed to single line
- Command ``Modules`` layout of JSON message changed to single line
- I2C extended MPU6886 to also support MPU9250 (found in Legacy M5Stack Fire)
- ESP32 increase log buffer from 4k to 6k to support longer messages
- Move Settings from DRAM to heap
- WifiManager save Wi-Fi configuration from settings, do it only once (#12242)
- Improving SI7021 reading reliability by adjusting timers (#12256)
- Refactor ESP32 partition selection, now via boards (#12257)
- Refactor platformio configurations by Jason2866
- Use correct template for Home Assistant light (#12317)

## [9.4.0.4] 20210610
### Added
- Version bump to signal new features to Hass
- Command ``Status0`` providing all status information on a single line
- LVGL support for PNG images (#12148)
- Update Sugar Valley Neopool driver (#12171)
- Acer projector support (#12190)
- I2S and Interrupt GPIO types (#12192)
- Update OpenTherm driver (#12195)
- Support for BM8563 RTC chip (I2C) found in M5Stack Core2 and M5StickC (#12199)
- Command ``TuyaSend5`` for hex string (#12211)
- Extend command ``Wifi`` with Wi-Fi Mode Control (#12292)

### Changed
- IRremoteESP8266 library from v2.7.16 to v2.7.18

### Fixed
- PING race condition breaks JSON in rule (#12106)
- Support Tuya powermeter >6500W (#12115)
- Zigbee max end-device (#12159)
- Prevent keep state MCP230xx output fast toggle on reboot (#12264)
- Tuya data type 2 read as 32 bit integer (instead of 16 bit) (#12282)

## [9.4.0.3] 20210515
### Added
- Make Telegram command ``TmState`` persistent (#11965)
- Zigbee firmware for Tube's Zigbee coordinator based on EFR32 and ESP32
- Zigbee firmware 6.7.9 for Sonoff ZBBridge
- Defines ``USER_RULE1``, ``USER_RULE2`` and ``USER_RULE3`` to store rules at compile time
- Define ``USER_BACKLOG`` to store commands at compile time to be executed at firmware load or when executing command ``reset``
- LVGL support for 3 buttons as rotary encoder (#12035)
- LVGL support for touchscreen (#12039)
- Allow home assistant discovery of MCP2300xx output as relay (#12037)
- LVGL support for TrueType fonts via FreeType library (#12087)
- LVGL support for PSRAM (#12062)
- Support for voltage and current monitoring when using Shelly dimmer 2 hardware (#11988)
- Support for Azure Device Provisioning Service for IoT Hub (#12056)
- Commands ``Color2`` and ``Dimmer4`` to allow retaining brightness ratio between white and color channels when setting dimmer for linked lights (#12072)
- Show new IP after the Wi-Fi Initial Config (#12091)

### Fixed
- Avoid erasing of Zigbee data if zigbee is not started (#11961)
- Zigbee XModem retries (#11967)
- Teleinfo standard mode and blacklist feature crash (#11991)
- ESP32 Hue light (#12005)
- Map received CCT channels back in DevGroups (#12044)
- Increase TLS minimum stack thunk to 3800 bytes (#12063)
- Delay discovery of PZEM sensors (#12076)

### Changed
- Shelly Dimmer 1 and 2 stm32 firmware from v51.5 to v51.6

## [9.4.0.2] 20210430
### Added
- Initial support for optional ``Template`` JSON fieldpair ``"CMND":"<any template related command>|<any template related command>|..."`` (#11788)
- ESP32 pulldown buttons ``Button_d`` and ``Button_id`` and switches ``Switch_d`` (#10814)
- Support for MQTT using Azure IoT Hub by Kevin Saye (#11906)
- Zigbee binary supporting cc25xx hardware on 4M flash hardware (#11872)

### Fixed
- Wrong flash size detection when saving Zigbee device information on ESP8266 (#11870)
- Prometheus metrics parse error on DS18x20 (#11931)
- DS18x20 name search id (#11958)

## [9.4.0] 20210423
- Release Leslie

## [9.4.0.1] 20210423
### Added
- Command ``Wifi 0/1`` for ESP8266 to turn Wi-Fi Off and On. When Wi-Fi is Off it is always returned On after a restart except for a wake-up from deepsleep (#11839)

### Changed
- Zigbee refactored storage for device configuration and device last known data (#11838)

### Fixed
- Command ``Power`` should not reset pulsetime (#11805)
- Teleperiod rule handling regression from v9.3.1.2 (#11851)

## [9.3.1.4] 20210422
### Added
- Command ``TuyaTempSetRes 0..3`` to control Tuya Temperature Set Resolution (#11781)
- ESP32 support for LVGL 7.11 with Berry binding by Stephan Hadinger (#11789)
- Add ``Input`` GPIO type with no default action, to be read via Berry

## [9.3.1.3] 20210419
### Added
- Optional GUI file editor enabled with define ``GUI_EDIT_FILE`` by barbudor (#11668)
- Initial support for universal display driver UDisplay by Gerhard Mutz. Enable by selecting any GPIO as ``Option A3`` (#11665)

### Breaking Changed
- ESP32 partition layout changed to accomodate more file space on most and more code space on core2 and odroid-go (#11746)

### Changed
- In tasmota-sensors.bin enabled support for VL53L0X and disabled TSL2561 (#11711)
- Add HLW8012/BL0937 average pulse calculation by Alex Lovett (#11722)
- Redesigned initial GUI Wi-Fi configuration by Adrian Scillato (#11693)
- Redesigned GUI by moving non-configuration buttons from ``Configuration`` to new submenu ``Consoles``

### Fixed
- Telegram chat id incorrect size (#11660)
- KNX energy yesterday (#11718)

## [9.3.1.2] 20210413
### Added
- Commands ``MqttKeepAlive 1..100`` to set Mqtt Keep Alive timer (default 30) and ``MqttTimeout 1..100`` to set Mqtt Socket Timeout (default 4) (#5341)
- Commands ``DisplayType`` to select sub-modules where implemented and ``DisplayInvert`` to select inverted display where implemented
- Command ``SerialBuffer 256..520`` to change hardware serial receive buffer size from default (256) to max local buffer size (520) (#11448)
- Command ``SetOption126 1`` to enable DS18x20 arithmetic mean over teleperiod for JSON temperature based on (#11472)
- Support for TM1638 seven segment display by Ajith Vasudevan (#11031)
- Support for MAX7219 seven segment display by Ajith Vasudevan (#11387)
- Support for Frequency monitoring and zero-cross detection on CSE7761 (Sonoff Dual R3)
- ESP32 support for internal Hall Effect sensor connected to both GPIO36 and GPIO39 only
- Support for multiple CCS811 sensors with baseline control (USE_CCS811_V2) by clanganke (#10858)
- Berry add ``gpio`` module
- Berry add ``light`` module
- Support for dummy energy monitor using user values set by commands ``VoltageSet``, ``CurrentSet``, ``PowerSet`` and ``FrequencySet``. Enable by selecting any GPIO as ``Option A2`` (#10640)
- Command ``Backlog0`` to allow execution of following commands without delay
- Tasmota discovery as alternative to Home Assistant discovery using define ``USE_TASMOTA_DISCOVERY``

### Changed
- PubSubClient library from EspEasy v2.7.12 to Tasmota v2.8.12
- IRremoteESP8266 library from v2.7.15 to v2.7.16
- ESP32 core library from v1.0.5 to v1.0.6
- Limit number of relay/button columns in GUI to 8 (#11546)
- ADC range result from int to float using command ``FreqRes`` for decimal resolution selection (#11545)
- Teleinfo, if raw mode selected also return telemety values in SENSOR data
- Removed overtemp detection on external energy monitoring devices (#11628)

### Fixed
- HC-SR04 on ESP32 release serial interface if not used (#11507)
- Teleinfo, if raw mode selected also always update total energy calculations
- Alexa discovery for ZBBridge (#11576)
- Alexa discovery in hue emulation (#11415)

## [9.3.1.1] 20210320
### Added
- Support for CSE7761 energy monitor as used in ESP32 based Sonoff Dual R3 Pow (#10793)
- Command ``Sensor80 1 <0..7>`` to control MFRC522 RFID antenna gain from 18dB (0) to 48dB (7) (#11073)
- Allow MCP230xx pinmode from output to input (#11104)
- SML VBUS support (#11125)
- Support for NEC and OPTOMA LCD/DLP Projector serial power control by Jan Bubík (#11145)
- Support for XPT2046 touch screen digitizer on ILI9341 display by nonix (#11159)
- Berry improvements (#11163)
- Support for zigbee lumi.sensor_wleak (#11200)
- Crash protection in ext_vnsprintf_P (#11202)
- Extent compile time SetOptions support (#11204)
- ESP32 Extent BLE (#11212)
- ESP32 support for WS2812 hardware driver via RMT or I2S
- ESP32 support for secondary I2C controller
- Support for MPU6886 on primary or secondary I2C bus

### Changed
- ESP32 core library from v1.0.5-rc6 to v1.0.5
- TasmotaSerial library from v3.2.0 to v3.3.0
- TuyaMcu dimmer timeout (#11121)
- Rename epaper 42 commands (#11222)
- DeepSleep announcement topic (#11223)

### Fixed
- PN532 on ESP32 Serial flush both Tx and Rx buffers (#10910)
- Light scheme related color changes (#11041)
- Refactor acceleration function for shutter stepper and servo (#11088)
- LM75AD detection on different addresses (#11096)
- Timer loop when console is scrolled up regression from v9.3.0 (#11108)
- Display exception when no file system is present (#11125)
- Scripter and SML fixes (#11150)
- Zigbee exception when bad frame is received (#11192)
- ESP32 flash script for Odroid and Core2 (#11227)
- ESP32 WS2812 bitbang support (#11248)
- DS18x20 driver timing issue (#11270)

## [9.3.1] 20210223
- Release Kenneth

## [9.3.0.1] 20210223
### Added
- Animate PWM dimmer brightness LEDs during transitions and with variable brightness (#11076)
- Commands ``StateRetain`` and ``InfoRetain`` (#11084)

### Changed
- Remove the need to start filenames with a slash (/) in Ufs commands
- Removed command ``VirtualCT`` as synonym for ``SetOption106`` (#11049)

### Fixed
- Web request accepts wrong password (#11039)
- Ili1942 driver (#11046)
- ESP32 Mi32 driver (#11048)
- Shutter driver (#11055)
- TM1637 driver now needs ``TM1637 CLK`` and ``TM1637 DIO`` to enable (#11057)
- Sml driver (#11082)
- Ezo drivers (#11083)

## [9.3.0] 20210219
- Release Kenneth

## [9.2.0.7] 20210219
### Added
- Support for Device Groups Device Map (#10898)
- Support for Eastron SDM72D-M three phase 100A Modbus energy meter (#10862)
- Support for Frysk language translations by Christiaan Heerze
- ESP8266 Fallback to ``*.bin.gz`` binary when OTA upload of ``*.bin`` binary fails
- Berry language improved Tasmota integration
- Berry file system support
- Filesystem commands ``Ufs``, ``UfsType``, ``UfsSize``, ``UfsFree``, ``UfsDelete``, ``UfsRename`` and ``UfsRun``
- Support for filesystem ``autoexec.bat`` to execute sequential commands like backlog
- Support for TM1637 seven segment display by Ajith Vasudevan (#10889)

### Changed
- IRremoteESP8266 library from v2.7.14 to v2.7.15
- NeoPixelBus library from v2.6.0 to v2.6.1.4
- ILI9341 library from Adafruit_ILI9341-1.2.0-Tasmota-1.0 to ILI9341-gemu-1.0

## [9.2.0.6] 20210210
### Changed
- Remove support for direct migration from versions before v8.1.0 (Doris)
- ESP32 Increase number of switch GPIOs from 8 to 28
- ESP32 Increase number of interlock groups from 4 to 14
- Increase number of button GPIOs from 4 to 8
- Preview of Berry language for Tasmota32

## [9.2.0.5] 20210205
### Changed
- ESP32 increase number of relay GPIOs from 8 to 28

## [9.2.0.4] 20210204
### Added
- Function ``AddLog`` to provide logging for up to 128 (LOGSZ) characters to save stack space
- Commands ``ChannelRemap``, ``MultiPWM``, ``AlexaCTRange``, ``PowerOnFade``, ``PWMCT``, ``WhiteBlend`` and ``VirtualCT`` as synonyms for ``SetOption37, 68, 82, 91, 92, 105`` and ``106``
- Commands ``ZbNameKey``, ``ZbDeviceTopic``, ``ZbNoPrefix``, ``ZbEndpointSuffix``, ``ZbNoAutoBind`` and ``ZbNameTopic`` as synonyms for ``SetOption83, 89, 100, 101, 110`` and ``112``
- Commands ``ZbNoAutoBind``, ``ZbReceivedTopic`` and ``ZbOmitDevice`` as synonyms for ``SetOption116, 118`` and ``119``
- Commands ``BuzzerActive`` and ``BuzzerPwm`` as synonyms for ``SetOption67`` and ``111``
- Support for ESP32 ``Module 5`` Wireless Tag Eth01 (#9496)
- Support trailing silence in buzzer tune (#10694)
- Command ``L1MusicSync <0|Off>|<1|On>|<2|Toggle>, 1..10, 1..100>`` to control Sonoff L1 Music Sync mode sensitivity and speed (#10722)
- Command ``Speed2`` to control a once off fade (#10741)
- Zigbee command ``SetOption120 1`` or ``ZbEndpointTopic 1`` to add the endpoint as suffix in topic when using ``SetOption89 1``
- Zigbee command ``ZbScan`` to do an energy scan on each radio channel

### Changed
- Maximum chars in ``AddLog_P`` logging restored from 128 to 700 (MAX_LOGSZ) to solve broken error messages

## [9.2.0.3] 20210122
### Added
- Support for time proportioned (``#define USE_TIMEPROP``) and optional PID (``#define USE_PID``) relay control (#10412)
- Support rotary encoder on Shelly Dimmer (#10407)
- Command ``SetOption43 1..255`` to control Rotary step (#10407)
- Support for BS814A-2 8-button touch buttons by Peter Franck (#10447)
- Support for up to 4 I2C SEESAW_SOIL Capacitance & Temperature sensors by Peter Franck (#10481)
- ESP8266 Support for 2MB and up linker files with 1MB and up LittleFS
- ESP32 support for TLS MQTT using BearSSL (same as ESP8266)
- Support for 24/26/32/34 bit RFID Wiegand interface (D0/D1) by Sigurd Leuther (#3647)
- Compile time option ``USE_MQTT_TLS_DROP_OLD_FINGERPRINT`` to drop old (less secure) TLS fingerprint
- Command ``SetOption40 0..250`` to disable button functionality if activated for over 0.1 second re-introduced
- Support for SM2135 current selection using GPIO ``SM2135 DAT`` index (#10634)
- Support for ESP32 ``Module 7`` M5stack core2 16MB binary tasmota32-core2.bin (#10635)
- Support for Sugar Valley NeoPool Controller by Norbert Richter (#10637)
- Rule trigger string comparisons for EndsWith ``$>``, StartsWith ``$<`` and Contains ``$|`` (#10538)
- Support for TOF10120 time of flight sensor by Cyril Pawelko (#10190)

### Breaking Changed
- ESP32 switch from default SPIFFS to default LittleFS file system loosing current (zigbee) files
- ESP8266 until now NOT SUPPORTED linker files 2MB and up. Current settings will be overwritten once LittleFS is enabled

### Changed
- Force initial default state ``SetOption57 1`` to scan Wi-Fi network every 44 minutes for strongest signal (#10395)
- Command ``Sleep 0`` removes any sleep from Wi-Fi modem except when ESP32 BLE is active
- PubSubClient MQTT_SOCKET_TIMEOUT from 15 to 4 seconds
- Domoticz fixed 2 decimals resolution by user selectable ``TempRes``, ``HumRes`` and ``PressRes`` resolutions

## [9.2.0.2] 20210105
### Added
- Support for ESP32 ``Module 3`` Odroid Go 16MB binary tasmota32-odroidgo.bin (#8630)
- Command ``CTRange`` to specify the visible CT range the bulb is capable of (#10311)
- Command ``VirtualCT`` to simulate or fine tune CT bulbs with 3,4,5 channels (#10311)
- Command ``SetOption118 1`` to move ZbReceived from JSON message and into the subtopic replacing "SENSOR" default (#10353)
- Command ``SetOption119 1`` to remove the device addr from json payload, can be used with zb_topic_fname where the addr is already known from the topic (#10355)
- Command ``RuleTimer0`` to access all RuleTimers at once (#10352)
- SPI display driver SSD1331 Color oled by Jeroen Vermeulen (#10376)
- IRremoteESP8266 library from v2.7.13 to v2.7.14
- Rotary No Pullup GPIO selection ``Rotary A/B_n`` (#10407)

### Breaking Changed
- Replaced MFRC522 13.56MHz rfid card reader GPIO selection from ``SPI CS`` by ``RC522 CS``
- Replaced NRF24L01 GPIO selection from ``SPI CS`` by ``NRF24 CS`` and ``SPI DC`` by ``NRF24 DC``
- Replaced ILI9341 GPIO selection from ``SPI CS`` by ``ILI9341 CS`` and ``SPI DC`` by ``ILI9341 DC``
- Replaced ST7789 GPIO selection from ``SPI CS`` by ``ST7789 CS`` and ``SPI DC`` by ``ST7789 DC``
- Replaced ILI9488 GPIO selection from ``SPI CS`` by ``ILI9488_CS``
- Replaced EPaper29 GPIO selection from ``SPI CS`` by ``EPaper29 CS``
- Replaced EPaper42 GPIO selection from ``SPI CS`` by ``EPaper42 CS``
- Replaced SSD1351 GPIO selection from ``SPI CS`` by ``SSD1351 CS``
- Replaced RA8876 GPIO selection from ``SPI CS`` by ``RA8876 CS``

### Changed
- Maximum chars in ``AddLog_P`` logging reduced from 700 to 128 (LOGSZ) to enhance stability
- Disabled ``USE_LIGHT`` light support for ZBBridge saving 17.6kB (#10374)

## [9.2.0.1] 20201229
### Added
- Milliseconds to console output (#10152)
- Support for P9813 RGB Led MOSFET controller (#10104)
- Support for GPIO option selection
- Gpio ``Option A1`` enabling PWM2 high impedance if powered off as used by Wyze bulbs (#10196)
- Support for FTC532 8-button touch controller by Peter Franck (#10222)
- Support character `#` to be replaced by `space`-character in command ``Publish`` topic (#10258)
- BSSID and Signal Strength Indicator to GUI Wi-Fi scan result (#10253)
- Support for Afrikaans language translations by Christiaan Heerze
- Support for IR inverted leds using ``#define IR_SEND_INVERTED true`` (#10301)
- Support for disabling 38kHz IR modulation using ``#define IR_SEND_USE_MODULATION false`` (#10301)
- Support for SPI display driver for ST7789 TFT by Gerhard Mutz (#9037)

### Changed
- Logging from heap to stack freeing 700 bytes RAM

### Fixed
- Redesign syslog and mqttlog using log buffer (#10164)
- Shutter stop issue (#10170)
- Scripter script_sub_command (#10181)
- Scripter JSON variable above 32 chars (#10193)
- Shelly Dimmer power on state (#10154, #10182)
- Wemo emulation for single devices (#10165, #10194)
- ESP32 LoadStoreError when using ``#define USER_TEMPLATE`` (#9506)
- Compile error when ``#ifdef USE_IR_RECEIVE`` is disabled regression from 9.1.0.2
- Prometheus memory leak (#10221)

## [9.2.0] 20201221
### Fixed Backported
- Shutter stop issue (#10170)
- Scripter script_sub_command (#10181)
- Scripter JSON variable above 32 chars (#10193)
- Shelly Dimmer power on state (#10154, #10182)
- Wemo emulation for single devices (#10165, #10194)
- ESP32 LoadStoreError when using ``#define USER_TEMPLATE`` (#9506)
- Compile error when ``#ifdef USE_IR_RECEIVE`` is disabled regression from 9.1.0.2

## [9.2.0] 20201216
- Release Julie

## [9.1.0.2] 20201216
### Added
- KNX read reply for Power (#9236, #9891)
- Zigbee persistence of device/sensor data in EEPROM (only ZBBridge)
- Support for common anode sevenseg displays by adding ``#define USE_DISPLAY_SEVENSEG_COMMON_ANODE`` by Ken Sanislo (#9963)
- Support for multiple WeMo devices by Magic73 (#9208)
- Fallback NTP server from x.pool.ntp.org if no ntpservers are configured
- TyuaMcu update 2/3 by Federico Leoni (#10004)
- Optional CCloader support for CC25xx Zigbee or CC26xx BLE by Christian Baars (#9970)
- Command ``RfProtocol`` to control RcSwitch receive protocols by BBBits (#10063)
- Zigbee better support for Tuya Protocol (#10074)
- Support for SPI connected MFRC522 13.56MHz rfid card reader (#9916)
- Letsencrypt R3 in addition to X3 CA (#10086)
- Zigbee add visual map of network
- Command ``SetOption117 1`` for light fading to be fixed duration instead of fixed slew rate (#10109)
- Support ESP32 SPIFFS for internal use

### Breaking Changed
- KNX DPT9 (16-bit float) to DPT14 (32-bit float) by Adrian Scillato (#9811, #9888)

### Changed
- Core library from v2.7.4.7 to v2.7.4.9
- Shelly Dimmer fw upgrade using WebGUI Firmware Upgrade and file from folder `tools/fw_shd_stm32/`
- MQTT Wi-Fi connection timeout from 5000 to 200 mSec (#9886)
- Platformio compiler option `-free -fipa-pta` enabled (#9875)
- IRremoteESP8266 library from v2.7.12 to v2.7.13
- Shelly Dimmer 1 and 2 stm32 firmware from v51.4 to v51.5
- Force bigger Thunk Stack if 4K RSA even without EC ciphers (#10075)
- mDNS has been disabled from all pre-compiled binaries to allow new features

### Fixed
- KNX ESP32 UDP mulicastpackage (#9811)
- Command ``gpio`` using non-indexed functions regression from v9.1.0 (#9962)
- ESP32 TasmotaClient firmware upgrade (#9218)
- Reset to defaults after 6 hours of DeepSleep (#9993)
- Backlog timing wraparound (#9995)
- First LED in addressable string does not fade when using scheme (#10088)
- Improved Opentherm error handling (#10055)
- Platformio compiler option `no target align` removed fixing hardware watchdog exceptions
- Shutter motordelay stop issue (#10033)
- Shutter fix overflow on runtime over 100 seconds (#9800)
- ESP32 CC2530 heap corruption (#10121)
- ESP32 Analog input div10 rule trigger (#10149)

### Removed
- PN532 define USE_PN532_CAUSE_EVENTS replaced by generic rule trigger `on pn532#uid=`

## [9.1.0.1] - 20201116
### Added
- Zigbee support for Mi Door and Contact (#9759)
- Zigbee alarm persistence (#9785)
- Support for EZO PMP sensors by Christopher Tremblay (#9760)
- Commands ``TuyaRGB``, ``TuyaEnum`` and ``TuyaEnumList`` (#9769)
- Zigbee command ``ZbInfo`` and prepare support for EEPROM
- Support for AS608 optical and R503 capacitive fingerprint sensor
- Command ``SetOption115 1`` to enable ESP32 MiBle
- Zigbee command ``ZbLeave`` to unpair a device
- Command ``SetOption116 1`` to disable auto-query of zigbee light devices (avoids network storms with large groups)
- Support for Shelly Dimmer 1 and 2 by James Turton (#9854)
- IRremoteESP8266 library from v2.7.11 to v2.7.12

### Changed
- Core library from v2.7.4.5 to v2.7.4.7
- Platformio compiler option `no target align` enabled (#9749)
- Consolidate `AddLog_P` into `AddLog_P2` and rename to `AddLog_P`
- Sonoff L1 color up scaling and color margin detection (#9545)

### Fixed
- NTP fallback server functionality (#9739)
- Telegram group chatid not supported (#9831)
- KNX buttons, switches and sensors detection regression from v9.1.0 (#9811)
- GUI MqttUser and MqttPassword updates when TLS is compiled in (#9825)

### Removed
- Version compatibility check

## [9.1.0] 20201105
- Release Imogen

## [9.0.0.3] - 20201105
### Added
- TLS in binary tasmota-zbbridge (#9635)
- Support for EZO O2 sensors by Christopher Tremblay (#9619)
- Support for EZO PRS sensors by Christopher Tremblay (#9659)
- Support for EZO FLO sensors by Christopher Tremblay (#9697)
- Support for EZO DO sensors by Christopher Tremblay (#9707)
- Support for EZO RGB sensors by Christopher Tremblay (#9723)
- Zigbee reduce battery drain (#9642)
- Zigbee command ``ZbMap`` to describe Zigbee topology (#9651)
- Zigbee command ``ZbOccupancy`` to configure the time-out for PIR
- Command ``Gpios 255`` to show all possible GPIO configurations
- Command ``SwitchText`` to change JSON switch names by barbudor (#9691)
- Command ``SetOption114 1`` to detach Switches from Relays and enable MQTT action state for all the SwitchModes returning `{"Switch1":{"Action":"ON"}}`
- Command ``DimmerStep 1..50`` to change default dimmer up and down step of 10% by James Turton (#9733)
- HM10 Beacon support and refactoring by Christian Baars (#9702)
- Support for Hass discovery of TuyaMcu and Sonoff Ifan by Federico Leoni (#9727)
- Initial support for iBeacons (Sensor52) on ESP32 using internal BLE by rvbglas (#9732)

### Changed
- PlatformIO library structure redesigned for compilation speed by Jason2866
- Zigbee flash storage refactor adding commands ``ZbProbe``, ``ZbStatus2`` and ``ZbRestore`` (#9641)
- Default otaurl in my_user_config.h to http://ota.tasmota.com/tasmota/release/tasmota.bin.gz
- When ``SetOption73 1`` JSON result from `{"ACTION":"SINGLE"}` to `{"Button1":{"Action":"SINGLE"}}`

### Fixed
- Rule Break not working as expected when ONCE is enabled (#9245)
- Rule expressions using mems corrupts character pool (#9301)
- Button press rules regression introduced by #9589 (#9700)
- Rule handling of JSON ``null`` regression from v8.5.0.1 (#9685)
- Arilux RF remote detection regression from v8.3.0

### Removed
- Auto output selection of decimal or hexadecimal data based on user input. Now only based on ``SetOption17``

## [9.0.0.2] - 20201025
### Added
- Support for Vietnamese language translations by Tâm.NT
- Support for timers in case of no-sunset permanent day by cybermaus (#9543)
- Command ``NoDelay`` for immediate backlog command execution by Erik Montnemery (#9544)
- Command ``SwitchMode 15`` sending only MQTT message on switch change (#9593)
- Command ``ShutterChange`` to increment change position (#9594)
- Command ``SetOption113 1`` to set dimmer low on rotary dial after power off
- Support for EZO Ph and ORP sensors by Christopher Tremblay (#9567)
- Support for EZO RTD sensors by Christopher Tremblay (#9585)
- Support for EZO HUM sensors by Christopher Tremblay (#9599)
- Support for EZO EC sensors by Christopher Tremblay (#9613)
- Support for EZO CO2 sensors by Christopher Tremblay (#9619)
- On ZigbeeBridge support for glowing led when permit join is active (#9581)
- Support for PWM Dimmer multi-press and ledmask (#9584)
- Make button press rules override PWM Dimmer functions (#9589)
- Support for fixed output Hi or Lo GPIO selection
- ESP32 support for Wireless-Tag WT32-ETH01 (#9496)
- ESP32 MI32 Beacon support, RSSI at TELEPERIOD, refactoring by Christian Baars (#9609)

### Changed
- Command ``Gpio17`` replaces command ``Adc``
- Command ``Gpios`` replaces command ``Adcs``
- Management of serial baudrate (#9554)
- TLS fingerprint ``#define MQTT_FINGERPRINT`` from string to hexnumbers (#9570)
- Rotary driver adjusted accordingly if Mi Desk Lamp module is selected (#9399)
- Tasmota Arduino Core v2.7.4.5 allowing webpassword over 47 characters (#9687)
- Webserver code optimizations (#9580, #9590)

### Fixed
- Convert AdcParam parameters from versions before v9.0.0.2
- Telegram message decoding error regression from v8.5.0.1
- Correct Energy period display shortly after midnight by gominoa (#9536)
- Rule handling of Var or Mem using text regression from v8.5.0.1 (#9540)
- TuyaMcu energy display regression from v8.5.0.1 (#9547)
- Tuyamcu dimmers MQTT topic (#9606)
- MQTT data corruption on ``MQTTLog 4`` (#9571)
- Scripter memory alignment (#9608)
- Zigbee battery percentage (#9607)
- HassAnyKey anomaly (#9601)
- ESP32 Webcam broken regression from #9590

## [9.0.0.1] - 20201010
### Added
- Optional support for Mitsubishi Electric HVAC by David Gwynne (#9237)
- Optional support for Orno WE517-Modbus energy meter by Maxime Vincent (#9353)
- SDM630 three phase ImportActive Energy display when ``#define SDM630_IMPORT`` is enabled by Janusz Kostorz (#9124)
- Optional support for inverted NeoPixelBus data line by enabling ``#define USE_WS2812_INVERTED`` (#8988)
- PWM dimmer color/trigger on tap, SO88 led, DGR WITH_LOCAL flag by Paul Diem (#9474)
- Support for stateful ACs using ``StateMode`` in tasmota-ir.bin by Arik Yavilevich (#9472)
- Zigbee command ``ZbData`` for better support of device specific data
- Support for analog buttons indexed within standard button range

### Changed
- Redesigning ESP8266 GPIO internal representation in line with ESP32 changing ``Template`` layout too
- New IR Raw compact format (#9444)
- MAX31865 driver to support up to 6 thermocouples selected by ``MX31865 CS`` instead of ``SSPI CS`` (#9103)
- A4988 optional microstep pin selection
- Pulsetime to allow use for all relays with 8 interleaved so ``Pulsetime1`` is valid for Relay1, Relay9, Relay17 etc. (#9279)
- ``Status`` command output for disabled status types
- IRremoteESP8266 library from v2.7.10 to v2.7.11
- NeoPixelBus library from v2.5.0.09 to v2.6.0

### Fixed
- Template conversion when GPIO17 is 0
- Template using ``#define USER_TEMPLATE`` (#9506)
- Ledlink blink when no network connected regression from v8.3.1.4 (#9292)
- Exception 28 due to device group buffer overflow (#9459)
- Shutter timing problem due to buffer overflow in calibration matrix (#9458)
- Light wakeup exception 0 (divide by zero) when ``WakeupDuration`` is not initialised (#9466)
- ADC initalization sequence (#9473)
- Thermostat sensor status corruption regression from v8.5.0.1 (#9449)

### Removed
- Support for direct upgrade from Tasmota versions before v7.0
- Auto config update for all Friendlynames and Switchtopic from Tasmota versions before v8.0

## [8.5.1] - 20201002
- Release Hannah

## [8.5.0.1] - 20200907
### Added
- Command ``SetOption110 1`` to disable Zigbee auto-config when pairing new devices
- Command ``SetOption111 1`` to enable frequency output for buzzer GPIO (#8994)
- Command ``SetOption112 1`` to enable friendly name in zigbee topic (use with SetOption89)
- ``#define USE_MQTT_AWS_IOT_LIGHT`` for password based AWS IoT authentication
- ``#define MQTT_LWT_OFFLINE`` and ``#define MQTT_LWT_ONLINE`` to user_config.h (#9395)
- New shutter modes (#9244)
- Zigbee auto-config when pairing
- Support for MLX90640 IR array temperature sensor by Christian Baars
- Support for VL53L1X time of flight sensor by Johann Obermeier

### Changed
- Replace ArduinoJson with JSMN for JSON parsing
- ``WakeUp`` uses 256 steps instead of 100 (#9241)
- Major redesign of TuyaMcu adding shutter, light and multiple dimmer support by Federico Leoni (#9330)

### Fixed
- Energy total counters (#9263, #9266)
- Crash in ``ZbRestore``
- Reset BMP sensors when executing command ``SaveData`` and define USE_DEEPSLEEP enabled (#9300)
- ``status 0`` message when using define USE_MQTT_TLS due to small log buffer (#9305)
- ``status 13`` exception 9 when more than one shutter is configured
- ``status 13`` json message
- Shelly 2.5 higher temperature regression from 8.2.0.1 (#7991)

## [8.5.0] - 20200907
- Release Hannah

## [8.4.0.3] - 20200823
### Added
- Command ``PowerDelta1`` to ``PowerDelta3`` to trigger on up to three phases (#9134)
- Zigbee web ui widget for Lights
- ``SetOption109 1`` to force gen1 Alexa mode, for Echo Dot 2nd gen devices only
- Zigbee web ui for power metering plugs
- Experimental support for ESP32 TTGO Watch and I2S Audio by Gerhard Mutz

### Changed
- References from http://thehackbox.org/tasmota/ to http://ota.tasmota.com/tasmota/

## [8.4.0.2] - 20200813
### Added
- Command ``SetOption103 0/1`` to set TLS mode when TLS is selected
- Command ``SetOption104 1`` to disable all MQTT retained messages
- Command ``SetOption106 1`` to create a virtual White ColorTemp for RGBW lights
- Command ``SetOption107 0/1`` to select virtual White as (0) Warm or (1) Cold
- Command ``SetOption108 0/1`` to enable Teleinfo telemetry into Tasmota Energy MQTT (0) or Teleinfo only (1) - Add better config corruption recovery (#9046)
- Virtual CT for 4 channels lights, emulating a 5th channel
- Support for DYP ME007 ultrasonic distance sensor by Janusz Kostorz (#9113)
- Zigbee web gui widget for Temp/Humidity/Pressure sensors
- Zigbee battery icon

### Changed
- White blend mode moved to using ``SetOption 105`` instead of ``RGBWWTable``

### Fixed
- Display power control (#9114)

### Removed
- Support for direct upgrade from versions before 6.6.0.11 to versions after 8.4.0.1

## [8.4.0.1] - 20200730
### Added
- Zigbee better support for IKEA Motion Sensor
- ESP32 Analog input support for GPIO32 to GPIO39
- Zigbee options to ``ZbSend`` ``Config`` and ``ReadConfig``
- Command ``Restart 2`` to halt system. Needs hardware reset or power cycle to restart (#9046)
- Command ``SetOption102 0/1`` to switch between Teleinfo French Metering mode, legacy 1200 bps (0) or Linky standard 9600 bps (1)

### Changed
- Triple-mode TLS via configuration in a single firmware (TLS AWS IoT, Letsencrypt and No-TLS)
- Berry C mapping moved to a separate ``berry_mapping`` library

### Fixed
- ESP32 PWM range

## [8.4.0] - 20200730
- Release George

## [8.3.1.7] - 20200716
### Added
- Command ``DzSend<type> <index>,<value1(;value2)|state>`` to send values or state to Domoticz
- Command ``SetOption100 0/1`` to remove Zigbee ``ZbReceived`` value from ``{"ZbReceived":{xxx:yyy}}`` JSON message
- Command ``SetOption101 0/1`` to add the Zigbee source endpoint as suffix to attributes, ex `Power3` instead of `Power` if sent from endpoint 3
- Command (``S``)``SerialSend6`` \<comma seperated values\> (#8937)
- Support for Sonoff Zigbee Bridge as module 75 (#8583)

### Changed
- Limited support of Arduino IDE as an increasing amount of features cannot be compiled with Arduino IDE
- All timer references from ``Arm`` to ``Enable`` in GUI, ``Timer`` command and JSON message
- Domoticz commands prefix from ``Domoticz`` to ``Dz``
- ``Ping`` now reports the hostname instead of IP address (#8948)
- Zigbee randomizing of parameters at first run or after Reset

### Removed
- Remove Arduino ESP8266 Core support for versions before 2.7.1

## [8.3.1.6] - 20200617
### Added
- Command ``Module2`` to configure fallback module on fast reboot (#8464)
- Command ``SetOption97 0/1`` to switch between Tuya serial speeds 9600 bps (0) or 115200 bps (1)
- Command ``SetOption98 0/1`` to provide rotary rule triggers (1) instead of controlling light (0)
- Command ``SetOption99 0/1`` to enable zero cross detection on PWM dimmer
- Support for Energy sensor (Denky) for French Smart Metering meter provided by global Energy Providers, need a adaptater. See dedicated full [blog](http://hallard.me/category/tinfo/) about French teleinformation stuff
- Library to be used for decoding Teleinfo (French Metering Smart Meter)
- Support for single wire LMT01 temperature Sensor by justifiably (#8713)
- Compile time interlock parameters (#8759)
- Compile time user template (#8766)
- Rotary encoder support for light dimmer and optional color temperature if button1 still pressed (#8670)
- Support for switches/relays using an AC detection circuitry e.g. MOES MS-104B or BlitzWolf SS5 (#8606)
- Support for Schneider Electric iEM3000 series Modbus energy meter by Marius Bezuidenhout

### Changed
- ESP32 USER GPIO template representation decreasing template message size
- Define ``USE_TASMOTA_SLAVE`` into ``USE_TASMOTA_CLIENT``
- Commands ``SlaveSend`` and ``SlaveReset`` into ``ClientSend`` and ``ClientReset``
- IRremoteESP8266 library updated to v2.7.8

### Fixed
- Exception or watchdog on rule re-entry (#8757)

## [8.3.1.5] - 20200616
### Added
- ESP32 ethernet commands ``EthType 0/1``, ``EthAddress 0..31`` and ``EthClockMode 0..3``
- Zigbee initial support for EmberZNet protocol (raw send/receive only)

## [8.3.1.4] - 20200615
### Added
- Basic support for ESP32 ethernet adding commands ``Wifi 0/1`` and ``Ethernet 0/1`` both default ON

## [8.3.1.3] - 20200611
### Added
- Initial support for Telegram bot (#8619)
- Support for HP303B Temperature and Pressure sensor by Robert Jaakke (#8638)
- Rule trigger ``System#Init`` to allow early rule execution without Wi-Fi and mqtt initialized yet
- Serial to TCP bridge, ``TCPStart`` and ``TCPBaudRate`` (needs #define USE_TCP_BRIDGE)

## [8.3.1.2] - 20200522
### Added
- Command ``Time 4`` to display timestamp using milliseconds (#8537)
- Command ``SetOption94 0/1`` to select MAX31855 or MAX6675 thermocouple support (#8616)
- Commands ``LedPwmOn 0..255``, ``LedPwmOff 0..255`` and ``LedPwmMode1 0/1`` to control led brightness by George (#8491)
- Three Phase Export Active Energy to SDM630 driver
- Wildcard pattern ``?`` for JSON matching in rules
- Support for unique MQTTClient (and inherited fallback topic) by full Mac address using ``mqttclient DVES_%12X`` (#8300)
- Zigbee options to ``ZbSend`` to write and report attributes
- ``CpuFrequency`` to ``status 2``
- ``FlashFrequency`` to ``status 4``
- Support for up to two BH1750 sensors controlled by commands ``BH1750Resolution`` and ``BH1750MTime`` (#8139)
- Zigbee auto-responder for common attributes
- Support for BL0940 energy monitor as used in Blitzwolf BW-SHP10 (#8175)

### Changed
- Energy JSON Total field from ``"Total":[33.736,11.717,16.978]`` to ``"Total":33.736,"TotalTariff":[11.717,16.978]``
- Energy JSON ExportActive field from ``"ExportActive":[33.736,11.717,16.978]`` to ``"ExportActive":33.736,"ExportTariff":[11.717,16.978]``
- Adafruit_SGP30 library from v1.0.3 to v1.2.0 (#8519)

### Fixed
- Escape of non-JSON received serial data (#8329)

## [8.3.1.1] - 20200518
### Added
- Command ``Rule0`` to change global rule parameters
- More functionality to ``Switchmode`` 11 and 12 (#8450)
- Dump of compressed rules over 512 chars and unishox decompress fix
- Support for VEML6075 UVA/UVB/UVINDEX Sensor by device111 (#8432)
- Support for VEML7700 Ambient light intensity Sensor by device111 (#8432)

### Changed
- IRremoteESP8266 library updated to v2.7.7

## [8.3.1] - 20200518
- Release Fred

## [8.3.0.2] - 20200517
### Added
- Command ``DeviceName`` defaults to FriendlyName1 and replaces FriendlyName1 in GUI

### Changed
- Hass discovery from using template name to new Device name (#8462)

## [8.3.0.1] - 20200514
### Changed
- KNX pow function to approximative pow saving 5k of code space
- Mutichannel Gas sensor pow function to approximative pow saving 5k of code space
- Quick Power Cycle detection from 4 to 7 power interrupts (#4066)

### Fixed
- Fix default state of ``SetOption73 0`` for button decoupling and send multi-press and hold MQTT messages

## [8.3.0] - 20200514
- Release Fred

## [8.2.0.6] - 20200501
### Added
- Experimental basic support for Tasmota on ESP32 based on work by Jörg Schüler-Maroldt
- Support for analog anemometer by Matteo Albinola (#8283)
- Support for OpenTherm by Yuriy Sannikov (#8373)
- Support for Thermostat control by arijav (#8212)
- Automatic compression of Rules to achieve ~60% compression by Stephan Hadinger
- Command ``SetOption93 1`` to control caching of compressed rules
- Rule trigger at root level like ``on loadavg<50 do power 2 endon`` after ``state`` command
- Zigbee support for router and end-device mode

### Changed
- Flash access removing support for any Core before 2.6.3
- HAss discovery by Federico Leoni (#8370)
- Default PWM Frequency to 977 Hz from 223 Hz
- Minimum PWM Frequency from 100 Hz to 40 Hz
- PWM updated to the latest version of Arduino PR #7231
- Philips Hue emulation now exposes modelId and manufacturerId

## [8.2.0.5] - 20200425
### Changed
- Breaking Change Device Groups multicast address and port  (#8270)
- IRremoteESP8266 library updated to v2.7.6

## [8.2.0.4] - 20200417
### Added
- Config version tag
- Command ``SetOption73 1`` for button decoupling and send multi-press and hold MQTT messages by Federico Leoni (#8235)
- Command ``SetOption92 1`` to set PWM Mode from regular PWM to ColorTemp control (Xiaomi Philips ...)
- Command ``SO`` as shortcut for command ``SetOption``

### Changed
- PWM implementation to Arduino #7231 removing support for Core versions before 2.6.3
- Default PWM Frequency to 223 Hz instead of 880 Hz for less interrupt pressure

### Fixed
- Fix Zigbee DimmerUp/DimmerDown malformed

## [8.2.0.3] - 20200329
### Added
- Support for longer template names
- Zigbee command ``ZbBindState`` and ``manuf``attribute
- Zigbee command ``ZbConfig`` and configuration in Settings
- Commands ``CounterDebounceLow`` and ``CounterDebounceHigh`` to control debouncing (#8021)
- Commands ``NrfPage``, ``NrfIgnore``, ``NrfScan`` and ``NrfBeacon`` to NRF24 Bluetooth driver (#8075)
- Command ``SetOption90 1`` to disable non-json MQTT messages (#8044)
- Command ``Sensor10 0/1/2`` to control BH1750 resolution - 0 = High (default), 1 = High2, 2 = Low (#8016)
- Command ``Sensor10 31..254`` to control BH1750 measurement time which defaults to 69 (#8016)
- Command ``Sensor18 0..32000`` to control PMS5003 sensor interval to extend lifetime by Gene Ruebsamen (#8128)
- Command ``SetOption91 1`` to enable fading at startup / power on
- Command ``SetOption41 <x>`` to force sending gratuitous ARP every <x> seconds
- Command ``DevGroupName`` to specify up to four Device Group Names (#8087)
- Command ``DevGroupSend`` to send an update to a Device Group (#8093)
- Command ``Ping`` (#7176)
- Command ``Palette`` to add the ability to specify a palette of colors (#8150)
- Commands ``GlobalTemp`` and ``GlobalHum`` to init sensor data (#8152)
- Quick Wi-Fi reconnect using saved AP parameters when ``SetOption56 0`` (#3189)
- More accuracy to GPS NTP server (#8088)
- Support for an iAQ sensor (#8107)
- Support for Seven Segment display using HT16K33 (#8116)
- Support for AS3935 Lightning Sensor by device111 (#8130)
- ``DimmerRange`` for PWM lights (#8120)

### Changed
- Light scheme 2,3,4 cycle time speed from 24,48,72,... seconds to 4,6,12,24,36,48,... seconds (#8034)
- Remove floating point libs from IRAM
- Remove MQTT Info messages on restart for DeepSleep Wake (#8044)
- IRremoteESP8266 library updated to v2.7.5

### Fixed
- PWM flickering during Wi-Fi connection (#8046)
- Zigbee crash with Occupancy sensor (#8089)
- Prevent multiple pings to run concurrently
- Scheme 2-4 brightness when SetOption68 1 (#8058)

## [8.2.0.2] - 20200328
### Added
- Support for up to four MQTT GroupTopics using the same optional Device Group names (#8014)
- Console command history (#7483, #8015)

## [8.2.0.1] - 20200321
### Added
- Zigbee command ``ZbRestore`` to restore device configuration dumped with ``ZbStatus 2``
- Zigbee command ``ZbUnbind``
- Support for unreachable (unplugged) Zigbee devices in Philips Hue emulation and Alexa
- Support for 64x48 SSD1306 OLED (#6740)

### Changed
- HM-10 sensor type detection and add features (#7962)

### Fixed
- Possible Relay toggle on (OTA) restart
- Zigbee sending wrong Sat value with Hue emulation

## [8.2.0] - 20200321
- Release Elliot

## [8.1.0.11] - 20200313
### Added
- HAss Discovery support for Button and Switch triggers by Federico Leoni (#7901)
- Support for HDC1080 Temperature and Humidity sensor by Luis Teixeira (#7888)
- Commands ``SwitchMode 13`` PushOn and ``SwitchMode 14`` PushOnInverted (#7912)
- Command ``HumOffset -10.0 .. 10.0`` to set global humidity sensor offset (#7934)
- Zigbee support for Hue emulation by Stephan Hadinger
- Dew Point to Temperature and Humidity sensors
- Support for ElectriQ iQ-wifiMOODL RGBW light by Ian King (#7947)

### Changed
- Zigbee simplification of devices probing, saving Flash and memory

## [8.1.0.10] - 20200227
### Added
- Support for Jarolift rollers by Keeloq algorithm
- Zigbee features and improvements and remove support for Zigbee commands starting with ``Zigbee...``
- Support for MaxBotix HRXL-MaxSonar ultrasonic range finders by Jon Little (#7814)
- Support for Romanian language translations by Augustin Marti
- Support for La Crosse TX23 Anemometer by Norbert Richter (#3146, #7765)
- Command ``SetOption89 0/1`` for Zigbee distinct MQTT topics per device for SENSOR, allowing retained messages (#7835)

### Changed
- Default my_user_config.h driver and sensor support removing most sensors and adding most drivers
- IRremoteESP8266 library updated to v2.7.4
- Revert switchmode 6 according to issue 7778 (#7831)
- Hue emulation code optimization

## [8.1.0.9] - 20200220
### Added
- Initial support for Sensors AHT10 and AHT15 by Martin Wagner (#7596)
- Support for Wemos Motor Shield V1 by Denis Sborets (#7764)
- Zigbee enhanced commands decoding, added ``ZbPing``
- Commands ``SetOption85 0/1`` and ``DevGroupShare`` supporting UDP Group command using ``GroupTopic`` without MQTT by Paul Diem (#7790)
- Support for Martin Jerry/acenx/Tessan/NTONPOWER SD0x PWM dimmer switches by Paul Diem (#7791)
- Command ``SetOption86 0/1`` for PWM dimmer to turn brightness LED's off 5 seconds after last change
- Command ``SetOption87 0/1`` for PWM dimmer to turn red LED on when powered off
- Command ``SetOption88 0/1`` for PWM dimmer to let buttons control remote devices

### Changed
- Revert most wifi connectivity changes introduced in 8.1.0.5 (#7746, #7602, #7621)

### Fixed
- Zigbee auto-increment transaction number (#7757)

## [8.1.0.8] - 20200212
### Added
- Another new DHT driver based on ESPEasy. The old driver can still be used using define USE_DHT_OLD. The previous new driver can be used with define USE_DHT_V2 (#7717)

### Changed
- MQTT message size with additional 200 characters
- Some wifi code to attempt faster connection (#7621)
- Display of some date and time messages from "Wed Feb 19 10:45:12 2020" to "2020-02-19T10:45:12"

### Fixed
- Relation between RSSI and signal strength

## [8.1.0.7] - 20200210
### Added
- New DHT driver. The old driver can still be used using define USE_DHT_OLD (#7468)

### Fixed
- wrong encoding of Zigbee persistent data

## [8.1.0.6] - 20200205
### Added
- Support for sensors DS18x20 and DHT family on Shelly 1 and Shelly 1PM using Shelly Add-On adapter (#7469)
- Commands ``SwitchMode 11`` PushHoldMulti and ``SwitchMode 12`` PushHoldMultiInverted (#7603)
- Command ``Buzzer -1`` for infinite mode and command ``Buzzer -2`` for following led mode (#7623)
- Support for MI-BLE sensors using HM-10 Bluetooth 4.0 module by Christian Staars (#7683)
- BootCount Reset Time as BCResetTime to ``Status 1``
- ``ZbZNPReceived``and ``ZbZCLReceived`` being published to MQTT when ``SetOption66 1``
- Optional Wifi AccessPoint passphrase define WIFI_AP_PASSPHRASE in my_user_config.h (#7690)
- Support for FiF LE-01MR energy meter by saper-2 (#7584)

### Fixed
- HAss sensor discovery part 1/4 by Federico Leoni (#7582, #7548)
- MaxPower functionality (#7647)

## [8.1.0.5] - 20200126
### Added
- ``SetOption84 0/1`` sends AWS IoT device shadow updates (alternative to retained)
- ``ZbBind`` (experimental) and bug fixes

### Changed
- Wifi connectivity stability (#7602)
- IRremoteESP8266 library updated to v2.7.3

### Fixed
- PWM flickering at low levels (#7415)

## [8.1.0.4] - 20200116
### Added
- Web page sliders when ``SetOption37 128`` is active allowing control of white(s)
- Zigbee persistence and friendly names
- Most SetOptions as defines to my_user_config.h
- SoftwareSerial to CSE7766 driver allowing different GPIOs (#7563)
- Optional parameter ``<startcolor>`` to command ``Scheme <scheme>, <startcolor>`` to control initial start color
- Rule trigger on one level deeper using syntax with two ``#`` like ``on zigbeereceived#vibration_sensor#aqaracubeside=0 do ...``

### Changed
- Zigbee command prefix from ``Zigbee*`` to ``Zb*``

### Fixed
- ``PowerDelta`` zero power detection (#7515)
- OTA minimal gzipped detection regression from 8.1.0.3
- ``RGBWWTable`` ignored (#7572)

## [8.1.0.3] - 20200106
### Added
- Support for gzipped binaries
- ``SwitchMode 8`` ToggleMulti, ``SwitchMode 9`` FollowMulti and ``SwitchMode 10`` FollowMultiInverted (#7522)

### Changed
- Commands ``Prefix``, ``Ssid``, ``StateText``, ``NTPServer``, and ``FriendlyName`` displaying all items
- IRremoteESP8266 library updated to v2.7.2

### Fixed
- ``WakeUp <x>`` ignores provided value (#7473)
- Exception 9 restart on log message in Ticker interrupt service routines NTP, Wemos and Hue emulation (#7496)

## [8.1.0.2] - 20191230
### Added
- Support for ``AdcParam`` parameters to control ADC0 Current Transformer Apparent Power formula by Jodi Dillon (#7100)
- Optional support for Prometheus using file xsns_91_prometheus.ino (#7216)
- Command ``ShutterButton <parameters>`` to control shutter(s) by to-scho (#7403)
- Command ``SetOption82 0/1`` to limit the CT range for Alexa to 200..380
- Experimental support for NRF24L01 as BLE-bridge for Mijia Bluetooth sensors by Christian Baars (#7394)
- Support to BMP driver to enter reset state (sleep enable) when deep sleep is used in Tasmota

### Fixed
- LCD line and column positioning (#7387)
- Display handling of hexadecimal escape characters (#7387)
- Improved fade linearity with gamma correction
- Wrong gamma correction for Module 48 lights (PWM5 for CT)

## [8.1.0.1] - 20191225
### Added
- Command ``SetOption79 0/1`` to enable reset of counters at teleperiod time by Andre Thomas (#7355)
- SerialConfig to ``Status 1``
- WifiPower to ``Status 5``
- Support for DS1624, DS1621 Temperature sensor by Leonid Myravjev
- Zigbee attribute decoder for Xiaomi Aqara Cube

### Changed
- Lights: simplified gamma correction and 10 bits internal computation

### Fixed
- Sonoff Bridge, Sc, L1, iFan03 and CSE7766 serial interface to forced speed, config and disable logging
- Serial initialization regression from previous fix
- Commands ``Display`` and ``Counter`` from overruling command processing (#7322)
- ``White`` added to light status (#7142)

## [8.1.0] - 20191225
- Release Doris

## [8.0.0.3] - 20191224
### Changed
- Version bump due to internal Settings change

## [8.0.0.2] - 20191223
### Added
- Zigbee better support for Xiaomi Double Switch and Xiaomi Vibration sensor
- Support for ``AdcParam`` parameters to control ADC0 Moisture formula by Federico Leoni (#7309)
- Commands ``WebButton1`` until ``WebButton16`` to support user defined GUI button text (#7166)

### Changed
- Settings variable namings
- Number of ``FriendlyName``s from 4 to 8

## [8.0.0.1] - 20191221
### Added
- Support for max 150 characters in most command parameter strings (#3686, #4754)
- Support for GPS as NTP server by Christian Baars and Adrian Scillato
- Zigbee coalesce sensor attributes into a single message
- Deepsleep start delay based on Teleperiod if ``Teleperiod`` differs from 10 or 300

### Changed
- Settings text handling allowing variable length text within a total text pool of 699 characters
- Smoother ``Fade`` using 100Hz instead of 20Hz animation (#7179)
- Number of rule ``Var``s and ``Mem``s from 5 to 16 (#4933)

## [7.2.0] - 20191221
- Release Constance
### Changed
- Basic version string to lite (#7291)

### Fixed
- Arduino IDE compile error (#7277)
- Restore ShutterAccuracy, MqttLog, WifiConfig, WifiPower and SerialConfig (#7281)
- No AP on initial install (#7282)
- Failing downgrade (#7285)

### 7.1.2.6 20191214

- Change some more Settings locations freeing up space for future single char allowing variable length text
- Change tasmota-basic.bin and FIRMWARE_BASIC to tasmota-lite.bin and FIRMWARE_LITE
- Fix DeepSleep in case there is no wifi by Stefan Bode (#7213)
- Fix Fade would ignore ``savedata 0`` and store to flash anyways (#7262)
- Add Zigbee send automatic ZigbeeRead after sending a command
- Add Zigbee improving Occupancy:false detection for Aqara sensor
- Add fallback support from version 8.x
- Add restriction if fallback firmware is incompatible with settings resulting in unreachable device
- Add support for DHT12 Temperature and Humidity sensor by Stefan Oskamp

### 7.1.2.5 20191213

- Change some Settings locations freeing up space for future single char allowing variable length text
- Add Zigbee support for Xiaomi Aqara Vibration Sensor and Presence Sensor by Stephan Hadinger
- Add Shutter functions ramp up/down and MQTT reporting by Stefan Bode

### 7.1.2.4 20191209

- Change HTTP CORS from command ``SetOption73 0/1`` to ``Cors <cors_domain>`` allowing user control of specific CORS domain by Shantur Rathore (#7066)
- Change GUI Shutter button text to Up and Down Arrows based on PR by Xavier Muller (#7166)
- Change amount of supported DHT sensors from 3 to 4 by Xavier Muller (#7167)
- Revert removal of exception details from MQTT info on restart
- Add Wifi Signal Strength in dBm in addition to RSSI Wifi Experience by Andreas Schultz (#7145)
- Add Yaw, Pitch and Roll support for MPU6050 by Philip Barclay (#7058)
- Add reporting of raw weight to JSON from HX711 to overcome auto-tare functionality by @tobox (#7171)
- Add command ``Sensor34 9 <weight code>`` to set minimum delta to trigger JSON message by @tobox (#7188)
- Fix flashing H801 led at boot by Stephan Hadinger (#7165, #649)
- Fix duplicated ``Backlog`` when using Event inside a Backlog by Adrian Scillato (#7178, #7147)
- Fix Gui Timer when using a negative zero offset of -00:00 by Peter Ooms (#7174)

### 7.1.2.3 20191208

- Change Exception reporting removing exception details from both MQTT info and ``Status 1``. Now consolidated in ``Status 12`` if available.

### 7.1.2.2 20191206

- Remove rule trigger ``tele_power1#state`` due to compatibility
- Add command ``SerialConfig 0..23`` or ``SerialConfig 8N1`` to select Serial Config based in PR by Luis Teixeira (#7108)
- Add save call stack in RTC memory in case of crash, command ``Status 12`` to dump the stack by Stephan Hadinger
- Add Home Assistant force update by Frederico Leoni (#7140, #7074)

### 7.1.2.1 20191206

- Add SML bus decoder syntax support for byte order by Gerhard Mutz (#7112)
- Add rule var ``%topic%`` by Adrian Scillato (#5522)
- Add rule triggers ``tele_power1#state`` and multiple ``tele-wifi1#xxx`` by Adrian Scillato (#7093)
- Add experimental support for stepper motor shutter control by Stefan Bode
- Add optional USE_MQTT_TLS to tasmota-minimal.bin by Bohdan Kmit (#7115)

### 7.1.2 20191206

- Maintenance Release

### 7.1.1.1 20191201

- Fix lost functionality of GPIO9 and GPIO10 on some devices (#7080)
- Fix Zigbee uses Hardware Serial if GPIO 1/3 or GPIO 13/15 and SerialLog 0 (#7071)
- Fix WS2812 power control (#7090)
- Change light color schemes 2, 3 and 4 from color wheel to Hue driven with user Saturation control
- Change log buffer size from 520 to 700 characters accomodating full rule text (#7110)

### 7.1.1 20191201

- Maintenance Release

### 7.1.0.1 20191130

- Fix slider for devices with one or two channels like only white or white/yellow
- Fix TasmotaSlave buffer overrun on Tele
- Fix light scheme 4 speed (#7072)
- Add support for TasmotaSlave executing commands on Tasmota

### 7.1.0 20191129

- Release Doris

### 7.0.0.6 20191122

- Add colorpicker to WebUI by Christian Staars (#6984)
- Change new Fade system much smoother, Speed now up to 40 (#6942, #3714)
- Fix Arduino IDE function prototyping compile error (#6982)
- Change update lib IRremoteESP8266 updated to v2.7.1, -2.7k flash and -1.5k RAM for Tasmota-IR
- Fix auto--power on/off when setting channel to non-zero or zero value, when SetOption68 1
- Fix postpone saving settings to flash until Fade is complete, avoids pause in Fade
- Add command ``SetOption77 0/1`` to keep power on when slider is far left

### 7.0.0.5 20191118

- Fix boot loop regression
- Add command ``TempOffset -12.6 .. 12.6`` to set global temperature sensor offset (#6958)
- Fix check deepsleep for valid values in Settings (#6961)
- Fix Wifi instability when light is on, due to sleep=0 (#6961, #6608)
- Add hardware detection to be overruled with ``SetOption51`` (#6969)

### 7.0.0.4 20191108

- Add command ``WifiPower 0 .. 20.5`` to set Wifi Output Power which will be default set to 17dBm
- Change supported PCF8574 I2C address range to 0x20 - 0x26 allowing other I2C devices with address 0x27 to be used at the same time
- Change supported PCF8574A I2C address range to 0x39 - 0x3F allowing other I2C devices with address 0x38 to be used at the same time
- Change supported MCP230xx I2C address range to 0x20 - 0x26 allowing other I2C devices with address 0x27 to be used at the same time
- Add Keep last channels values when Color command end with '=' (#6799)
- Add support for I2C sensor TLS2591 Light Intensity sensor (#6873)
- Change Kept only NEC/RC5/RC6/HASH IR protocols in standard Tasmota, all other protocols require Tasmota-IR, saving 4K
- Add command ``SetOption76 0/1`` to enable incrementing bootcount when deepsleep is enabled (#6930)
- Change Reset erase end address from as seen by SDK (getFlashChipSize) to full flash size (getFlashChipRealSize)
- Change Zigbee log verbosity reduction

### 7.0.0.3 20191103

- Add command ``I2cDriver`` for I2C driver runtime control using document I2CDEVICES.md
- Fix random crash caused by UPNP flood
- Add support for Honeywell HPMA115S0 particle concentration sensor by David Hunt (#6843)
- Remove driver xsns_12_ads1115_i2cdev replaced by xsns_12_ads1115

### 7.0.0.2 20191102

- Add command ``WebColor19`` to control color of Module and Name (#6811)
- Add support for Honeywell I2C HIH series Humidity and Temperetaure sensor (#6808)
- Fix wrong Dimmer behavior introduced with #6799 when ``SetOption37`` < 128
- Change add DS18x20 support in Tasmota-IR
- Add Zigbee command support, considered as v1.0 for full Zigbee support
- Fix Reduce flash size after change to IRremoteESP8266 v2.7.0

### 7.0.0.1 20191027

- Remove update support for versions before 6.0
- Change default GUI to dark theme
- Add command ``SetOption73 0/1`` to re-enable HTTP Cross-Origin Resource Sharing (CORS) now default disabled (#6767)
- Add frequency to ADE7953 energy monitor as used in Shelly 2.5 by ljakob (#6778)
- Add command ``SetOption74 0/1`` to enable DS18x20 internal pull-up and remove define DS18B20_INTERNAL_PULLUP (#6795)
- Fix better control of RGB/White when ``SetOption37`` >128, added ``Dimmer1`` and ``Dimmer2`` commands (#6714)
- Add hide Alexa objects with friendlyname starting with '$' (#6722, #6762)
- Add command ``SetOption75 0/1`` to switch between grouptopic (0) using fulltopic replacing %topic% or (1) is cmnd/\<grouptopic\> (#6779)
- Change IRremoteESP8266 library to v2.7.0

### 6.7.1.1 20191026

- Change ArduinoSlave to TasmotaSlave
- Add support for Tuya battery powered devices (#6735)
- Change repository name from Sonoff-Tasmota to Tasmota and all code references from Sonoff to Tasmota

### 6.7.1 20191026

- Release Allison
- Fix on energy monitoring devices using PowerDelta Exception0 with epc1:0x4000dce5 = Divide by zero (#6750)
- Fix Script array bug (#6751)

### 6.7.0 20191025

- Release

### 6.6.0.21 20191022

- Remove support for WPS and SmartConfig in favour of Web server (!) based WifiManager (#6680)
- Remove binary sonoff-classic (#6680)
- Remove command ``SetOption2``

### 6.6.0.20 20191018

- Add command ``SetOption65 0/1`` to disable (1) fast power cycle detection fixing unwanted brownout trigger
- Add absolute PowerDelta using command ``PowerDelta 101..32000`` where 101 = 101-100 = 1W, 202 = 202-100 = 102W (#5901)
- Add support for EX-Store WiFi Dimmer V4 (#5856)
- Add ``ZigbeeRead`` command and many improvements (#6095)
- Add ArduinoSlave driver (EXPERIMENTAL)

### 6.6.0.19 20191018

- Replace obsolete xsns_23_sdm120 with xnrg_08_sdm120 and consolidate define USE_SDM120
- Replace obsolete xsns_25_sdm630 with xnrg_10_sdm630 and consolidate define USE_SDM630
- Replace obsolete xsns_49_solaxX1 with xnrg_12_solaxX1 (#6677)

### 6.6.0.18 20191010

- Add command ``DimmerRange`` in Light module to support 2 byte dimming ranges from Tuya
- Add Zigbee additional commands and sending messages to control devices (#6095)
- Fix Rules were not triggered with IR unknown protocol or in sonoff-it (#6629)
- Add define USE_DEEPSLEEP and command ``DeepSleepTime 0 or 10..86400`` (seconds) to enter deepsleep mode (#6638)
- Add define USE_SONOFF_RF to enable/disable Sonoff Rf support (#6648)
- Add incremental beeps to Ifan03 remote control fan speed buttons (#6636)
- Add rule support after every command execution like Fanspeed#Data=2 (#6636)
- Fix handling of ligth channels when pwm_multichannel (Option68) is enabled
- Add WebUI for multiple, independent PWM channels
- Remove default DS18B20 driver and only support define DS18x20 (#6647)
- Add support for PMS3003 dust particle sensor
- Change Sonoff L1 support by adding define USE_SONOFF_L1

### 6.6.0.17 20191009

- Add command ``SetOption34 0..255`` to set backlog delay. Default value is 200 (mSeconds) (#6562)
- Add command ``Gpio 255`` to show physical GPIO configuration of all non-flash pins (#6407)

### 6.6.0.16 20191008

- Change PZEM004T default address mask from 0.0.0.x to 192.168.1.x for legacy reason (#6585)
- Fix PZEM004T, PZEMAC and PZEMDC autodetection (#6585)
- Change light drivers internals to ease management

### 6.6.0.15 20191003

- Change command ``PulseTime`` JSON message format and allow display of all pulsetimer information (#6519)
- Add support for Chint DDSU666 Modbus energy meter by Pablo Zerón
- Add support for SM2135 as used in Action LSC Smart Led E14 (#6495)
- Add command ``SetOption72 0/1`` to switch between software (0) or hardware (1) energy total counter (#6561)
- Add Zigbee tracking of connected devices and auto-probing of Manuf/Model Ids
- Fix better handling of PWM White Temperature mode for Module 48 (#6534)

### 6.6.0.14 20190925

- Change command ``Tariffx`` to allow time entries like 23 (hours), 1320 (minutes) or 23:00. NOTE: As this is development branch previous tariffs are lost! (#6488)
- Remove support for define USE_DS18x20_LEGACY and legacy DS18x20 driver (#6486)
- Add initial support for MQTT logging using command ``MqttLog <loglevel>`` (#6498)
- Add Zigbee more support - collect endpoints and clusters, added ZigbeeDump command
- Add initial support for shutters by Stefan Bode (#288)
- Add command to MCP230xx: ``sensor29 pin,0/1/2`` for OFF/ON/TOGGLE
- Add initial support for PCF8574 I2C I/O Expander (currently output only) by Stefan Bode
- Add command ``SetOption71 0/1`` to switch between different Modbus Active Energy registers on DDS238-2 energy meters (#6531)
- Change command ``SetOption43`` to make it more general. Now supports PS_16_DZ driver too (#6544)
- Change command handling by moving buffers up in chain solving MQTTlog support (#6529)
- Change detection of non-MQTT commands by allowing non-space characters as delimiter (#6540)
- Fix TasmotaSerial: move serial send to IRAM for high speed baud rates

### 6.6.0.13 20190922

- Add command ``EnergyReset4 x,x`` to initialize total usage for two tarrifs
- Add command ``EnergyReset5 x,x`` to initialize total export (or production) for two tarrifs
- Add command ``Sensor34 8,0`` and ``Sensor34 8,1`` to disable/enable JSON message on weight change over 4 gram
- Add JSON array index support to rules evaluation allowing trigger on ENERGY#POWER[2]>0.60 from JSON ..,"Power":[0.00,0.68],.. (#6160)

### 6.6.0.12 20190910

- Redesign command ``Tariff`` to now default to 0 (=disabled) and allowing to set both Standard Time (ST) and Daylight Savings Time (DST) start hour
-  Commands ``Tariff1 22,23`` = Tariff1 (Off-Peak) ST,DST   Tariff2 (Standard) 6,7 = Tariff2 ST,DST   Tariff9 0/1 = Weekend toggle (1 = Off-Peak during weekend)
- Change rename "Data" to "Hash" and limit to 32 bits when receiving UNKNOWN IR protocol (see DECODE_HASH from IRremoteESP8266)
- Add command ``Gpios 255/All`` to show all available GPIO components (#6407)
- Change JSON output format for commands ``Adc``, ``Adcs``, ``Modules``, ``Gpio`` and ``Gpios`` from list to dictionary (#6407)
- Add Zigbee support phase 3 - support for Xiaomi lumi.weather air quality sensor, Osram mini-switch
- Change energy sensors for three phase/channel support
- Add support for Shelly 2.5 dual energy (#6160)
- Add initial support for up to three PZEM-014/-016 on serial modbus connection with addresses 1 (default), 2 and 3 (#2315)
- Add initial support for up to three PZEM-004T on serial connection with addresses x.x.x.1 (default), 2 and 3 (#2315)
- Add initial support for up to three PZEM-003/-017 on serial modbus connection with addresses 1 (default), 2 and 3 (#2315)
- Add driver USE_SDM630_2 as future replacement for USE_SDM630 - Pls test and report
- Add command ``ModuleAddress 1/2/3`` to set Pzem module address when a single module is connected (#2315)

### 6.6.0.11 20190907

- Change Settings crc calculation allowing short term backward compatibility
- Add support for up to 4 INA226 Voltage and Current sensors by Steve Rogers (#6342)
- Change Improve reliability of TasmotaSerial at 115200 bauds and reduce IRAM usage for Stage/pre-2.6
- Add support for A4988 stepper-motor-driver-circuit by Tim Leuschner (#6370)
- Add support for Hiking DDS238-2 Modbus energy meter by Matteo Campanella (#6384)

### 6.6.0.10 20190905

- Redesign Tuya support by Shantur Rathore removing commands SetOption34, 41, 44, 45, 46 and 65 (#6353)
- Add command Reset 99 to reset bootcount to zero (#684, #6351)
- Change command Time 1/2/3 to select JSON time format ISO, ISO + Epoch or Epoch for legacy reason

### 6.6.0.9 20190828

- Change theoretical baudrate range to 300..19660500 bps in 300 increments (#6294)
- Add Full support of all protocols in IRremoteESP8266, to be used on dedicated-IR Tasmota version. Warning: +81k Flash when compiling with USE_IR_REMOTE_FULL
- Add compile time define USE_WS2812_HARDWARE to select hardware type WS2812, WS2812X, WS2813, SK6812, LC8812 or APA106 (DMA mode only)
- Add 'sonoff-ir' pre-packaged IR-dedicated firmware and 'sonoff-ircustom' to customize firmware with IR Full protocol support
- Add Zigbee support phase 2 - cc2530 initialization and basic ZCL decoding
- Add driver USE_SDM120_2 with Domoticz P1 Smart Meter functionality as future replacement for USE_SDM120 - Pls test and report
- Add command Power0 0/1/2/Off/On/Toggle to control all power outputs at once (#6340)
- Add time to more events (#6337)
- Add command Time 1/2/3 to select JSON time format ISO + Epoch, ISO or Epoch

### 6.6.0.8 20190827

- Add Tuya Energy monitoring by Shantur Rathore
- Add phase 1 Domoticz P1 Smart Meter support using energy sensors handled by xdrv_03_energy.ino based on an idea by pablozg
-   Add commands Tariff1 0..23 (start Off-Peak hour), Tariff2 0..23 (start Standard hour) and Tariff3 0/1 (Saturday and Sunday Off-Peak)

### 6.6.0.7 20190825

- Expand Settings area to 4k for future use

### 6.6.0.6 20190819

- Add I2C display driver for SH1106 oled by Gerhard Mutz
- Add SPI display drivers for epaper 4.2 inch, ILI9488 TFT, SSD1351 Color oled and RA8876 TFT by Gerhard Mutz
- Add support for HM17 bluetooth LE passive scan of ibeacon devices by Gerhard Mutz

### 6.6.0.5 20190816

- Add command WebSensor<sensor number> 0/1 to control display of sensor data in web GUI (#6085)
- Change some table locations from RAM to Flash
- Fix wrong telemetry message when SetOption68 1 (#6191)
- Add support for RDM6300 125kHz RFID Reader by Gerhard Mutz

### 6.6.0.4 20190806

- Add support for CHIRP soil moisture sensor by Christian Baars
- Add debug compile features using defines DEBUG_TASMOTA_CORE, DEBUG_TASMOTA_DRIVER and DEBUG_TASMOTA_SENSOR.
-   See DEBUG_CORE_LOG example in sonoff.ino and DEBUG_DRIVER_LOG example in xdrv_09_timers.ino
- Add support for Solax X1 inverter by Pablo Zerón
- Add ZigBee support phase 1 - low level MQTT ZNP messages for CC2530 devices
- Add command Buzzer with optional parameters <number of beeps>,<duration of beep in 100mS steps>,<duration of silence in 100mS steps> enabled when a buzzer is configured (#5988)
- Add support for PAJ7620 gesture sensor by Christian Baars

### 6.6.0.3 20190725

- Change filename of configuration backup from using FriendlyName1 to Hostname solving diacritic issues (#2422)
- Change Store AWS IoT Private Key and Certificate in SPI Flash avoiding device-specific compilations
- Upgrade library IRRemoteEsp8266 to 2.6.4, now using sendPioneer()
- Add support for MAX31865 Thermocouple sensor by Alberto Lopez Siemens
- Add option 0 to Width1 (Marker), Width2 (Second), Width3 (Minute) and Width4 (Hour) disabling display (#6152)
- Add MqttCount metric to STATE (#6155)
- Add define USE_ENERGY_MARGIN_DETECTION to disable Energy Margin and Power Limit detection
- Add define USE_ENERGY_POWER_LIMIT to disable Energy Power Limit detection while Energy Margin detection is active
- Add allow repeat/longpress for IRSend raw, introduced IRSend<r> option (#6074)
- Add SetOption68 to enable multi-channel PWM instead of a single light (#6134)

### 6.6.0.2 20190714

- Change commands Var and Mem to show all parameters when no index is given (#6107)
- Add command SetOption67 0/1 to disable or enable a buzzer as used in iFan03
- Add command DisplayWidth to set pixel width on supported devices
- Add command DisplayHeight to set pixel height on supported devices
- Add support for Sonoff iFan03 as module 71 (#5988)
- Add support for a buzzer
- Add support for IRSend long press ('repeat' feature from IRRemoteESP8266) (#6074)
- Add support for IRHVAC Midea/Komeco protocol (#3227)
- Add support for more IRSend protocols enabled in my_user_config.h
- Add support for IRSend Pioneer protocol (#6100)
- Add Oled reset GPIO option "OLED reset"

### 6.6.0.1 20190708

- Fix Domoticz battery level set to 100 if define USE_ADC_VCC is not used (#6033)
- Fix Force Elliptic Curve for Letsencrypt TLS #6042
- Fix WeMo emulation for 1G echo and 2G echo dot (#6086)
- Fix Xiaomi Philips brightness (#6091)
- Change defines USE_TX20_WIND_SENSOR and USE_RC_SWITCH in my_user_config.h to disable to lower iram usage enabling latest core compilation (#6060, #6062)
- Add blend RGB leds with White leds for better whites (#5895, #5704)
- Add command SetOption41 0..8 to control number of Tuya switches (#6039)
- Add command SetOption42 0..255 to set overtemperature (Celsius only) threshold resulting in power off all on energy monitoring devices. Default setting is 90 (#6036)
- Add command SetOption66 0/1 to enable or disable Tuya dimmer range 255 slider control
- Add command Time to disable NTP and set UTC time as Epoch value if above 1451602800 (=20160101). Time 0 re-enables NTP (#5279)
- Add AZ7798 automatic setting of clock display (#6034)
- Add Epoch and UptimeSec to JSON messages (#6068)
- Add support for up to 4 INA219 sensors (#6046)

### 6.6.0 20190707

- Remove support of TLS on core 2.3.0 and extent support on core 2.4.2 and up
- Remove MQTT uptime message every hour
- Refactor some defines to const
- Refactor webserver HTML input, button, textarea, and select name based on id
- Refactor webserver sensor data collection
- Refactor TLS based on BearSSL, warning breaking change for fingerprints validation
- Refactor management of lights, using classes and integers instead of floats
- Refactor UDP initial message handling from string to char using static memory and add debug info (#5505)
- Refactor IRSend and receive for 64-bit support (#5523)
- Refactor MQTT which might solve issue (#5755)
- Refactor IRSend by using heap when more than 199 values need to be send. May need increase of define MQTT_MAX_PACKET_SIZE too (#5950)
- Refactor double to float in rules, and replaced trigonometric functions from stdlib with smaller versions (#6005)
- Change pubsubclient MQTT_KEEPALIVE from 10 to 30 seconds for AWS IoT support
- Change gamma correction as default behavior, ie "Ledtable 1"
- Change PWM resolution from 8 to 10 bits for low brightness lights
- Change IRSend Panasonic protocol to 64-bit (#5523)
- Change ADC0 to enabled by default in my_user_config.h (#5671)
- Change define USE_EMULATION by USE_EMULATION_HUE and USE_EMULATION_WEMO (#5826)
- Change default PowerDelta from 80% to 0% on new installations (#5858, #5028, #4813, #4130, #4145, #3795, #3778, #3660, #3648)
- Fix display Bug in KNX webmenu for Physical Address
- Fix the Unescape() function and the SendSerial3 behaviour
- Fix webserver multiple Javascript window.onload functionality
- Fix TasmotaSerial at 9600 bps solving DFPlayer comms (#5528)
- Fix Configure Timer Web GUI (#5568)
- Fix Shelly 2.5 I2C address priority issue when VEML6070 code is present by disabling VEML6070 for Shelly 2.5 (#5592)
- Fix use of SerialDelimiter value 128 (#5634)
- Fix Sonoff Pow R2 / S31 invalid energy increments (#5789)
- Fix core 2.5.x ISR not in IRAM exception (#5837)
- Fix Philips Hue emulation Alexa issue by using part of MAC address for LightId (#5849)
- Fix missing white channel for WS2812 (#5869)
- Fix PZem startup issue (#5875)
- Fix exception 9 when syslog is enabled and NTP is just synced (#5917)
- Fix Toggle functionality to button double press when one button and two devices are detected (#5935)
- Fix channel command for dual dimmers (#5940)
- Fix not restoring white value on power off/power on (#5993)
- Add command AdcParam to control ADC0 Temperature and Light formula parameters
- Add command LedMask to assign which relay has access to power LED (#5602, #5612)
- Add extended LED power control using command LedPowerX where X is 1 to 4. Enabled when "LedLink(i)" is configured too (#5709)
- Add command Sensor20 1..255 to change Nova Fitness SDS01 working period in minutes (#5452)
- Add command SetOption38 6..255 to set IRReceive protocol detection sensitivity mimizing UNKNOWN protocols (#5853)
- Add command SetOption39 1..255 to control CSE7766 (Pow R2) or HLW8032 (Blitzwolf SHP5) handling of power loads below 6W. Default setting is 128 (#5756)
- Add command SetOption40 0..250 to disable button functionality if activated for over 0.1 second. Needs SetOption1 1 and SetOption13 0 (#5449)
- Add command SetOption63 0/1 to disable relay state feedback scan at restart (#5594, #5663)
- Add command SetOption64 0/1 to switch between "-" or "_" as sensor index separator impacting DS18X20, DHT, BMP and SHT3X sensor names (#5689)
- Add command SetOption65 0/1 and more Tuya Serial based device support (#5815)
- Add command WebColor to change GUI colors on the fly
- Add support for AWS IoT with TLS 1.2 on core 2.4.2 and up. Full doc here: https://github.com/arendst/Tasmota/wiki/AWS-IoT
- Add support for Badger HR-E Water Meter (#5539)
- Add support for Shelly 2.5 Energy and overtemp Monitoring (#5592)
- Add support for color and colortone for Philips Hue emulation via Alexa (#5600 #4809)
- Add support for Scripts as replacement for Rules. Default disabled but can be enabled in my_user_config.h (#5689)
- Add support for up to four LEDs related to four power outputs. Enabled when "LedLink(i)" is configured too (#5709)
- Add support for Shelly 1PM Template {"NAME":"Shelly 1PM","GPIO":[56,0,0,0,82,134,0,0,0,0,0,21,0],"FLAG":2,"BASE":18} (#5716)
- Add support for SPS30 Particle sensor thanks to Gerhard Mutz (#5830)
- Add support for VL53L0x time of flight sensor. Might interfere with TSL2561 using same I2C address (#5845)
- Add support for Sonoff L1 thanks to reef-actor (#6002)
- Add rule Http#Initialized
- Add rule System#Save executed just before a planned restart
- Add rule support for single JSON value pair like {"SSerialReceived":"on"} by expanding it to {"SSerialReceived":{"Data":"on"}} allowing for trigger SSerialReceived#Data=on (#5638)
- Add define USE_COUNTER to my_user_config.h to save space in sonoff-basic.bin and sonoff-minimal.bin
- Add define USE_DHT to my_user_config.h to save space in sonoff-basic.bin
- Add defines USE_EMULATION_WEMO and USE_EMULATION_HUE to my_user_config.h to control emulation features at compile time (#5826)
- Add Toggle functionality to button double press when more devices are detected
- Add device OverTemp (>73 Celsius) detection to Energy Monitoring devices with temperature sensor powering off all outputs
- Add Tuya Dimmer 10 second heartbeat serial packet required by some Tuya dimmer secondary MCUs
- Add all temperature, humidity and pressure for global access
- Add validation check when loading settings from flash
- Add HX711 weight restore after controlled restart or after power restore just before executing command Sensor34 7 (#5367, #5786)
- Add GUI hexadecimal color options in my_user_config.h (#5586)
- Add alternative IRSend command syntax IRSend raw,\<freq\>,\<header mark\>,\<header space\>,\<bit mark\>,\<zero space\>,\<one space\>,\<bit stream\> (#5610)
- Add user configurable ADC0 to Module and Template configuration compatible with current FLAG options (#5671)
- Add AriLux RF control GPIO option "ALux IrSel" (159) replacing "Led4i" (59) for full LED control (#5709)
- Add LED GPIO option "LedLink" (157) and "LedLinki" (158) to select dedicated link status LED (#5709)
- Add all 5 PWM channels individually adressable with LEDs. (#5741)
- Add reset of Energy values when connection to sensor is lost for over 4 seconds (#5874, #5881)
- Add checkbox to GUI password field enabling visibility during password entry only (#5934)

### 6.5.0 20190319

- Remove commands SetOption14 and SetOption63 as it has been superseded by command Interlock
- Remove command SetOption35 0-255 for mDNS start-up delay (#4793)
- Remove support for MQTT_LIBRARY_TYPE, MQTT_ARDUINOMQTT and MQTT_TASMOTAMQTT (#5474)
- Change webserver content handling from single String to small Chunks increasing RAM
- Change code use of boolean to bool and byte to uint8_t
- Change code uint8_t flags to bool flags
- Change sonoff_template.h layout regarding optional module flags like ADC0
- Change sonoff_template.h module lay-out by removing non-configurable GPIOs
- Change button driver making it modular
- Change switch driver making it modular and introduce input filter (#4665, #4724)
- Change switch input detection by optimizing switch debounce (#4724)
- Change web authentication (#4865)
- Change image name BE_MINIMAL to FIRMWARE_MINIMAL and USE_xyz to FIRMWARE_xyz (#5106)
- Change GUI weblog from XML to plain text solving possible empty screens (#5154)
- Fix most compiler warnings
- Fix Display exception 28 when JSON value is nullptr received
- Fix epaper driver (#4785)
- Fix HAss Sensor Discovery Software Watchdog restart (#4831, #4988)
- Fix allowable MAX_RULE_VARS to 16 (#4933)
- Fix mDNS addService (#4938, #4951)
- Fix HAss discovery of MHZ19(B) sensors (#4992)
- Fix some exceptions and watchdogs due to lack of stack space (#5215)
- Fix GUI wifi password acception starting with asteriks (*) (#5231, #5242)
- Fix command WebSend intermittent results (#5273, #5304)
- Fix additional characters in fallbacktopic, hostname and mqttclient on core 2.5.0 (#5359, #5417)
- Fix Energy TotalStartTime when commands EnergyReset0 and/or EnergyReset3 used (#5373)
- Fix DS18S20 temperature calculation (#5375)
- Fix float calculations in range from 0 to -1 (#5386)
- Fix exception on GUI Configure Logging and Configure Other (#5424)
- Add commands PowerCal, VoltageCal and CurrentCal for HLW8012, HJL01 and BL0937 based energy sensors
- Add command SerialDelimiter 128 to filter reception of only characters between ASCII 32 and 127 (#5131)
- Add command SSerialSend5 \<hexdata\> to SerialBridge
- Add command Interlock 0 / 1 / 1,2 3,4 .. to control interlock ON/OFF and add up to 8 relays in 1 to 4 interlock groups (#4910, #5014)
- Add command Template 255 to copy module configuration over to current active template and store as user template named Merged (#5371)
- Add command WifiConfig 7 to allow reset of device in AP mode without admin password (#5297)
- Add command SetOption36 to control boot loop default restoration (#4645, #5063)
- Add command SetOption37 for RGBCW color mapping (#5326)
- Add command SetOption55 0/1 and define MDNS_ENABLE to disable/enable mDNS (#4793, #4923)
- Add command SetOption62 0/1 to disable retain on Button or Switch hold messages (#5299)
- Add support for Smanergy KA10 Smart Wall Socket with Energy monitoring
- Add support for commands in sensor drivers
- Add support for MAX31855 K-Type thermocouple sensor using softSPI (#4764)
- Add support for Near Field Communication (NFC) controller PN532 using Serial (#4791, #5162)
- Add support for OBI Power Socket 2 (#4829)
- Add support for YTF IR Bridge (#4855)
- Add support for Mi LED Desk Lamp with rotary switch (#4887)
- Add support for Digoo DG-SP202 Smart Socket with Energy monitoring (#4891)
- Add support for MAX44009 Ambient Light sensor (#4907)
- Add support for inverted buttons and inverted buttons without pullup (#4914)
- Add support for Luminea ZX2820 Smart Socket with Energy monitoring (#4921)
- Add support for multiple ADS1115 I2C devices (#5083)
- Add support for online template change using command Template or GUI Configure Other (#5177)
- Add support for Korean language translations (#5344)
- Add support for sensor SCD30 (#5434)
- Add parameter CFG_HOLDER to status 1 message (#5206)
- Add SetOption32 until SetOption49 diagnostic information to Status 3 report as replacement for second property value in SetOption property name
- Add Resolution property to Status 3 report providing previous SetOption second value property
- Add property MqttCount to status 6 message representing number of Mqtt re-connections
- Add property LinkCount to state and status 11 message representing number of Wifi Link re-connections
- Add property Downtime to state and status 11 message representing the duration of wifi connection loss
- Add variable %timestamp% to rules (#4749)
- Add rule support for "==", "!=" ">=" and "<=" (#5122)
- Add rule expression enabled by define USE_EXPRESSION in my_user_config.h (#5210)
- Add Power status functionality to LED2 when configured leaving LED1 for Link status indication
- Add user configuration of HLW8012 and HJL-01/BL0937 Energy Monitoring as used in Sonoff Pow and many Tuya based devices
- Add user configuration of MCP39F501 Energy Monitoring as used in Shelly2
- Add online template configuration using both commands and Configure Template menu option in GUI
- Add (S)SerialSend3 escape sequence \x to allow hexadecimal byte value (#3560, #4947)
- Add define DS18B20_INTERNAL_PULLUP to select internal input pullup when only one DS18B20 sensor is connected eliminating external resistor (#4738)
- Add button control when no relay configured (#4682)
- Add startup delay of 4 seconds to button control (#4829)
- Add core version conditional compile options to provided PWM files (#4917)
- Add resiliency to saved Settings (#5065)
- Add MHZ19 Temperature as Domoticz Temperature selection (#5128)
- Add HAss status sensor (#5139)
- Add status message to former declined group commands (#5145)
- Add 0x to IRRemote (SetOption29) and RCSwitch (SetOption28) received hexadecimal data (#5431)

### 6.4.1 20181224

- Change RAM usage BMP/BME I2C sensors
- Change FallbackTopic from cmnd/\<mqttclient\>/ to cmnd/\<mqttclient\>_fb/ to discriminate from Topic (#1528)
- Change FallbackTopic detection (#4706)
- Change Hass discovery to short MQTT messages as used by Hass 0.81 and up (#4711)
- Change MQTT GUI password handling (#4723)
- Fix possible dtostrf buffer overflows by increasing buffers
- Fix wifi strongest signal detection (#4704)
- Fix Alexa "this value is outside the range of the device". Needs power cycle and Alexa deletion/discovery cycle. (#3159, #4712)
- Add Slovak language file (#4663)
- Add support for AZ-Instrument 7798 CO2 meter/datalogger (#4672)
- Add define WIFI_SOFT_AP_CHANNEL in my_user_config.h to set Soft Access Point Channel number between 1 and 13 as used by Wifi Manager web GUI (#4673)
- Add define USE_MQTT_TLS_CA_CERT for checking MQTT TLS against root ca using Let's Encrypt cert from sonoff_letsencrypt.h - not supported with core 2.3.0 (#4703)

### 6.4.0 20181217

- Change GUI Configure Module by using AJAX for data fetch to cut page size (and memory use) by 40%
     In case of web page errors clear your browser cache or do Page Reload (F5 or Ctrl+R)
- Change enforcing flashmode dout but it is still mandatory
- Change bootcount update (being first) flash write to 10 seconds after restart
- Change display and epaper drivers
- Change command WebSend Host header field from IP address to hostname (#4331)
- Change log buffer size from 512 to 520 to accommodate http sensor data (#4354)
- Change default WIFI_CONFIG_TOOL from WIFI_WAIT to WIFI_RETRY in my_user_config.h (#4400)
- Change webgui refresh time delay for Save Settings and local OTA Upload (#4423)
- Change SR-04 driver to use NewPing library (#4488)
- Change MCP230xx driver to support interrupt retention over teleperiod (#4547)
- Change support for MPU6050 using DMP (#4581)
- Fix unintended function overload of WifiState
- Fix wifi connection errors using wifi disconnect and ESP.reset instead of ESP.restart
- Fix Sonoff Pow R2 and Sonoff S31 Serial interface hang caused by Sonoff Basic R2 driver delay implementation (and possibly core bug)
- Fix MQTT connection error after restart
- Fix wifi re-scan connection baseline
- Fix possible strncat buffer overflows
- Fix intermittent Pzem sensor energy overflow calculation error
- Fix shelly2 ghost switching caused by lack of pull-up inputs (#4255)
- Fix hardware serial pin configuration. To keep using hardware serial swap current Rx/Tx pin configuration only (#4280)
- Fix MqttRetry values above 255 seconds (#4424)
- Fix WifiManager functionality on initial installation (#4433)
- Fix ArduinoOTA for Core 2.5.0 (#4620)
- Add minutes to commands Timezone to allow all possible world timezones
- Add more strict checks for GPIO selections
- Add code image and optional commit number to version
- Add dynamic delay to main loop providing time for wifi background tasks
- Add additional start-up delay during initial wifi connection
- Add support for decoding Theo V2 sensors as documented on https://sidweb.nl using 434MHz RF sensor receiver
- Add support for decoding Alecto V2 sensors like ACH2010, WS3000 and DKW2012 weather stations using 868MHz RF sensor receiver
- Add user definition of defines WIFI_RSSI_THRESHOLD (default 10) and WIFI_RESCAN_MINUTES (default 44)
- Add command SetOption58 0/1 to enable IR raw data info in JSON message (#2116)
- Add command IRSend <frequency>|0,<rawdata1>,<rawdata2>,.. to allow raw data transmission (#2116)
- Add command SetOption56 0/1 to enable wifi network scan and select highest RSSI (#3173)
- Add command SetOption57 0/1 to enable wifi network re-scan every 44 minutes with a rssi threshold of 10 to select highest RSSI (#3173)
- Add support for SDM220 (#3610)
- Add default sleep 1 to sonoff-basic to lower energy consumption (#4217)
- Add wifi status to Tuya (#4221)
- Add delays to reduce CPU usage at boot time (#4233)
- Add command SetOption24 0/1 to select pressure unit as hPa or mmHg (#4241)
- Add optional hardware serial when GPIO13(Rx) and GPIO15(Tx) are selected removing hardware serial from GPIO01(Tx) and GPIO03(Rx) (#4288)
- Add support for Gosund SP1 v2.3 Power Socket with Energy Monitoring (#4297)
- Add support for Armtronix dimmers. See wiki for info (#4321)
- Add to command WebSend option to send a direct path when command starts with a slash (#4329)
- Add support for LG HVac and IrRemote (#4377)
- Add initial support for Hass sensor discovery (#4380)
- Add support for Fujitsu HVac and IrRemote (#4387)
- Add support for I2C MGC3130 Electric Field Effect sensor by Christian Baars (#3774, #4404)
- Add command CalcRes to set number of decimals (0 - 7) used in commands ADD, SUB, MULT and SCALE (#4420)
- Add CPU average load to state message (#4431)
- Add command SetOption59 0/1 to change state topic from tele/STATE to stat/RESULT (#4450)
- Add support for SM Smart Wifi Dimmer PS-16-DZ (#4465)
- Add support for Teckin US Power Socket with Energy Monitoring (#4481)
- Add command SetOption60 0/1 to select dynamic sleep (0) or sleep (1) (#4497)
- Add support for iFan02 Fanspeed in Domoticz using a selector (#4517)
- Add support for GPIO02 for newer Sonoff Basic (#4518)
- Add Announce Switches to MQTT Discovery (#4531)
- Add support for Manzoku Power Strip (#4590)

### 6.3.0 20181030

- Change web Configure Module GPIO drop down list order for better readability
- Change status JSON message providing more switch and retain information
- Change xsns_17_senseair.ino to use TasmotaModbus library
- Change MCP230xx driver
- Change PubSubClient Mqtt library to non-blocking EspEasy version
- Change energy monitoring using energy sensor driver modules
- Change Webserver page handler for easier extension (thx to Adrian Scillato)
- Change pinmode for no-pullup defined switches to pullup when configured as switchmode PUSHBUTTON (=3 and up) (#3896)
- Change default OTA Url to http://thehackbox.org/tasmota/release/sonoff.bin (#4170)
- Remove support for MQTT Client esp-mqtt-arduino by #define MQTT_LIBRARY_TYPE MQTT_ESPMQTTARDUINO
- Remove commands PowerCal, VoltageCal and CurrentCal as more functionality is provided by commands PowerSet, VoltageSet and CurrentSet
- Remove restart after ntpserver change and force NTP re-sync (#3890)
- Fix showing Period Power in energy threshold messages
- Fix header file execution order by renaming user_config.h to my_user_config.h
- Fix some TSL2561 driver issues (#3681)
- Fix KNX PA exception. Regression from 6.2.1 buffer overflow caused by subStr() (#3700, #3710)
- Fix setting and getting color temperature for Philips Hue emulation (#3733)
- Fix ButtonRetain to not use default topic for clearing retain messages (#3737)
- Fix syslog when emulation is selected (#2109, #3784)
- Fix rule trigger POWER1#STATE execution after restart and SetOption0 is 0 (#3856)
- Fix Home Assistant forced light discovery (#3908)
- Fix invalid configuration restores and decode_config.py crc error when savedata = 0 (#3918)
- Fix timer offset -00:00 causing 12:00 hour offset (#3923)
- Fix I2CScan invalid JSON error message (#3925)
- Fix exception when wrong Domoticz JSON message is received (#3963)
- Fix Sonoff Bridge RfRaw receive (#4080, #4085)
- Fix possible wifi connection error (#4044, #4083)
- Fix invalid JSON floating point result from nan (Not a Number) and inf (Infinity) into null (#4147)
- Fix rule mqtt#connected trigger when mqtt is disabled (#4149)
- Add support for LCD, Matrix, TFT and Oled displays
- Add support for Neo Coolcam Wifi Smart Power Plug
- Add support for Michael Haustein ESP Switch
- Add support for MQTT Client based on lwmqtt to be selected by #define MQTT_LIBRARY_TYPE MQTT_ARDUINOMQTT
- Add support for Neo Coolcam Wifi Smart Power Plug
- Add support for Michael Haustein ESP Switch
- Add support for MQTT Client based on lwmqtt to be selected by #define MQTT_LIBRARY_TYPE MQTT_ARDUINOMQTT
- Add support for DS3231 Real Time Clock
- Add support for HX711 Load Cell with optional web GUI scale interface to demonstrate easy GUI plug-in
- Add support for serial 8N2 communication to TasmotaModbus and TasmotaSerial libraries
- Add support for RF transceiving using library RcSwitch (#2702)
- Add support for Shelly 1 and Shelly 2 (#2789)
- Add support for La Crosse TX20 Anemometer (#2654, #3146)
- Add support for MP3 player using DFRobot RB-DFR-562 (#3723)
- Add Support for Xiaomi-Philips Bulbs (#3787)
- Add support for PCA9685 12bit 16pin hardware PWM driver (#3866)
- Add support for EXS Relay V5.0 (#3810)
- Add support for OBI Power Socket (#1988, #3944)
- Add support for Teckin Power Socket with Energy Monitoring (#3950)
- Add support for Pzem-003/017 DC Energy monitoring module (#3694)
- Add support for Pzem-014/016 AC Energy monitoring module (#3694)
- Add support for CSL Aplic WDP 303075 Power Socket with Energy Monitoring (#3991, #3996)
- Add support for Tuya Dimmer (#469, #4075)
- Add command Display to show all settings at once
- Add command SerialSend5 to send raw serial data like "A5074100545293"
- Add command WebRefresh 1000..10000 to control web page refresh in milliseconds. Default is 2345
- Add command WeightRes 0..3 to control display of decimals for kilogram
- Add command RGBWWTable to support color calibration (#3933)
- Add command Reset 4 (reset to defaults but keep wifi params) and Reset 5 (as reset 4 and also erase flash) (#4061)
- Add command SetOption35 0..255 (seconds) to delay mDNS initialization to control possible Wifi connect problems
- Add command SetOption52 0/1 to control display of optional time offset from UTC in JSON messages (#3629, #3711)
- Add command SetOption53 0/1 to toggle gui display of Hostname and IP address (#1006, #2091)
- Add authentication to HTTP web pages
- Add decimals as input to commands PowerSet, VoltageSet and CurrentSet
- Add tools/decode-config.py by Norbert Richter to decode configuration data. See file for information
- Add define USE_DISPLAYS for selecting image sonoff-display
- Add define USE_BASIC for selecting image sonoff-basic without most sensors
- Add auto reload of main web page to some web restarts
- Add TasmotaModbus library as very basic modbus wrapper for TasmotaSerial
- Add more API callbacks and document API.md
- Add Apparent Power and Reactive Power to Energy Monitoring devices (#251)
- Add token %hostname% to command FullTopic (#3018)
- Add Wifi channel number to state message (#3664)
- Add user configurable GPIO02 and GPIO03 on H801 devices (#3692)
- Add toggle function RGBW lights (#3695, #3697)
- Add network information to display start screen (#3704)
- Add sleep to Nova Fitness SDS01X sensor (#2841, #3724, #3749)
- Add Analog input AD0 enabled to sonoff-sensors.bin (#3756, #3757)
- Add power value below 5W to Sonoff Pow R2 and S31 (#3745)
- Add RF Receiver control to module MagicHome to be used on Arilux LC10 (#3792)
- Add userid/password option to decode-status.py (#3796)
- Add delay after restart before processing rule sensor data (#3811)
- Add force_update to Home Assistant discovery (#3873)
- Add rule triggers SWITCH1#BOOT and POWER1#BOOT (#3904, #3910)
- Add Hebrew language file (#3960)
- Add TotalStartTime to Energy JSON message (#3971)
- Add whitespace removal from RfRaw and SerialSend5 (#4020)
- Add support for two BMP/BME sensors (#4195)

### 6.2.1 20180905

- Fix possible ambiguity on command parameters if StateText contains numbers only (#3656)
- Fix Wemo emulation to select the first relay when more than one relay is present (#3657)
- Fix possible exception due to buffer overflow (#3659)
- Fix lost energy today and total energy value after power cycle (#3689)

### 6.2.0 20180901

- Allow user override of define MAX_RULE_VARS and MAX_RULE_TIMERS (#3561)
- Disable wifi sleep for both Esp8266/Arduino core 2.4.1 and 2.4.2 to solve device freeze caused by Espressif SDK bug (#3554)
- Change DS18B20 driver to provide better instant results
- Change some sensor drivers to provide instant results
- Change define USE_ALL_SENSORS to USE_SENSORS as it doesn't contain all sensors due to duplicate I2C addresses
- Change some sensor update timings: AdcEvery 200 -> 250, Senseair 300 -> 250, SDM120 300 -> 250, SDM630 300 -> 250
- Change default Wifi config option from WPS to Wifi Manager if WPS is disabled or Wifi Smartconfig if webserver is disabled or Wifi Serial input if Smartconfig is disabled
- Change SHT1x driver to provide better instant results and fix I2C interference
- Change DHT driver to provide better instant results and add decimals to DHT11 (#3164)
- Change DS18x20 driver to provide better instant results (#3169)
- Change CounterType 1 from milliseconds to microseconds (#3437)
- Change scheduler for better sleep support using Uptime, Delay, PulseTime and TelePeriod, Blinktime (#3581)
- Remove unused functionality from Sonoff-minimal to save space
- Remove WPS and SmartConfig from sonoff-minimal saving 56k code space
- Remove TSL2561 debug message and update library (#2415)
- Remove forced restart when sleep command is executed (#3554)
- Fix invalid response using more than 4 switches and domoticz
- Fix sonoff-minimal not using default settings
- Fix unsecure main webpage update
- Fix DHT driver mixing values for different sensors (#1797)
- Fix EnergyReset3 regression not clearing total energy (#2723)
- Fix rules once regression from v6.1.0 (#3198, #3226)
- Fix command Scale buffer overflow (#3236)
- Fix possible WDT due to long MQTT publish handling (#3313)
- Fix command TimeDst/TimeStd invalid JSON (#3322)
- Fix handling of default names when using names starting with shortcut character ",0,1 or 2 (#3392, #3600, #3618)
- Fix LM75AD I2C sensor detection (#3408)
- Fix iFan02 power on state (#3412, #3530)
- Fix some Pow R2 and S31 checksum errors using optimized re-sync (#3425)
- Fix SDM120 reporting wrong negative values to Domoticz (#3521)
- Fix MQTT reconnection detection when using TasmotaMqtt library (#3558)
- Fix OtaMagic when file path contains a dash (-) (#3563)
- Fix Sonoff Bridge data reception when using Portisch EFM8 firmware using in data buffer length (#3605)
- Add read sensor retry to DS18B20, DS18x20, DHT, SHT1X and HTU21
- Add user selection of Wifi Smartconfig as define USE_SMARTCONFIG in user_config.h
- Add boot loop detection and perform some solutions
- Add wifi and mqtt status led blinkyblinky to be disabled by SetOption31 1. Does not work when LedPower is On (deliberate) (#871, #2230, #3114, #3155)
- Add support for TM1638 switch (#2226)
- Add GPIO options ButtonXn, SwitchXn and CounterXn to select INPUT mode instead of INPUT_PULLUP (#2525)
- Add support for APDS9960 proximity sensor (#3051)
- Add support for MPR121 controller in input mode for touch buttons (#3142)
- Add support for MCP230xx for general purpose input expansion and command Sensor29 (#3188)
- Add default Wifi Configuration tool as define WIFI_CONFIG_NO_SSID in user_config.h if no SSID is configured (#3224)
- Add command Timers 0/1 to globally disable or enable armed timers (#3270)
- Add support for CCS811 sensor (#3309)
- Add Turkish language file (#3332)
- Add command SerialSend4 to send binary serial data (#3345)
- Add initial support for sensor MPU6050 (#3352)
- Add rule triggers Wifi#Connected and Wifi#Disconnected (#3359)
- Add option + to command Rule to concatenate new rule with existing rules (#3365)
- Add message when JavaScript is not enabled in webbrowser (#3388)
- Add build time setting of ButtonTopic and SwitchTopic (#3414)
- Add iFan02 Fanspeed + and Fanspeed - command options (#3415)
- Add Individual HSBColorX commands (#3430, #3615)
- Add output support on MCP23008/MCP23017 (#3436)
- Add modulo option to rules like rule1 on Time#Minute|5 do backlog power on;delay 200;power off endon (#3466)
- Add RGB support for Domoticz (#3547)
- Add all ruletimer values to command RuleTimer result message (#3571)
- Add command Publish2 for publishing retained MQTT messages (#3593)
- Add commands ButtonDebounce 40..1000 and SwitchDebounce 40..1000 to have user control over debounce timing. Default is 50mS (#3594)
- Add RuleX debug options 8,9,10 (StopOnError) to control RuleX execution status after an exception restart (#3607)
- Add rule variables %sunrise%, %sunset%, %uptime% and %time% (#3608)
- Add optional MQTT_TELE_RETAIN to Energy Margins message (#3612, 3614)

### 6.1.1 20180714

- Revert wifi changes (#3177)
- Revert sonoff-minimal removals causing failure of wifi connection (#3177)

### 6.1.0 20180706

- Remove version 3, 4 and pre 5.2 settings auto-upgrade. See https://github.com/arendst/Tasmota/wiki/Upgrading#migration-path
- Change default CFG_HOLDER from 0x20161209 to 4617 (=0x1209) - no impact on default upgrades
- Change number of supported switches from 4 to 8 (#2885, #3086)
- Change BME680 driver from Adafruit to Bosch BME680 library (#2969)
- Fix Pzem004T checksum error
- Fix KNX bug when doing reply of sensors values
- Fix rules induced LWT message
- Fix possible wifi connection problem (#1366)
- Fix some Pow R2 and S31 checksum errors (#1907)
- Fix display selection of un-available GPIO options in Module Configuration webpage (#2718)
- Fix timer re-trigger within one minute after restart (#2744)
- Fix IRSend not accepting data value of 0 by David Conran (#2751)
- Fix vars on rules by Adrian Scillato (#2769)
- Fix bug in KNX menu by Adrian Scillato (#2770)
- Fix anomalies in rules (#2778)
- Fix HUE bridge V1 software version by Heiko Krupp (#2788)
- Fix Hardware Watchdog restart when using event command (#2853)
- Add Ukrainian language file
- Add KNX support for DS18S20 Temperature sensor
- Add CRC to Settings making future upgrades more fail-safe
- Add feature information to Status 4
- Add tools folder with python script decode-status.py for decoding some status fields like SetOption and Features
- Add Slots on the KNX Web Menu to select Group Addess to receive data to trigger rules
- Add two rule sets of 511 characters using commands rule1, rule2 and rule3
- Add Console Commands to send KNX Commands and KNX Values
- Add Slots on the KNX Web Menu to select Group Addess to send data from console commands
- Add Events to trigger rules when a command or read requests is received from KNX
- Add command SetOption30 to enforce Hass discovery as light group (#1784)
- Add support for BlitzWolf BW-SHP2 (and Homecube, Gosund SP1) Energy Monitoring Smart Socket (#2223)
- Add time in minutes to rule Time#Initialized, Time#set and Time#Minute (#2669)
- Add Eastron SDM630 energy meter by Gennaro Tortone (#2735)
- Add KNX communication enhancement by Adrian Scillato (#2742)
- Add KNX energy data by Adrian Scillato (#2750)
- Add rule support for IrReceive and RfReceive (#2758)
- Add python script fw-server.py in tools folder to create a simple OTA server by Gennaro Tortone (#2759)
- Add rule variables %time% for minutes since midnight, %uptime%, %sunrise% and %sunset% giving time in minutes (#2669)
- Add rules %mem1% to %mem5% variable names storing data in flash (#2780)
- Add rules test on %varx% or %memx% (#2780)
- Add optional token %id% substituting the unique MAC address to fulltopic by Michael Graf (#2794)
- Add support for Sonoff S26 Smart Socket (#2808)
- Add command WebSend [<host>(:<port>,<user>:<password>)] <command> (#2821)
- Add increment and decrement value to command Counter (#2838)
- Add support for Sonoff iFan02 as module 44 introducing command FanSpeed 0..3 (#2839)
- Add source information to command execution to be shown with logging option 3 (#2843)
- Add support for uploading Sonoff Bridge firmware found in tools/fw_efm8bb1 folder build by Portisch using Web Gui File Upload (#2886)
- Add command RfRaw to control Portisch firmware features
- Add support for I2C temperature sensor LM75AD (#2909)
- Add option 0 to command Timers disarming all timers (#2962)
- Add performance improvement when updating multiple individual WS2812 pixels (#3007)
- Add command SetOption28 to switch between hex or decimal Sonoff Bridge RF received data format (#3008)
- Add command SetOption29 to switch between hex or decimal IR received data format
- Add decimal values support for commands ADD, SUB, MULT and SCALE (#3083, #3089)
- Add support for bitflags SetOption50 .. SetOption81 (#3118)

### 5.14.0 20180515

- Update language files
- Update TasmotaSerial to 2.0.0 allowing Hardware Serial Fallback when correct connections are configured
- Change command handling
- Change user_config(_override).h defines TIME_STD and TIME_DST
- Change user_config(_override).h otaurl to http://sonoff.maddox.co.uk/tasmota/sonoff.bin (#2588, #2602)
- Fix configuration restore regression from 5.13.1
- Fix compile error when ADC is enabled and Rules are disabled (#2608)
- Fix rule power trigger when no backlog command is used (#2613)
- Fix several timer data input and output errors (#2597, #2620)
- Fix KNX config error (#2628)
- Fix sensor MHZ-19 vanishing data over time (#2659)
- Fix KNX reconnection issue (#2679)
- Fix DST and STD time for Southern Hemisphere by Adrian Scillato (#2684, #2714)
- Add Portuguese in Brazil language file
- Add SetOption26 to enforce use of indexes even when only one relay is present (#1055)
- Add support for sensor SI1145 UV Index / IR / Visible light (#2496)
- Add rule state test for On/Off in addition to 0/1 (#2613)
- Add hardware serial option to MHZ-19 sensor (#2659)
- Add Eastron SDM120 energy meter by Gennaro Tortone (#2694)
- Add user entry DST/STD using commands TimeStd and TimeDst (See wiki for parameter syntax) (#2721)

### 5.13.1 20180501

- Fix JSON buffers size too small for execution in some situations (#2580)
- Fix configuration restore (#2591)
- Add define MODULE for user selecting default model although it preferably should not be changed (#569, #2589)

### 5.13.0 20180430

- Change platformio option sonoff-ds18x20 to sonoff-allsensors enabling ds18x20 and all other sensors in one image
- Change status display of Ssid and SetOption
- Change default option SetOption15 from 0 to 1 providing better initial PWM experience
- Change webpage parameter communication
- Change max number of commands in Backlog from 15 to 30 and ignore commands overflowing
- Change TSL2561 driver to joba library and delete Adafruit library (#1644)
- Change default parameters in user_config.h to undefined for easy installation (#1851)
- Change max user configurable hold time from 10 to 25 seconds (#1851)
- Change Sonoff SC JSON format (#1939)
- Change Polish language to using Diacritics (#2005)
- Change user_config_override usage by providing user_config_override_sample.h (#2228)
- Change MQTT response topic for Energy changes from ENERGY to SENSOR (#2229, #2251)
- Change default Reset configuration time from 4 seconds to 40 seconds on Button hold (#2268)
- Change ESP8266 Analog JSON message from {"Analog0:123"} to {"ANALOG":{"A0:123"}} to accomodate rules (#2560)
- Change Counter JSON message from {"Counter1":0,"Counter3":0} to {"COUNTER":{"C1":0,"C3":0}} to accomodate rules
- Change ADS1115 JSON message from {"ADS1115":{"Analog0":123,"Analog1":123}} to {"ADS1115":{"A0":123,"A1":123}}
- Fix intermittent exception when dns lookup is used while sleep is enabled
- Fix 5.4.0 regression turning off single press after button hold during 4x hold time
- Fix possible wifi connection problem by erasing sdk configuration parameters
- Fix NTP sync to Thu Jan 01 08:00:10 1970 results in uptime 17651+ days (core2.4.1/sdk2.2.1)
- Fix MAX31850 higher temperatures (#1269)
- Fix freeing more code space when emulation is disabled (#1592)
- Fix providing web page configuratin option for Friendly Name when no device (relay or light) is configured (#1850)
- Fix compile error when define HOME_ASSISTANT_DISCOVERY_ENABLE is not set (#1937)
- Fix MQTT TLS fingerprint validation (#2033)
- Fix update temperature on DS18x20 drivers (#2328)
- Fix compile error when not defined USE_TIMERS (#2400)
- Fix configuration filename truncation when it contains spaces (#2484, #2490)
- Fix Energy Today and Yesterday overflow (#2543)
- Add serial debug info
- Add Portuguese language file
- Add Czech language file
- Add Bulgarian language file
- Add Domoticz dust (custom) sensors to PMS5003 and NovaFitness SDS drivers as PM1, PM2.5 and PM10
- Add commands Publish, Rule, RuleTimer and Event. See Wiki about Rule restriction, usage and examples
- Add sonoff-classic, sonoff-allsensors and sonoff-knx
- Add some coloring to important web buttons
- Add support for sensor HC-SR04 ultrasonic (#113, #1964, #2444)
- Add define MQTT_TELE_RETAIN compile option default set to 0 (#1071)
- Add 16 timers using commands Timer and Timers (#1091)
- Add optional Timer configuration webpage to be enabled in user_config.h with define USE_TIMERS_WEB
- Add Multichannel Gas sensor using MultiChannel_Gas_Sensor library (#1245)
- Add Domoticz Battery and RSSI Quality (#1604)
- Add command HSBColor Hue,Sat,Bri (#1642, #2203)
- Add compile time support for WS2812 BRG and RBG led configurations to be defined in user_config.h (#1690)
- Add optional usage of %d or %X suffices in MQTT client to append chipid (#1871)
- Add optional usage of %d or %X suffices in MQTT topic to append chipid (#1871)
- Add optional usage of %d or %04d in ota url to be replaced with chipid (#1871)
- Add Sonoff Bridge command RfKey<x> 5 to show current RF key values either default or learned (#1884)
- Add user configurable serial GPIOs to MagicHome and Arilux modules (#1887)
- Add Russian language file (#1909)
- Add Webserver upload preflight request support (#1927)
- Add Home Assistant clear other device (#1931)
- Add Restart time to Status 1 (#1938)
- Add optional TSL2561 driver using library Joba_Tsl2561 to be enabled in user_config.h with define USE_TSL2561_JOBA (#1951)
- Add support for sensor SHTC3 (#1967)
- Add compiler check for stable lwIP version v1.4 (#1940)
- Add support for multiple SHT3X sensors (#1949, #2110)
- Add always suffix with device number in Mqtt discovery topic (#1962)
- Add support for optional MQTT drivers to be selected in user_config.h (#1992)
- Add optional Arduino OTA support to be enabled in user_config.h (#1998)
- Add diacritics to Polish language file (#2005)
- Add Hungarian language file (#2024)
- Add support for Nova Fitness SDS011 and possibly SDS021 particle concentration sensor (#2070)
- Add single decimal precision to Nova Fitness SDS0x1 sensor values (#2093)
- Add Chinese (Traditional) in Taiwan language file (#2108)
- Add Sonoff SC domoticz support for Sound level as Counter and Air quality (#2118)
- Add a second TLS fingerprint to allow switching keys in TLS mode (#2033, #2102)
- Add display of remaining pulse time to command PulseTime (#2085)
- Add additional time offset to Wifi Retry based on device mac address (#2089)
- Add command Color6 RRGGBB for Clock hour marker color and command Rotation pixels for Clock rotation (#2092)
- Add HTML language header in local language (#2123)
- Add command PowerDelta 0..100 (percentage) to Energy monitoring devices to report on active power load change (#2157)
- Add Restart Reason to Status 1 report (#2161)
- Add command Channel 0..100 to control dimmer value for individual color channels (#2111, #2203)
- Add support for Hardware Serial bridge using commands SerialDelimiter, Baudrate and SerialSend. Supports 8N1 and text only (#2182)
- Add support for Software Serial bridge using commands SerialDelimiter, SBaudrate and SSerialSend. Supports 8N1 and text only (#2190)
- Add support for Zengge WF017 PWM Led strip controller (#2202)
- Add PWM status to command State if PWM enabled (#2203)
- Add all FriendlyNames to Status information (#2208)
- Add Channel status information (#2211)
- Add hexadecimal Data entry to command IrSend using 0x notation (#1290, #2314)
- Add Home Assistant MQTT Discovery for Buttons and change SetOption19 response (#2277)
- Add multiple color entry support for command Led like Led2 120000 001200 000012 setting led2 as Red, Led3 as Green and Led4 as Blue (#2303)
- Add hexadecimal RGB color entry on RGBCW leds (#2304)
- Add support for SGP30 gas and air quality sensor (#2307)
- Add optional Sunrise and Sunset timers with commands Latitide and Longitude to be enabled with define USE_SUNRISE in user_config.h (#2317)
- Add timer sunrise and sunset offset (#2378)
- Add user selectable defines for Sunrise/set Dawn option (#2378)
- Add optional KNX IP Protocol Support (#2402)
- Add random window to timers (#2447)
- Add Greek language file (#2491)
- Add support for Sonoff Pow R2 (#2340)
- Add GPIO_User to GPIO02 for all Sonoff T1 (#2524)

### 5.12.0 20180209

- Change library PubSubClient.h define MQTT_MAX_PACKET_SIZE from 512 to 1000 for Home Assistant  support
- Change relation of define MESSZ being dependent on PubSubClient.h define MQTT_MAX_PACKET_SIZE
- Change command color parameter input checks to less strict for Home Assistant support
- Change command Ina219Mode into command Sensor13
- Change commands HlwPCal, HlwUCal and HlwICal to PowerCal, VoltageCal and CurrentCal to be used for both Pow and S31 calibration
- Change commands HlwPSet, HlwUSet and HlwISet to PowerSet, VoltageSet and CurrentSet to be used for both Pow and S31 calibration
- Change uptime from hour to second resulting in a display of 123T13:45:21 where 123 is days
- Change module name Wemos D1 mini into Generic (#1220)
- Change HTML from width=100% to style=width:100% supporting HTML5 (#1358)
- Change OSWATCH_RESET_TIME (Blocked loop) from 30 to 120 seconds to allow slow networks (#1556)
- Change WIFI_MANAGER_SEC into WIFI_CONFIG_SEC (#1616)
- Change function pointers code to save code space and memory (#1683)
- Change webserver argument processing gaining 5k code space (#1705)
- Change weblog memory usage (#1730, #1793, #1819)
- Update TasmotaSerial library to 1.1.0
- Update language files Italian (#1594), Dutch (#1723) and Spanish (#1722)
- Fix Non-English JSON temperature unit attachement
- Fix Arilux RF induced exception by moving interrupt handler to iram on non ESP8266/Arduino lib v2.3.0
- Fix truncated command names and wrong response for DomoticzSwitchIdx (#1571)
- Fix %-sign issue as printf escape character in Humidity and Sonoff SC (#1579)
- Fix DS18B20 temperature JSON decimal dot (#1561)
- Fix Energy JSON message (#1621)
- Fix IRSend parameter translation (#1636)
- Fix TSL2561 device detection (#1644, #1825)
- Fix BME680 teleperiod resistance measuring (#1647)
- Fix Energy Monitoring Energy Today and Energy Total reading after restart (#1648)
- Fix IRReceive Data value (#1663)
- Fix Energy Monitoring Energy Period roll-over (#1688)
- Fix compiler warnings (#1774)
- Fix command PWM response if no PWM channel is configured (#1783)
- Add locale Decimal Separator to Web sensor page
- Add ColorTemperature to light status message
- Add command PowerOnState option 5 which inverts PulseTime and allows for delayed always on after power on
- Add OtaMagic two step Web server OTA upgrade using filename-minimal image if OTA free space is too small
- Add support for PMS5003 and PMS7003 particle concentration sensor
- Add command SetOption21 1 to allow Energy Monitoring when power is off on Sonoff Pow and Sonoff S31 (#1420)
- Add Chinese language file (#1551)
- Add French language file (#1561)
- Add Spanish language file (#1589)
- Add HTTP Allow Cross Origin removed from ESP8266/Arduino lib v2.4.0 (#1572)
- Add Home Assistant MQTT Discovery for switch and light to be enabled by command SetOption19 1 (#1534) or define HOME_ASSISTANT_DISCOVERY_ENABLE in user_config.h (#1685)
- Add command State to retrieve device state information (same data as teleperiod state and status 11 in slightly different JSON format)
- Add optional login to Webserver AP mode (#1587, #1635)
- Add command Sensor15 2 to start MHZ19(B) Zero Point Calibration (#1643)
- Add support for Sonoff S31 Smart Socket with Power Consumption Detection (#1626)
- Add command SetOption20 to allow update of Dimmer/Color/Ct without turning power on (#1719, #1741)
- Add NTP sync time slot based on chip id (#1773)
- Add cursor pointer to web button (#1836)

### 5.11.1 20180107

- Fix Sonoff Pow command handling (#1542)

### 5.11.0 20180107

- Minor webpage HTML optimizations (#1358)
- Updated German translation (#1438)
- Change Sonoff Pow Energy MQTT data message and consolidate Status 8 into Status 10
- Change ADS1115 default voltage range from +/-2V to +/-6V (#1289)
- Change text to Active for 3 minutes (#1364)
- Change Wemo SetBinaryState to distinguish from GetBinaryState (#1357)
- Change output of HTTP command to valid JSON and Array only (#1363)
- Removed all MQTT, JSON and Command language defines from locale files and set fixed to English (#1473)
- Renamed commands Color2,3,4 to Color3,4,5
- Fix BME280 calculation (#1051)
- Fix Sonoff Bridge missed learned key if learned data contains 0x55 (End of Transmission) flag (#1095, #1294)
- Fix PWM initialization in Dimmer/Color mode (#1321)
- Fix Wemo Emulation (#1357)
- Fix display of build date and time in non-english locale (#1465)
- Fix Wemo and Hue emulation by adding M-Search response delay (#1486)
- Add libraries Adafruit_BME680-1.0.5, Adafruit_Sensor-1.0.2.02, TasmotaSerial-1.0.0 and TSL2561-Arduino-Library
- Add command Color2 to set color while keeping same dimmer value
- Add device function pointers
- Add support for SenseAir S8 CO2 sensor
- Add color led signal to Carbon Dioxide (CO2) sensors using defines CO2_LOW and CO2_HIGH in user_config.h
- Add support for Domoticz Air Quality sensor to be used by MH-Z19(B) and SenseAir sensors
- Add support for PZEM004T energy sensor
- Add support for iTead SI7021 temperature and humidity sensor by consolidating DHT22 into AM2301 and using former DHT22 as SI7021 (#735)
- Add support for BME680 using adafruit libraries (#1212)
- Add support for MH-Z19(B) CO2 sensor (#561, #1248)
- Add multipress support and more user configurable GPIO to Sonoff Dual R2 (#1291)
- Add support for TSL2561 using adafruit library (#661, #1311)
- Add support for SHT3x (#1314)
- Add support for Arilux LC06 (#1414)
- Add Italian language file (#1449)
- Add 2nd Gen Alexa support to Wemo emulation discovery (#1357, #1450)
- Add define for additional number of WS2812 schemes (#1463)

### 5.10.0 20171201

- Upgrade library ArduinoJson to 5.11.2
- Upgrade library IRRemoteEsp8266 to 2.2.1 + 2 commits but disabled some protocols (code size reduction)
- Upgrade library NeoPixelBus to 2.2.9
- Upgrade library OneWire to 2.3.3 + 6 commits and disabled CRC lookup-table (#define ONEWIRE_CRC8_TABLE 0) (code size reduction)
- Update library PubSubClient to 2.6 + 9 commits and additional delay (#790)
- Update core_esp8266_wiring_digital.c to latest (staged) level
- Patch library I2Cdevlib-Core for esp8266-core 2.4.0-rc2 compatibility
- Remove command EnergyReset 1..3 now replaced by EnergyReset1 to EnergyReset3
- Remove spaces in JSON messages (code size reduction)
- Renamed xsns_05_ds18x20.ino to xsns_05_ds18x20_legacy.ino still using library OneWire and providing dynamic sensor scan
- Fix possible iram1_0_seg compile error by shrinking ICACHE_RAM_ATTR code usage
- Fix PWM watchdog timeout if Dimmer is set to 100 or Color set to 0xFF (#1146)
- Fix Sonoff Bridge Learn Mode hang caused by unrecognised RF code (#1181)
- Fix blank console log window by using XML character encoding (#1187)
- Fix wrong response name for command HlwISet (#1214)
- Fix DHT type sensor timeout recognition by distinguish "signal already there" from "timeout" (#1233)
- Add fixed color options 1..12 to command Color
- Add + (plus) and - (minus) to commands Dimmer (+10/-10), Speed and Scheme
- Add + (plus) and - (minus) to command Color to select 1 out of 12 preset colors
- Add + (plus) and - (minus) to command Ct to control ColdWarm led ColorTemperature (+34/-34)
- Add commands EnergyReset1 0..42500, EnergyReset2 0..42500 and EnergyReset3 0..42500000
-  to (Re)set Energy Today, Yesterday or Total respectively in Wh (#406, #685, #1202)
- Add optional ADS1115 driver as alternative for unsupported I2Cdevlib in esp8266-core 2.4.0-rc2
- Add support for INA219 Voltage and Current sensor to be enabled in user_config.h with define USE_INA219
- Add support for Arilux LC11 (Clearing RF home code when selecting no Arilux module)
- Add support for WS2812 RGBW ledstrips to be enabled in user_config.h with define USE_WS2812_CTYPE (#1156)
- Add SettingsSaveAll routine to command SaveData to be used before controlled power down (#1202)
- Add option PUSHBUTTON_TOGGLE (SwitchMode 7) to allow toggling on any switch change (#1221)
- Add new xdrv_05_ds18x20.ino free from library OneWire and add the following features:
-  Add support for DS1822
-  Add forced setting of 12-bit resolution for selected device types (#1222)
-  Add read temperature retry counter (#1215)
-  Fix lost sensors by performing sensor probe at restart only thereby removing dynamic sensor probe (#1215)
-  Fix sensor address sorting using ascending sort on sensor type followed by sensor address
-  Rewrite JSON resulting in shorter message allowing more sensors in default firmware image:
-   "DS18B20-1":{"Id":"00000483C23A","Temperature":19.5},"DS18B20-2":{"Id":"0000048EC44C","Temperature":19.6}
- Add additional define in user_config.h to select either single sensor (defines disabled), new multi sensor (USE_DS18X20) or legacy multi sensor (USE_DS18X20_LEGACY)
- Add clock support for more different pixel counts (#1226)
- Add support for Sonoff Dual R2 (#1249)
- Add FriendlyName to web page tab and add program information to web page footer (#1275)

### 5.9.1 20171107

- Add external sensor function pointer interface to enable easy sensor addition
- Add support for ADS1115 to be enabled in user_config.h and needs libraries i2cdevlib-Core and i2cdevlib-ADS1115 (#338, #660)
- Fix Backup Configuration file download failure by defining proper file size (#1115)
- Fix Exception 26 and empty console screen after usage of command WakeupDuration (#1133)
- Fix some changed iTead web links in README.md (#1137)

### 5.9.0 20171030

- Rewrite code (partly) using Google C++ Style Guide (https://google.github.io/styleguide/cppguide.html)
- Rewrite code by using command lookup tables and javascript (client side) web page expansions
- Change HTML/CSS to enable nicer form field entry
- Change default PWM assignments for H801 RGB(CW) led controller to support optional Color/Dimmer control
-   GPIO04 (W2)    from GPIO_PWM2 to GPIO_USER to be user configurable for GPIO_PWM5 (second White - Warm if W1 is Cold)
-   GPIO12 (Blue)  GPIO_PWM3 no change
-   GPIO13 (Green) from GPIO_PWM4 to GPIO_PWM2
-   GPIO14 (W1)    from GPIO_PWM1 to GPIO_USER to be user configurable for GPIO_PWM4 (first White - Cold or Warm)
-   GPIO15 (Red)   from GPIO_PWM5 to GPIO_PWM1
- Change default PWM assignments for MagicHome RGB(W) led controller to support optional Color/Dimmer control
-   GPIO05 (Green) from GPIO_PWM4 to GPIO_PWM2
-   GPIO12 (Blue)  from GPIO_PWM5 to GPIO_PWM3
-   GPIO13 (White) GPIO_USER to be user configurable for GPIO_PWM4 (White - Cold or Warm)
-   GPIO14 (Red)   from GPIO_PWM3 to GPIO_PWM1
- Change default PWM assignment for Witty Cloud to support optional Color/Dimmer control (#976)
-   GPIO12 (Green) from GPIO_PWM4 to GPIO_PWM2
-   GPIO13 (Blue)  from GPIO_PWM5 to GPIO_PWM3
-   GPIO15 (Red)   from GPIO_PWM3 to GPIO_PWM1
- Change when another module is selected now all GPIO user configuration is removed
- Change command name IRRemote to IRSend (#956)
- Remove Arduino IDE version too low warning as it interferes with platformio.ini platform = espressif8266_stage
- Fix command FullTopic entry when using serial or console interface
- Fix possible UDP syslog blocking
- Fix minimum TelePeriod of 10 seconds set by web page
- Fix command GPIOx JSON response (#897)
- Fix inverted relay power on state (#909)
- Fix compile error when DOMOTICZ_UPDATE_TIMER is not defined (#930)
- Fix alignment of web page items in some browsers (#935)
- Fix setting all saved power settings to Off when SetOption0 (SaveState) = 0 (#955)
- Fix timezone range from -12/12 to -13/13 (#968)
- Fix Southern Hemisphere TIME_STD/TIME_DST (#968)
- Fix TLS MQTT SSL fingerprint test (#970, #808)
- Fix virtual relay status message used with Color/Dimmer control (#989)
- Fix command IRSend and IRHvac case sensitive parameter regression introduced with version 5.8.0 (#993)
- Fix pressure calculation for some BMP versions regression introduced with version 5.8.0i (#974)
- Fix Domoticz Dimmer set to same level not powering on (#945)
- Fix Blocked Loop when erasing large flash using command reset 2 (#1002)
- Fix relay power control when light power control is also configured as regression from 5.8.0 (#1016)
- Fix Mqtt server mDNS lookup only when MqttHost name is empty (#1026)
- Add debug information to MQTT subscribe
- Add translations to I2Cscan
- Add translation to BH1750 unit lx
- Add light scheme options (Color cycle Up, Down, Random) and moving WS2812 schemes up by 3
- Add Domoticz counter sensor to IrReceive representing Received IR Protocol and Data
- Add option 0 to MqttHost to allow empty Mqtt host name
- Add support for Arilux AL-LC01 RGB Led controller (#370)
- Add esp8266 de-blocking to PubSubClient library (#790)
- Add Domoticz sensors for Voltage and Current (#903)
- Add platformio OTA upload support (#928, #934)
- Add warning to webpage when USE_MINIMAL is selected (#929)
- Add smoother movement of hour hand in WS2812 led clock (#936)
- Add support for Magic Home RGBW and some Arilux Led controllers (#940)
- Add command SetOption15 0 (default) for command PWM control or SetOption15 1 for commands Color/Dimmer control to PWM RGB(CW) leds (#941)
- Add Domoticz counter sensor to Sonoff Bridge representing Received RF code (#943)
- Add support for Luani HVIO board (https://luani.de/projekte/esp8266-hvio/) (#953)
- Add PWM initialization after restart (#955)
- Add IR Receiver support. Disable in user_config.h (#956)
- Add support for inverted PWM (#960)
- Add Sea level pressure calculation and Provide command Altitude (#974)
- Add support for up to 8 relays (#995)
- Add commands RfSync, RfLow, RfHigh, RfHost and RfCode to allow sending custom RF codes (#1001)
- Add retain to ENERGY messages controlled by command SensorRetain (#1013)
- Add commands Color2, Color3, Color4, Width2, Width3, Width4 and SetOption16 to set Ws2812 Clock parameters (#1019)
- Add German language file (#1022)
- Add support for connecting to MQTT brokers without userid and/or password (#1023)
- Add support for esp8266 core v2.4.0-rc2 (#1024)
- Add commands PwmRange 1,255..1023 and PwmFrequency 1,100..4000 (#1025)
- Add Polish language file (#1044, #1047)
- Add support for KMC 70011 Power Monitoring Smart Plug (#1045)
- Add support for VEML6070 I2C Ultra Violet level sensor (#1053)
- Add light turn Off Fade (#925)
- Add IrSend command option Panasonic as IrSend {"Protocol":"Panasonic", "Bits":16388, "Data":\<Panasonic data\>}
-   where 16388 is 0x4004 hexadecimal (#1014)
- Add retry counter to DHT11/21/22 sensors (#1082)

### 5.8.0 20170918

- Remove the need for NeoPixelBus library for Hue support
- Consolidate WS2812 into Sonoff Led for flexible future led strip library changes
- Invert WS2812 fade speed to align with Sonoff led (Speed 1 = fast, Speed 8 = slow)
- Remove upper case MQTT receive buffer
- Reduce code and string length for output of commands Modules and GPIOs
- Add Sonoff SC debug information
- Change syslog service
- Removed webserver syslog disable as now no longer needed
- Increased default MQTT message size from 368 to 405 bytes while keeping MQTT_MAX_PACKET_SIZE = 512 (because we can)
- Fix MQTT Offline or Remove MQTT retained topic code
- Fix Domoticz loop when Emulation is selected
- Add blink to WS2812 and Sonoff Led (#643)
- Add option WIFI_WAIT (5) to command WifiConfig to allow connection retry to same AP without restart or update flash (#772, #869)
- Add support for Witty Cloud (#794)
- Add GPIO14 to Sonoff Dual (#797, #839)
- Add support for Yunshan Wifi Relay (#802)
- Add GPIO16 input pulldown (#827)
- Add timeout to DHT and DS18B20 sensors (#852)
- Fix watchdog timeout caused by lack of stack space by moving to heap (#853)
- Allow LogPort and MqttPort up to 65535 and add LogPort tot Status 3 (#859)
- Allow command SwitchTopic in group mode (#861)
- Allow command SwitchMode if no switches are defined (#861)
- Add optional dimmer parameter to command Wakeup for WS2812, AiLight, Sonoff B1, Led and BN-SZ01 (#867)
- Fix basic On, Off, Toggle, Blink and BlinkOff commands when other language is selected (#874)

### 5.7.1 20170909

- Remove leading spaces from MQTT data
- Fix webconsole special character entry
- Allow # as prefix for color value
- Fix Alexa detection and Hue App Update Request (#698, #854)

### 5.7.0 20170907

- Shrink module configuration webpage
- Fix settings order during startup to allow for displaying debug messages
- Fix some string length issues
- Add more string length tests by using strncpy
- Add Ai-Thinker RGBW led (AiLight)
- Add Power check and add PulseTime to power check at startup (#526)
- Add Supla Espablo support (#755)
- Add more precision to Sonoff Pow period and power results using command WattRes 0|1 (#759)
- Add basic internationalization and localization (#763)
- Add more Sonoff Pow range checking (#772)
- Fix invalid JSON (#786, #822)
- Add duplicate check to received RF signal within 2 seconds for Sonoff Bridge (#810)

### 5.6.1 20170818

- Change module list order in webpage
- Fix Sonoff T1 1CH and 2CH configuration (#751)

### 5.6.0 20170818

- Fix Sonoff Pow intermittent exception 0
- Change Sonoff Pow sending Domoticz telemetry data only
- Add Ai-Thinker RGBW led (AiLight) (experimental)
- Add NeoPixelBus library to Sonoff Led for Hue support
- Add user configurable GPIO4 and GPIO5 to module Sonoff Bridge
- Add Sonoff B1 RGBCW led support with command Color RRGGBBCCWW (#676)
- Add command CT 152..500 to Sonoff Led and Sonoff B1 to control Color Temperature
- Add Cold-Warm slider to web page for Sonoff Led and Sonoff B1
- Add CT parameter to Hue
- Add Sonoff T1 support (#582)
- Add AnalogInput0 if configured as Analog Input to webpage (#697, #746)
- Add command SetOption14 0|1 to enable interlock mode (#719, #721)
- Fix Mitsubishi HVAC IR power controll (#740)

### 5.5.2 20170808

- Extent max number of WS2812 pixels from 256 to 512 (#667)
- Add OTA handling if server responds with no update available (#695)
- Removed undocumented command FlashMode (#696)
- Fix compile time error message due to increased message buffer size (#703)

### 5.5.1 20170805

- Fix Sonoff Rf Bridge issues
- Add Sonoff RF Bridge MQTT messages on received and learned RF signal
- Add command VoltRes 0|1 to select voltage resolution to 0.1 V (#654)
- Add averaging to Analog input (#686)
- Add Energy tele data on Sonoff Pow Threshold change (#688)
- Fix inconsistent property names in Messages (#690)

### 5.5.0 20170730

- Reduce code space by removing the following commands as they are replaced by SetOption alternatives:
-   SaveState = SetOption0
-   ButtonRestrict = SetOption1
-   Units = SetOption2
-   MQTT = SetOption3
-   MQTTResponse = SetOption4
-   TempUnit = SetOption8
- Smoothing WS2812 animation poll, invert fade speed and max allowed wakeup time down to 3000 seconds
- Fix initial button press detection
- Add support for Sonoff RF Bridge 433 using command RfKey
- Fix regression from 5.0.7 by increasing message buffer size from 360 to 368 to accomodate 4 x DS18x20 sensors (#637)
- Add GroupTopic to Topic test when using ButtonTopic/SwitchTopic to send either ON/OFF or TOGGLE (#642)
- Adjust HLW calibration limits to accomodate HuaFan device and add commands HlwPSet, HlwUSet and HlwISet (#654)

### 5.4.0 20170725

- Fix command reset regression introduced in 5.2.0
- Increase polling from 0.1 second to 0.05 second
- Add multipress to all buttons
- Fix button 1 double press behaviour on multi relay devices
- Add support for Hua Fan Smart Socket (#479)
- Add support for Sonoff 4ch Pro (#565)
- Add command SetOption13 1 to allow immediate action on single button press
-   (disables multipress, hold and unrestricted commands) (#587)

### 5.3.0 20170715

- Major Hue rewrite which might introduce Alexa problems. If so, initiate an issue
- Add support for Sonoff Led and BN-SZ01 Ceiling Led brightness control to Hue
- Fix Sonoff Led Power, Dimmer and Color MQTT response (#176)
- Add commands Delay and Backlog to allow multiple commands at once separated by ";" (#593)
- Use default flashmode DOUT to solve restart hangs on esp8285 chips (#453, #598)
- Change Web console column width from 99 to 300 (#599)

### 5.2.4 20170703

- Removed flash mode update after selecting different module solving esp8285 related problems
- Add device type flag to sonoff_template.ino
- Change Sonoff Led Wakeup and add support for Sonoff BN-SZ01 Led (#567)

### 5.2.3 20170630

- Change Sonoff Led color conversion code
- Fix SetOption12 handling
- Simplify auto configuration upgrade
- Add option Upgrade \<version_number\> to only upgrade to any higher version (Old PR #213)
- Change FallbackTopic to cmnd/\<MQTTClient\>/\<command\> \<parameter\> bypassing FullTopic and Prefix (#538)

### 5.2.2 20170625

- Add configuration SaveAddress to Status 1 and Information Page
- Change Sonoff Led Color conversion from AtoH to strtol
- Fix possible wrong uploads due to configuration overwrites (#542)
- Fix payload negative numbers (#547)

### 5.2.1 20170622

- Fix Restore Configuration in case of lower version
- Revert auto configuration upgrade allowing easy upgrade which was removed in version 5.2.0
- Fix config auto upgrade from versions below version 4.1.1 (#530)

### 5.2.0 20170619

- Add command SetOption12 1 to disable newly released configuration flash rotate to reduce flash wear
- Fix command CounterDebounce by removing test for active GPIO (#524)
- Add command SetOption33 1..250 to allow user configure POW Max_Power_Retry count (#525)

### 5.1.7 20170616

- Prep removal of SetOptions alternatives
- Restore webpage upgrade error messages removed in 5.1.5
- Add hold button functionality to buttons 2 to 4
- Add command SetOption32 1..100 to set Key Hold Time from 0.1 seconds to 10 seconds (#200)
- Allow slashes in Topic, GroupTopic, ButtonTopic and SwitchTopic (#507)
- Changed webpage form actions from post to get and use relative path url (#434, #522)

### 5.1.6 20170606

- Shrink code
- Removed online configuration of Domoticz In and Domoticz Out MQTT strings
- Removed commands DomoticzInTopic and DomoticzOutTopic
- Add define KEY_HOLD_TIME to configure button hold threshold before sending MQTT Hold message
- Add command StateText4 to configure button MQTT Hold text (= MQTT_CMND_HOLD)
- Add command SetOption11 0|1 to swap pushbutton single and double press functionality (#200)
- Add command SwitchMode<x> 5 (PUSHBUTTONHOLD) and 6 (PUSHBUTTONHOLD_INV) (#489)

### 5.1.5 20170604

- Shrink code in preparation to ESP8266-Arduino 2.4.0-rc1
- Add effect parameter to HUE Device (#464)

### 5.1.4 20170601

- Removed pre-compiled versions from repository as they are available within the release
- Changed HUE Device type to color supporting version (#464)
- Fix compile error when BE_MINIMAL is selected (#467, #476)
- Add multiple compiled versions to release using updated Travis script and platformio.ini (#467)

### 5.1.3 20170520

- Add Domoticz Counter

### 5.1.2 20170519

- Fix Counter/Timer JSON message and update Counter/Timer on webpage
- Fix WS2812 Domoticz related regression issues

### 5.1.1 20170517

- Allow command FullTopic in group mode
- Prepare for more use of RTC memory
- Add independant WS2812 led string power control (#386, #390)
- Add command Counter<x> to control up to four GPIO falling edge interrupt counters or timers (#459)
- Add command CounterType<x> to select between pulse counting or pulse timing
- Add command CounterDebounce to select global counter debounce time in mSec

### 5.1.0 20170513

- Fix Offline/Removal of retained topic when FullTopic is changed
- Add FullTopic to MQTT Configuration and Information web pages
- Add license model GPLv3 (#188)

### 5.0.7 20170511

- Fix possible exception 28 on empty command
- Add command SetOption0 as replacement for SaveState
- Add command SetOption1 as replacement for ButtonRestrict
- Add command SetOption2 as replacement for Units
- Add command SetOption4 as replacement for MqttResponse
- Add command SetOption8 as replacement for TempUnit
- Add command SetOption10 On|Off to select between Offline or Removing previous retained topic (#417, #436)

### 5.0.6 20170510

- Remove hyphen in case of a single DHT sensor connected (#427)
- Add command MqttRetry <seconds> to change default MQTT reconnect retry timer from minimal 10 seconds (#429)

### 5.0.5 20170508

- Add command FullTopic with tokens %topic% (replaced by command Topic value) and
-  %prefix% (replaced by command Prefix<x> values) for more flexible topic definitions (#244)
-  See wiki > MQTT Features https://github.com/arendst/Tasmota/wiki/MQTT-Features for more information

### 5.0.4 20170505

- Add Sonoff Pow Energy Total up to 40 MWh
- Add command EnergyReset 1|2|3 to reset Energy counters (#406)
- Fix Domoticz Energy logging (#411)
- Add command PowerOnState 4 to keep relay always on and disabling all power control (#418)

### 5.0.3 20170504

- Add command SensorRetain on|off to enable retaining of mqtt message tele/sonoff/SENSOR (#74)
- Change WifiConfig timeout from 60 seconds to 180 seconds (#212)
- Change Sonoff Touch command Ledstate functionality by turning led on if power is off (#214)
- Add 4 seconds delay after power on before enabling button to workaround Wemos D1 mini RTS circuit (#380)

### 5.0.2 20170503

- Reset SaveData, SaveState and MqttResponse to default values due to rearranging settings
- Moved some settings to flag area
- Add command TempUnit Celsius|Fahrenheit for selecting Celsius or Fahrenheit (#347)
- Add command TempRes 0..3 for selecting Temperature Resolution (#347)
- Add command HumRes 0..3 for selecting Humidity Resolution (#347)
- Add command PressRes 0..3 for selecting Pressure Resolution (#347)
- Add command EnergyRes 0..5 for selecting Energy Resolution (#347)
- Add "TempUnit":"C|F" to sensor JSON output (#347)
- Add support for up to three DHT type sensors each using a different GPIO (#339, #404)

### 5.0.1 20170429

- Adjust Sonoff SC messages to prepare for display feature
- Move static data from RAM to Flash
- Fix PowerOnState for some devices not reporting "Power on" state (#284, #380, #383)

### 5.0.0 20170425

- Memory status message update
- Fix setting migration to better preserve settings during move (#382)
- Best practice is first doing a Backup Configuration before installing version 5.0.0
- Reset save count after setting move
- Start using new linker script without SPIFFS

### 4.2.0 20170424

- Prepare for SPIFFS removal by moving settings to EEPROM area
- Fix compilation error when webserver is disabled (#378)

### 4.1.3 20170410

- Add user configuarble GPIO to module S20 Socket and Slampher
- Add support for Sonoff SC (#112)
- Set PWM frequency from 1000Hz to 910Hz as used on iTead Sonoff Led firmware (#122)
- Set Sonoff Led unconfigured floating outputs to 0 to reduce exceptions due to power supply instabilities (#122)
- Add Access Point Mac Address to Status 11 and Telemetry (#329)
- Fix DS18B20 negative temperature readings (#334)

### 4.1.2 20170403

- Rename Unrecognised command to Unknown command
- Remove all command lists
- Remove command SmartConfig (superseded by WifiConfig)
- Fix boot loop when selecting module Sonoff 4CH or Sonoff Touch on non ESP8285 hardware
- Add optional support for Toshiba and Mitsubishi HVAC IR control (needs updated IRremote8266 library) (#83, #257)
- Add all configured switches to Domoticz Configuration web page (#305)
- Fix compile error when selecting WS2812 DMA (#313)

### 4.1.1 20170329

- Fix default Telemetry for command Prefix3
- Fix webserver Module parameters for disabled select
- Fix sensor status for enabled switches
- Remove Light as alternative for Power (save code space)
- Remove migration option from pre V3 (code cleanup)
- Remove unofficial SPIFFS support (code cleanup)
- Remove command list when unknown command is entered (save code space)
- Rename Status11 json from StatusPWR to unique StatusSTS
- Rename command Gateway to IPAddres2, Subnetmask to IPAddress3 and DnsServer to IPAddress4 (save code space)
- Add Command MqttResponse to select either command or RESULT topic as response (#258)
- Add command StateText1 to StateText3 to assign MQTT_STATUS_OFF, MQTT_STATUS_ON and MQTT_CMND_TOGGLE respectively (#286)
- Remove restart after IPAddress changes (#292)
- Add support for MAX31850 in xsns_ds18x20.ino (#295)
- Fix possible uptime update misses (#302)

### 4.1.0 20170325

- Change static IP addresses in user_config.h from list (using commas) to string (using dots)
- Unify display result of commands Modules, Module and Gpios
- Rewrite Module selection web page to bring size down from 18651 to 4319 bytes (!) (#234, #240)
- Add basic support for (Lixada) H801 RGBWW controller (#252)
- Add command Prefix1 to Prefix3 to assign SUB_PREFIX, PUB_PREFIX and PUB_PREFIX2 respectively (#255)
- Add static ip addresses to flash (#262)
- Add commands IpAddress, Gateway, Subnetmask and DnsServer to select static ip addresses (#273)

### 4.0.8 20170321

- Fix entering non-numeric webpassword
- Force selection between TLS or Webserver due to memory restraint (#240)
- Allow entering empty string using "0" for selected commands (#242)
- Fix exception when posting commands to web console containing % (#250)

### 4.0.7 20170319

- Increased Sonoff Led PWM frequency from 432 to 1000
- Fix possible watch dog reboot after changing module type on web page
- Fix reporting of GPIO usage from web page
- Fix Sonoff Led blank during firmware upgrade
- Fix Sonoff Led flicker and possible flash corruption by using latest Arduino-esp8266 versions of pwm core files included in sonoff library (#211)
- Add PWM output control with commands PWM1 to PWM5 using user selectable GPIOs (#211)
- Fix exceptions due to low values of commands HlwPCal (10000), HlwUCal (1000) and HlwICal (2500) (#223)
- Add Switch state to sensor status (#227, #233)
- Add user configuarble GPIO to module Sonoff Touch (#228)
- Add define WEB_PORT to user_config.h to change default web server port from 80 (#232)
- Fix failed Ota Firmware upgrade started from Web page (#235)

### 4.0.6 20170316

- Fix to better find device by Wifi hostname
- Fix compile error when some I2C devices are disabled
- Add (experimental) support for SHT1X emulating I2C (#97)
- Add ADC to ElectroDragon (#203)
- Add support for Sonoff Dev (#206)

### 4.0.5 20170314

- Add command Status 11 to show power status with Vcc if define USE_ADC_VCC is enabled (default)
- Add ADC input to Sonoff SV and Wemos D1 mini - Needs recompile with define USE_ADC_VCC disabled (#137)
- Add MQTT host:port to timeout message (#199)

### 4.0.4 20170312

- Add pulse timers for up to 4 relays (#106)
- Fix Sonoff Led power state when dimmer or color is 0 (#176)
- Add command NtpServer<x> to configure up to three NTP servers (#177)
- Delete module User Test as module Wemos D1 mini has same/more user configurable GPIO (#178)
- Add more user configurable GPIO to module ElectroDragon (#183)

### 4.0.3 20170309

- Renamed Module NodeMCU to WeMos D1 mini
- Add GPIO1 as user option to some modules
- Add Buttons, Relays and Leds to user configurable options (#159)
- Add description on Module parameters web page to some well known GPIOs (#107, #171)

### 4.0.2 20170308

- Restore correct seriallog level after Serial logging was disabled
- Add simple dimmer slider to Sonoff Led web page
- Reduced root webpage size by 31%
- Expand Status 2 with Build date/time and core version
- Fix webserver redirection when not in WifiManager mode (#156)
- Add command ButtonRestrict On/Off to restrict access to button hold and button multi press options above 2 (#161)
- Fix DS18S20 negative temperature readings (#165)
- Fix crlf compilation error due to bad syntax (#144, #167)

### 4.0.1 20170305

- Fix char default sizes and set MESSZ to 360 (#143)
- Fix SerialLog setting status
- Disable syslog when emulation is active
- Add DS18B20 web page display refresh

### 4.0.0 20170303

- Add define to remove config migration code for versions below 3.0 (See Wiki-Upgrade-Migration path)
- Free memory by switching from String to char[]
- Raised Sonoff Led PWM frequency from 200Hz to 432Hz in search of stability (hardware watchdog timeouts) (#122)
- Increase message size and suggested minimum MQTT_MAX_PACKET_SIZE to 512 (#114, #124)
- Remove runtime warning message regarding MQTT_MAX_PACKET_SIZE too small as it is now moved to compile time (#124)
- Fix possible panics with web console and http commands while UDP syslog is active (#127)
- Add optional static IP address (#129)
- Add define ENERGY_RESOLUTION in user_config.h to allow user control over precision (#136)

### 3.9.22 20170228

- Update web console
- Fix Status 4 JSON message
- Add Exception info during restart if available
- Add osWatch service to detect loop hangs that might happen during (OTA) upgrades
- Add WiOn support for relay and switch only (#82, #102)
- Allow for user specified relay count up to four in sonoff_template.h (#109)
- Add support for HTU21 compatible I2C sensors SI7013, SI7020 and SI7021 (#118)
- Add NodeMCU or Wemos configuration option (#119)

### 3.9.21 20170224

- Add ajax to web root page and web console (#79)
- Add commands SwitchMode1..4 and enable user switches 2, 3 and 4 (#84, #88)
- Fix MQTT upgrade when webserver is active

### 3.9.20 20170221

- Add minimal basic authentication to Web Admin mode (#87)
- Fix Hue and add HSB support (#89)

### 3.9.19 20170219

- Sonoff Led: Made GPIO04, 05 and 15 available for user
- Sonoff Led: Add commands Fade, Speed, WakupDuration, Wakeup and LedTable

### 3.9.18 20170218

- Fix ledstate 0 to turn off led
- Fix Sonoff Led dimmer range (#16)
- Change Sonoff Led command Dimmer to act on both cold and warm color
- Add Sonoff Led command Color CCWW where CCWW are hexadecimal values fro 00 - FF
- Reduce Sonoff Led flickering by disabling interrupts during flash save and disabling
-   Led during OTA upgrade and Web upload (#16)

### 3.9.17 20170217

- Fix possible ArduinoJSON related memory fragmentation
- Changed console logging using less memory
- Add GPIO04 as user selectable for Sonoff Dual (#75)

### 3.9.16 20170214

- Update latching relay handler
- Add support for IR led using IRremoteESP8266 library (#59)
- Add Hue argument passing using ArduinoJSON library (#59)

### 3.9.15 20170213

- Change JSON float values from string to number according to http://json.org (#56)
- Add support for exs latched relay module https://ex-store.de/ESP8266-WiFi-Relay-V31 (#58)
- Add support for inverted relays
- Changed MAX_LOG_LINES from 70 to 60 to preserve memory

### 3.9.14 20170211

- Add False and True as alternatives for 0/Off and 1/On (#49)
- Fix Status10 JSON format (#52)
- Fix DS18x20 using OneWire library (#53)

### 3.9.13 20170210

- Add FlashChipMode to Status 4
- Removed redundant DHT2 option and code
- Add Sonoff SV GPIO pin 05 configuration (#40)
- Add configuration file backup and restore via web page
- Fix latency due to light_sleep mode even if sleep was set to zero (#50)

### 3.9.12 20170208

- Fix compile error when webserver is disabled (#30)
- Fix possible ESP8285 flash problem by updating Flash Chip Mode to DOUT during OTA upload
- Fix hostname issues by not allowing user entry of string formatting and removing from user_config.h (#36)

### 3.9.11 20170204

- Fix command I2Cscan
- Fix not allowed spaces in Topic, ButtonTopic and SwitchTopic
- Make all TELEMETRY, STATUS and COMMAND message topics unique (#4)
- Advertise command topic to be used by iobroker (#299)
- Fix butten (non)detection if no GPIO_KEY1 is defined (#13)
- Change WeMo serialnumber from 7 decimal chars to 8 hexadecimal chars (#18)
- Update web page with Build Date/Time, Emulation and mDNS Discovery and Advertise information (#21)

### 3.9.10 20170130

- Add WS2812 Color Type selection (RGB or GRB) to user_config.h (#7)
- Hue api changes to support HUE App(s) (#8)

### 3.9.9 20170130

- Add command status 10 showing sensor data
- Fix hlw status messages if hlw is disabled

### 3.9.8 20170130

- Remove GPIO07 and GPIO08 from user selectable (#5)

### 3.9.7 20170129

- Fix possible WS2812 exceptions when using emulation
- Add command Emulation to dynamic configure Belkin WeMo and Hue Bridge for Alexa

### 3.9.6 20170129

- Add dynamic sleep for WS2812 animation (#1)

### 3.9.5 20170128

- Fix error message in case of wrong Domoticz command

### 3.9.4 20170127

- Fix Sonoff Dual Relay switching (#287)

### 3.9.3 20170127

- Add confirmation before Restart via webpage
- Expand Domoticz Configuration webpage with Key, Switch and Sensor Index and
-   add commands DomoticzSwitchIdx and DomoticzSensorIdx (#86) (#174) (#219)
- Fix default DHT11 sensor driver selection
- Fix LedPower status after button press (#279)
- Add command Sleep 0 - 250 mSec for optional light sleep mode to lower energy consumption (#272)
-   (Expect overall button/key/switch misses and wrong values on Sonoff Pow)
- Add Hue brightness extension (#281)
- Fix Hue brightness and change to call by reference (#283)

### 3.9.2 20170124

- Add confirmation before Reset Configuration via webpage (#244)
- Add WS2812 features (see Wiki commands)

### 3.9.1 20170124

- Change PowerOnState function to only trigger when Power On (and not just restart) (#238)
- Move HLW interrupts back to RAM and make WS2812_DMA optional as it generates Exception on Pow (#264)
- Add charset=utf-8 to webpages (#266)
- Update Hue emulation (#268)
- Fix status module number
- Add support for domoticz Dimmer on Sonoff_Led and WS2812
- Fix possible ESP8285 flash problem by updating Flash Chip Mode to DOUT during web upload

### 3.2.6a 20170120

- Fix Sonoff Pow compile error (#255)
- Move HLW interrupts back to ROM (Needed for WS2812 DMA interrupts)
- Removed all IO config from user_config.h as this will be done by commands or webpage
- Removed MessageFormat and supports JSON only except POWER/LIGHT status
- Add command LedPower to control main led (#247)
- Add more FriendlyNames for Hue (#254)
- Add DMA support for WS2812 when using pin 3 while other pins work just as well in my case...
- Add HUE emulation for Alexa (#229)
- Add basic WS2812 support (#229)
- Fix Wemo when MQTT is disabled (#245)
- Revert ButtonTopic and change SwitchTopic1 - 4 to one SwitchTopic
- Rename MqttUnits to Units
- Add Mqtt command to enable/disable MQTT

### 3.2.2a 20170115

- Add dynamic (Sonoff) Module, user GPIO and sensor selection (one size fits (almost) all)
- Add support for Sonoff LED
- Add Seriallog disable after 600 seconds for Sonoff Dual and 4 Channel
- Add ButtonTopic2 - 4, SwitchTopic1 - 4 and SwitchRetain

### 3.2.2 20170113

- Fix PowerOnState 2 functionality after re-applying power (#230)

### 3.2.1 20170113

- Fix some failed command decoding (#228)
- Removed passwords from status messages (#216)

### 3.2.0 20170111

- Add I2C BH1750 sensor (#222)
- Sensor rewrite preparing for online selection

### 3.1.16 20170109

- Fix Domoticz possible error condition
- Remove Wifi password from connection message (#216)
- Add Configure Other menu item to web page (#209)
- Add command FriendlyName, field Friendly Name and define FRIENDLY_NAME to be used by Alexa
-   eliminating current use of MQTT_CLIENT_ID (#209)
- Add friendlyname to webpage replacing former hostname

### 3.1.15 20170108

- Fix Domoticz send key regression with Toggle command

### 3.1.14 20170107

- Add support for command TOGGLE (define MQTT_CMND_TOGGLE) when ButtonTopic is in use and not equal to Topic (#207)

### 3.1.13 20170107

- Fix web console command input when SUB_PREFIX contains '/' (#152)
- Add command response to web command (#200)
- Add option to disable MQTT as define USE_MQTT in user_config.h (#200)

### 3.1.12 20170106

- Add OTA retry to solve possible HTTP transient errors (#204)
- Fix MQTT host discovery

### 3.1.11 20170105

- Add mDNS to advertise webserver as <hostname>.local/

### 3.1.10 20170105

- Fix ButtonTopic when SUB_PREFIX = PUB_PREFIX
- Add workaround for possible MQTT queueing when SUB_PREFIX = PUB_PREFIX
- Add optional MQTT host discovery using define USE_DISCOVERY in user_config.h (#115)

### 3.1.9 20170104

- Fix Power Blink start position (toggled)
- Change PulseTime increments: 1 .. 111 in 0.1 sec (max 11 seconds) and 112 .. 64900 in seconds (= 12 seconds until 18 hours) (#188)
- Add support for SUB_PREFIX = PUB_PREFIX (#190)

### 3.1.8 20170103

- Add retain flag to LWT offline and only send "tele/sonoff/LWT Offline" (#179)
- Change retained LWT Online message to only send "tele/sonoff/LWT Online"

### 3.1.7 20161231

- Add retained message LWT Online when sonoff makes MQTT connection (#179)

### 3.1.6 20161230

- Add blinking using commands BlinkTime, BlinkCount and Power Blink|3|BlinkOff|4 (#165)

### 3.1.5 20161228

- Fix serial space command exception (28)

### 3.1.4 20161227

- Fix MQTT subscribe regression exception (3) (#162)
- Fix serial empty command exception (28)

### 3.1.3 20161225

- Extent Domoticz configuration webpage with optional indices (#153)
- Fix multi relay legacy tele message from tele/sonoff/2/POWER to tele/sonoff/POWER2
- Add support for iTead Motor Clockwise/Anticlockwise

### 3.1.2 20161224

- Extent command PowerOnState with toggle at power on (option 2 is now option 3!) (#156)

### 3.1.1 20161223

- Add support for Sonoff Touch and Sonoff 4CH (#40)
- Update DomoticzIdx and DomoticzKeyIdx with relay/key index (DomoticzIdx1/DomoticzKeyIdx1)
- Add command PowerOnState to control relay(s) at power on (#154)

### 3.1.0 20161221

- Add Sonoff Pow measurement smoothing
- Fix serial command topic preamble error (#151)
- Fix 2.x to 3.x migration inconsistencies (#146)

### 3.0.9 20161218

- Add Sonoff Pow voltage reading when relay is on but no load present (#123)

### 3.0.8 20161218

- Add temperature conversion to Fahrenheit as option in user_config.h (TEMP_CONVERSION) (#145)

### 3.0.7 20161217

- Add user_config_override.h to be used by user to override some defaults in user_config.h (#58)
- Fix Sonoff Pow low power (down to 4W) intermittent measurements (#123)

### 3.0.6 20161217

- Fix MQTT_CLIENT_ID starting with % sign as in "%06X" (#142)
- Add auto power off after PulseTime### 0.1 Sec to relay 1 (#134)

### 3.0.5 20161215

- Add more control over LED with command LedState options (#136, #143)
-   LED_OFF (0), LED_POWER (1), LED_MQTTSUB (2), LED_POWER_MQTTSUB (3), LED_MQTTPUB (4), LED_POWER_MQTTPUB (5), LED_MQTT (6), LED_POWER_MQTT (7)
- Add option WIFI_RETRY (4) to command WifiConfig to allow connection retry to other AP without restart (#73)

### 3.0.4 20161211

- Fix intermittent Domoticz update misses (#133)

### 3.0.3 20161210

- Fix compiler warnings (#132)
- Remove redundant code
- Fix Domoticz pushbutton support

### 3.0.2 20161209

- Add pushbutton to SwitchMode (#130)

### 3.0.1 20161209

- Fix initial config

### 3.0.0 20161208

- Migrate and clean-up flash layout
-   Settings from version 2.x are saved but settings from version 3.x can not be used with version 2.x
- Change SEND_TELEMETRY_RSSI to SEND_TELEMETRY_WIFI and add AP and SSID to telemetry
- Split long JSON messages
- Fix inconsistent status messages
- Fix all status messages to return JSON if enabled
- Remove relay index in cmnd/sonoff/<relay>/POWER now changed
-   to cmnd/sonoff/POWER for single relay units
-   and cmnd/sonoff/POWER<relay> for multi relay units like Sonoff dual
- Add retain option to Power/Light status controlled by command PowerRetain On|Off (#126)

### 2.1.2 20161204

- Add support for second wifi AP (#73)
- Update command WifiConfig
- Fix possible WifiManager hang

### 2.1.1a 20161203

- Fix scan for wifi networks if WeMo is enabled
- Fix syslog setting using web page

### 2.1.1 20161202

- Add support for ElectroDragon second relay and button (only toggle with optional ButtonTopic) (#110)

### 2.1.0 20161202

- Add optional EXPERIMENTAL TLS to MQTT (#49)
- Fix MQTT payload handling (#111)
- Optimzed WeMo code

### 2.0.21a 20161201

- Fix WeMo PowerPlug emulation

### 2.0.21 20161130

- Add Belkin WeMo PowerPlug emulation enabled with USE_WEMO_EMULATION in user_config.h (Heiko Krupp) (#105, #109)

### 2.0.20 20161130

- Relax MQTTClient naming but only allows hexadecimal uppercase numbers (#107)
- Add I2C support with command I2CScan
- Add I2C sensor driver for HTU21 as alternate sensor using TH10/16 connectors (Heiko Krupp) (#105)
- Add I2C sensor driver for BMP085/BMP180/BMP280/BME280 as alternate sensor using TH10/16 connectors

### 2.0.19a 20161127

- Add support for ButtonTopic and ButtonRetain to wall switch function
- Add pullup to SWITCH_PIN and command SwitchMode to syntax

### 2.0.18 20161126

- Add SUB_PREFIX multi level support allowing 'cmnd' or 'cmnd/level2/level3'
- Add wall switch function to GPIO14 and command SwitchMode (Alex Scott) (#103)

### 2.0.17 20161123

- Calibrate HLWPCAL from 12345 to 12530
- Add alternative sensor driver DHT2 using Adafruit DHT library
- Add define MESSAGE_FORMAT to user_config.h
- Throttle console messages
- Shorten JSON messages
- Fix possible Panic
- Fix User mode webserver security

### 2.0.16 20161118

- Add alternative sensor driver DS18x20 using OneWire library (#95)
- Change sensor MQTT message from tele/sonoff/TEMPERATURE to tele/sonoff/DHT/TEMPERATURE or
-   tele/sonoff/DS18B20/TEMPERATURE or tele/sonoff/DS18x20/1/TEMPERATURE
- Add sensors to root webpage and auto refresh every 4 seconds (#92)
- Add optional JSON messageformat to all telemetry data
- Enforce minimum TelePeriod to be 10 seconds
- Fix Energy Yesterday reset after restart
- Add Energy Today restore after controlled restart

### 2.0.15 20161116

- Change TODAY_POWER and PERIOD_POWER to TODAY_ENERGY and PERIOD_ENERGY
- Fix serial regression
- Fix syslog hangs when loghost is unavailable

### 2.0.14 20161115

- Add HLW threshold delay
- Fix HLW intermittent current deviation
- Fix button functionality during wificonfig
- Add CRC check to DS18B20 sensor (#88)

### 2.0.13 20161113

- Add additional upload error code descriptions
- Add PlatformIO support (#80)

### 2.0.12 20161113

- Fix Serial and Web response regression when no MQTT connection available
- Fix Sonoff Dual power telemetric data for second relay
- Removed MQTT password from Information web page
- Hide MQTT password from Configure MQTT web page

### 2.0.11 20161111

- Rewrite button and web toggle code
- Fix NTP sync
- Add HLW calibration commands HLWPCAL, HLWUCAL and HLWICAL (need define USE_POWERCALIBRATION)
- Fix power threshold tests

### 2.0.10 20161109

- Add additional Domoticz define (#63)
- Add defines MQTT_STATUS_ON and MQTT_STATUS_OFF in user_config.h to select status On/Off string
- Fix status response differences (#65)
- Fix divide by zero exception (#70)
- Fix syslog loop exception

### 2.0.9 20161108

- clarify MODULE in user_config.h
- Fix hlw false values

### 2.0.8 20161108

- Add initial status after power on
- Seperate driver files
- Fix hlw code and calibrate Pow
- Move user config defines to user_config.h (#61)

### 2.0.7 20161030

- Make Ticker mandatory
- Add Domoticz support (Increase MQTT_MAX_PACKET_SIZE to 400) (#54)
- Add command MessageFormat 0|1 to select either legacy or JSON output

### 2.0.6 20161024

- Add Sonoff Pow power factor
- Initial support for up to four relays using iTEAD PSB (4Channel)
-   - Currently only supports one button (All buttons behave the same)
-   - Use command MODEL 4 to select four relay option
-     (After first power on it will support 2 relays like Sonoff Dual)
- Fix ledstate
- Add command Status 9 to display Sonoff Pow thresholds
- Add commands PowerLow, PowerHigh, VoltageLow, VoltageHigh, CurrentLow and CurrentHigh for use
-   with Sonoff Pow thresholds

### 2.0.5 20161018

- Add updates to user_config.h - moved SEND_TELEMETRY_DS18B20 and SEND_TELEMETRY_DHT to module area.
-   As Sonoff TH10/16 does not have the logic installed for GPIO04 You'll have to select ONE of both
- Add Sonoff Pow support (experimental until Pow tested)
- Add command Status 8 to display Sonoff Pow energy values
- Add command MqttUnits On|Off to add units to values
- Change web main page header character size
- Change On/Off to ON/OFF status messages to satisfy openHAB
- Change TEMP to TEMPERATURE and HUM to HUMIDITY

### 2.0.4 20161009

- Add MQTT_BUTTON_RETAIN, SAVE_DATA and SAVE_STATE defines to user_config.h (#35)
- Update ButtonRetain to remove retained message(s) from broker when turned off
- Add Retain for second relay on Sonoff Dual
- Provide power status messages with device topic index if requested

### 2.0.3 20161008

- Update wifi initialization
- Add command BUTTONRETAIN for optional MQTT retain on button press (#35)
- Add command SAVESTATE to disable power state save. May be used with MQTT retain

### 2.0.2 20161006

- Fix wifi issue 2186

### 2.0.1 20161002

- Fix button press

### 2.0.0 20161002

- Update Sonoff TH10/16 sensor pins (My TH10 only has GPIO14 connected)
- Add full support for Sonoff dual

### 1.0.35 20160929

- Add more lines to console
- Add timeout and disable MQTT on web upload
- Add command SAVEDATA to control parameter save (for flash wear afficionados) (#30)

### 1.0.34 20160926

- Fix button press six and seven
- Add more information to webserver

### 1.0.33 20160915

- Better WPS error message
- Separate webserver code from support.ino into webserver.ino
- Fix webserver User by removing unwanted restart option

### 1.0.32 20160913

- Add Wifi Protected Setup (WPS) as third option for initial config
- Add command WIFICONFIG replacing deprecated command SMARTCONFIG
- Add option WIFICONFIG 3 to start WPSconfig
- Add option WIFICONFIG 0 to start saved Wifi config tool (WPSconfig, Smartconfig or Wifimanager)
- Change button behaviour - See Wiki

### 1.0.31 20160907

- Fix DS18B20 misread if teleperiod = 2
- Tuned sensor code
- Updated prefered ElectroDragon connection to Relay 1 and Button 1
- Moved SONOFF and ELECTRO_DRAGON port config to user_config.h

### 1.0.30 20160902

- Fix command TELEPERIOD 0
- Add ESP- tag to UDP log message for easy rsyslogd filtering
- Add ElectroDragon (Relay 2 only) functionality. Select with #define MODULE ELECTRO_DRAGON
- Add ? as null message alternative
- Add DHT temperature and humidity telemetry support. Enable with #define SEND_TELEMETRY_DHT
- Add DS18B20 temperature telemetry support. Enable with #define SEND_TELEMETRY_DS18B20
- Restrict HOSTNAME, MQTTCLIENT, TOPIC and BUTTONTOPIC in topic mode only

### 1.0.29 20160831

- Allow UPGRADE, OTAURL, RESTART, RESET, MQTTHOST, MQTTPORT, MQTTUSER, MQTTPASSWORD and WEBSERVER also in group mode

### 1.0.28 20160831

- Add webserver state to status 5
- Add optional PUB_PREFIX2 (tele) for telemetry usage
- Add command TELEPERIOD
- Fix syntax message
- Change memory status display

### 1.0.27 20160831

- Add sketch flash size
- Add console to webserver
- Add command weblog
- Change WifiManager web pages to minimal
- Change display default hostname and MQTT client id in webserver
- Change HTTP command interface to http://sonoff-1234/cm?cmnd=light 2
- Change HEARTBEAT to UPTIME

### 1.0.26 20160829

- Add define USE_WEBSERVER to disable web server code in source
- Add file upload as alternative for ota upload to webserver
- Add information to webserver
- Add command hostname
- Add command logport
- Change HTTP command interface to http://sonoff-1234/cmd?cmnd=light 2
- Change button behaviour with regards to Smartconfig and OTA upload. See README.md
- Enforce default hostname to either "%s-%04d" or user defined without any %
- Enforce default mqtt client id to either "DVES_%06X" or user defined without any %

### 1.0.25 20160822

- Remove config system halts to keep ota available

### 1.0.24 20160821

- Add test for MQTT_SUBTOPIC
- Change log range to LOG_LEVEL_ALL
- Change MQTT introduction messages
- Moved MQTT_MAX_PACKET_SIZE warning message to introduction messages

### 1.0.23 20160821

- Add option USE_SPIFFS to move config from flash to spiffs
- Add webserver with options 0 (off), 1 (user) and 2 (admin)
- Add HTTP command interface (http://sonoff-1234/c?cmnd=light 2)
- Add wifimanager countdown counter
- Add command line webpage
- Add relay control to wifimanager
- Add restart option 99 to force restart
- Fix wifi hostname
- Fix NETBIOS hostname problem by reducing default hostname length
- Fix possible exception if WIFI_HOSTNAME is changed
- Fix upgrade messages
- Reduce memory use by redesigning config routines
- Split syntax message
- Rename define SERIAL_IO to USE_SERIAL

### 1.0.22 20160814

- Add all MQTT parameters for configuration
- Add wifimanager to configure Wifi and MQTT via web server
- Change NTP time handling
- Fix Smartconfig parameter buffer overflow
- Fix PlatformIO warnings

### 1.0.21 20160808

- Remove semaphore as subscription flooding (more than 15 subscriptions per second) is managed by SDK (LmacRxBlk:1)
- Add optional RTC interrupt (define USE_TICKER) to keep RTC synced during subscription flooding
- Remove heartbeatflag

### 1.0.20 20160805

- Add semaphore to handle out of memory when too many subscriptions requested
- Use Daylight Saving (DST) parameters from user_config.h when timezone = 99
- Add status 7 option displaying RTC information
- Add ledstate to status 0

### 1.0.19 20160803

- Fix possible MQTT_CLIENT_ID induced Exception(28)

### 1.0.18 20160803

- Moved Cfg_Default
- Fix negative data handling
- Remove MQTT information from status 1 and add labels to status 1
- Add mac address to status 5
- Add MQTT ClientId, UserId and Password to status 6

### 1.0.17 20160731

- Better variable range checking
- Change ambiguous connection messages
- Add timestamp to serial message

### 1.0.16 20160729

- Moved wifi, rtc, syslog and config to support.ino
- Fixed button action when buttontopic is used. Introduced with 1.0.15
- Better buffer overflow checks (strlcpy)

### 1.0.15 20160728

- Removed pubsubclient config changes from sonoff.ino as it doesn't work
-   reapply MQTT_MAX_PACKET_SIZE 256 and MQTT_KEEPALIVE 120 to PubSubClient.h
- Add status 0 option displaying all status messages
- Change MQTT_MAX_PACKET_SIZE from 1024 to 256
- Add buffer overflow checks (snprintf and strncpy)
- Implemented common string sizes

### 1.0.14 20160722

- Seperate user config from sonoff.ino to user_config.h (pucebaboon)
- Change defaults from sidnas2 to domus1
- Add MQTT status message as status 6 (pucebaboon)
- Add status type to message (pucebaboon)
- Add pubsubclient config changes to sonoff.ino (pucebaboon)

### 1.0.13 20160702

- Add Ledstate 1 option to show power state on led

### 1.0.12 20160529

- Allow disable of button topic using "0"

### 1.0.11 20160524

- Provide button response if MQTT connection lost

### 1.0.10 20160520

- Add optional button topic to assist external MQTT clients
- Change version notation
- Reset default values

### 1.0.9  20160503

- Add more blinks
- Add reset 2 option erasing flash
- Add status 5 option displaying network info
- Add syslog check for Wifi connection
- Resize MqttPublish log array
- Change Wifi smartconfig active from 100 to 60 seconds
- Update Wifi initialization

### 1.0.8  20160430

- Remove use of Wifi config data from SDK
- Add status 3 (syslog info) and status 4 (flash info)
- Add restart option to button (5 quick presses)

### 1.0.7  20160420

- Add UDP syslog support
- Change HOST command to MQTTHOST command
- Add commands SYSLOG, SERIALLOG and LOGHOST
- Change hostname to lower case to distinguise between open-sdk version
- Add support for ESP-12F used in my modified wkaku power socket switch
- Fix timezone command
- Add RTC month names for future use
- Modify button code
- Remove initialization errors by better use of MQTT loop

### 1.0.6  20160406

- Removed Wifi AP mode (#1)
- Add test for Arduino IDE version >= 1.6.8
- Fix RTC time sync code

### 1.0.5  20160310

- Initial public release
- Show debug info by selecting option from IDE Tools Debug port: Serial<|MERGE_RESOLUTION|>--- conflicted
+++ resolved
@@ -3,12 +3,10 @@
 
 ## [Released]
 
-## [12.3.1] 20221216
-- Release Percy
-
-<<<<<<< HEAD
-=======
-## [12.3.1.6]
+## [12.4.0] 20230215
+- Release Peter
+
+## [12.3.1.6] 20230215
 ### Added
 - ESP32 preliminary support for Matter protocol, milestone 1 (commissioning) by Stephan Hadinger
 - Basic support for Shelly Pro 4PM
@@ -16,14 +14,10 @@
 ### Breaking Changed
 - TM1638 button and led support are handled as virtual switches and relays (#11031)
 
-### Changed
-
 ### Fixed
 - ESP8266 Fix TLS SNI which would prevent AWS IoT connection (#17936)
 
-### Removed
-
-## [12.3.1.5]
+## [12.3.1.5] 20230208
 ### Added
 - ESP32 support for eigth energy phases/channels
 - ESP32 command ``EnergyCols 1..8`` to change number of GUI columns
@@ -105,12 +99,9 @@
 ### Changed
 - ESP32 Framework (Core) from v2.0.5.3 to v2.0.5.4 (IPv6 support)
 
-## [Released]
-
 ## [12.3.1] 20221216
 - Release Percy
 
->>>>>>> 87686c0d
 ## [12.3.0.1] 20221216
 ### Changed
 - ESP32 initial otaurl from http to https
