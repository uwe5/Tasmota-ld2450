# Changelog
All notable changes to this project will be documented in this file.

## [Unreleased] - Development

## [9.3.1.1]
### Added
- Support for CSE7761 energy monitor as used in ESP32 based Sonoff Dual R3 Pow (#10793)
- Command ``Sensor80 1 <0..7>`` to control MFRC522 RFID antenna gain from 18dB (0) to 48dB (7) (#11073)
- Allow MCP230xx pinmode from output to input (#11104)
- SML VBUS support (#11125)
- Support for NEC and OPTOMA LCD/DLP Projector serial power control by Jan Bubík (#11145)
- Support for XPT2046 touch screen digitizer on ILI9341 display by nonix (#11159)
- Berry improvements (#11163)
- Support for zigbee lumi.sensor_wleak (#11200)
- Crash protection in ext_vnsprintf_P (#11202)
- Extent compile time SetOptions support (#11204)
- ESP32 Extent BLE (#11212)
<<<<<<< HEAD
- ESP32 support for WS2812 hardware driver via RMT or I2S
=======
- ESP32 support for secondary I2C controller
>>>>>>> fc762da4

### Changed
- ESP32 core library from v1.0.5-rc6 to v1.0.5
- TasmotaSerial library from v3.2.0 to v3.3.0
- TuyaMcu dimmer timeout (#11121)
- Rename epaper 42 commands (#11222)
- DeepSleep announcement topic (#11223)

### Fixed
- PN532 on ESP32 Serial flush both Tx and Rx buffers (#10910)
- Light scheme related color changes (#11041)
- Refactor acceleration function for shutter stepper and servo (#11088)
- LM75AD detection on different addresses (#11096)
- Timer loop when console is scrolled up regression from v9.3.0 (#11108)
- Display exception when no file system is present (#11125)
- Scripter and SML fixes (#11150)
- Zigbee exception when bad frame is received (#11192)
- ESP32 flash script for Odroid and Core2 (#11227)
- ESP32 WS2812 bitbang support (#11248)
- DS18x20 driver timing issue (#11270)

## [Released]

## [9.3.1] 20210223
- Release Kenneth

## [9.3.0.1]
### Added
- Animate PWM dimmer brightness LEDs during transitions and with variable brightness (#11076)
- Commands ``StateRetain`` and ``InfoRetain`` (#11084)

### Changed
- Remove the need to start filenames with a slash (/) in Ufs commands
- Removed command ``VirtualCT`` as synonym for ``SetOption106`` (#11049)

### Fixed
- Web request accepts wrong password (#11039)
- Ili1942 driver (#11046)
- ESP32 Mi32 driver (#11048)
- Shutter driver (#11055)
- TM1637 driver now needs ``TM1637 CLK`` and ``TM1637 DIO`` to enable (#11057)
- Sml driver (#11082)
- Ezo drivers (#11083)

## [9.3.0] 20210219
- Release Kenneth

## [9.2.0.7] 20210219
### Added
- Support for Device Groups Device Map (#10898)
- Support for Eastron SDM72D-M three phase 100A Modbus energy meter (#10862)
- Support for Frysk language translations by Christiaan Heerze
- ESP8266 Fallback to ``*.bin.gz`` binary when OTA upload of ``*.bin`` binary fails
- Berry language improved Tasmota integration
- Berry file system support
- Filesystem commands ``Ufs``, ``UfsType``, ``UfsSize``, ``UfsFree``, ``UfsDelete``, ``UfsRename`` and ``UfsRun``
- Support for filesystem ``autoexec.bat`` to execute sequential commands like backlog
- Support for TM1637 seven segment display by Ajith Vasudevan (#10889)

### Changed
- IRremoteESP8266 library from v2.7.14 to v2.7.15
- NeoPixelBus library from v2.6.0 to v2.6.1.4
- ILI9341 library from Adafruit_ILI9341-1.2.0-Tasmota-1.0 to ILI9341-gemu-1.0

## [9.2.0.6] 20210210
### Changed
- Remove support for direct migration from versions before v8.1.0 (Doris)
- ESP32 Increase number of switch GPIOs from 8 to 28
- ESP32 Increase number of interlock groups from 4 to 14
- Increase number of button GPIOs from 4 to 8
- Preview of Berry language for Tasmota32

## [9.2.0.5] 20210205
### Changed
- ESP32 increase number of relay GPIOs from 8 to 28

## [9.2.0.4] 20210204
### Added
- Function ``AddLog`` to provide logging for up to 128 (LOGSZ) characters to save stack space
- Commands ``ChannelRemap``, ``MultiPWM``, ``AlexaCTRange``, ``PowerOnFade``, ``PWMCT``, ``WhiteBlend`` and ``VirtualCT`` as synonyms for ``SetOption37, 68, 82, 91, 92, 105`` and ``106``
- Commands ``ZbNameKey``, ``ZbDeviceTopic``, ``ZbNoPrefix``, ``ZbEndpointSuffix``, ``ZbNoAutoBind`` and ``ZbNameTopic`` as synonyms for ``SetOption83, 89, 100, 101, 110`` and ``112``
- Commands ``ZbNoAutoBind``, ``ZbReceivedTopic`` and ``ZbOmitDevice`` as synonyms for ``SetOption116, 118`` and ``119``
- Commands ``BuzzerActive`` and ``BuzzerPwm`` as synonyms for ``SetOption67`` and ``111``
- Support for ESP32 ``Module 5`` Wireless Tag Eth01 (#9496)
- Support trailing silence in buzzer tune (#10694)
- Command ``L1MusicSync <0|Off>|<1|On>|<2|Toggle>, 1..10, 1..100>`` to control Sonoff L1 Music Sync mode sensitivity and speed (#10722)
- Command ``Speed2`` to control a once off fade (#10741)
- Zigbee command ``SetOption120 1`` or ``ZbEndpointTopic 1`` to add the endpoint as suffix in topic when using ``SetOption89 1``
- Zigbee command ``ZbScan`` to do an energy scan on each radio channel

### Changed
- Maximum chars in ``AddLog_P`` logging restored from 128 to 700 (MAX_LOGSZ) to solve broken error messages

## [9.2.0.3] 20210122
### Added
- Support for time proportioned (``#define USE_TIMEPROP``) and optional PID (``#define USE_PID``) relay control (#10412)
- Support rotary encoder on Shelly Dimmer (#10407)
- Command ``SetOption43 1..255`` to control Rotary step (#10407)
- Support for BS814A-2 8-button touch buttons by Peter Franck (#10447)
- Support for up to 4 I2C SEESAW_SOIL Capacitance & Temperature sensors by Peter Franck (#10481)
- ESP8266 Support for 2MB and up linker files with 1MB and up LittleFS
- ESP32 support for TLS MQTT using BearSSL (same as ESP8266)
- Support for 24/26/32/34 bit RFID Wiegand interface (D0/D1) by Sigurd Leuther (#3647)
- Compile time option ``USE_MQTT_TLS_DROP_OLD_FINGERPRINT`` to drop old (less secure) TLS fingerprint
- Command ``SetOption40 0..250`` to disable button functionality if activated for over 0.1 second re-introduced
- Support for SM2135 current selection using GPIO ``SM2135 DAT`` index (#10634)
- Support for ESP32 ``Module 7`` M5stack core2 16MB binary tasmota32-core2.bin (#10635)
- Support for Sugar Valley NeoPool Controller by Norbert Richter (#10637)
- Rule trigger string comparisons for EndsWith ``$>``, StartsWith ``$<`` and Contains ``$|`` (#10538)
- Support for TOF10120 time of flight sensor by Cyril Pawelko (#10190)

### Breaking Changed
- ESP32 switch from default SPIFFS to default LittleFS file system loosing current (zigbee) files
- ESP8266 until now NOT SUPPORTED linker files 2MB and up. Current settings will be overwritten once LittleFS is enabled

### Changed
- Force initial default state ``SetOption57 1`` to scan wifi network every 44 minutes for strongest signal (#10395)
- Command ``Sleep 0`` removes any sleep from wifi modem except when ESP32 BLE is active
- PubSubClient MQTT_SOCKET_TIMEOUT from 15 to 4 seconds
- Domoticz fixed 2 decimals resolution by user selectable ``TempRes``, ``HumRes`` and ``PressRes`` resolutions

## [9.2.0.2] 20210105
### Added
- Support for ESP32 ``Module 3`` Odroid Go 16MB binary tasmota32-odroidgo.bin (#8630)
- Command ``CTRange`` to specify the visible CT range the bulb is capable of (#10311)
- Command ``VirtualCT`` to simulate or fine tune CT bulbs with 3,4,5 channels (#10311)
- Command ``SetOption118 1`` to move ZbReceived from JSON message and into the subtopic replacing "SENSOR" default (#10353)
- Command ``SetOption119 1`` to remove the device addr from json payload, can be used with zb_topic_fname where the addr is already known from the topic (#10355)
- Command ``RuleTimer0`` to access all RuleTimers at once (#10352)
- SPI display driver SSD1331 Color oled by Jeroen Vermeulen (#10376)
- IRremoteESP8266 library from v2.7.13 to v2.7.14
- Rotary No Pullup GPIO selection ``Rotary A/B_n`` (#10407)

### Breaking Changed
- Replaced MFRC522 13.56MHz rfid card reader GPIO selection from ``SPI CS`` by ``RC522 CS``
- Replaced NRF24L01 GPIO selection from ``SPI CS`` by ``NRF24 CS`` and ``SPI DC`` by ``NRF24 DC``
- Replaced ILI9341 GPIO selection from ``SPI CS`` by ``ILI9341 CS`` and ``SPI DC`` by ``ILI9341 DC``
- Replaced ST7789 GPIO selection from ``SPI CS`` by ``ST7789 CS`` and ``SPI DC`` by ``ST7789 DC``
- Replaced ILI9488 GPIO selection from ``SPI CS`` by ``ILI9488_CS``
- Replaced EPaper29 GPIO selection from ``SPI CS`` by ``EPaper29 CS``
- Replaced EPaper42 GPIO selection from ``SPI CS`` by ``EPaper42 CS``
- Replaced SSD1351 GPIO selection from ``SPI CS`` by ``SSD1351 CS``
- Replaced RA8876 GPIO selection from ``SPI CS`` by ``RA8876 CS``

### Changed
- Maximum chars in ``AddLog_P`` logging reduced from 700 to 128 (LOGSZ) to enhance stability
- Disabled ``USE_LIGHT`` light support for ZBBridge saving 17.6kB (#10374)

## [9.2.0.1] 20201229
### Added
- Milliseconds to console output (#10152)
- Support for P9813 RGB Led MOSFET controller (#10104)
- Support for GPIO option selection
- Gpio ``Option_a1`` enabling PWM2 high impedance if powered off as used by Wyze bulbs (#10196)
- Support for FTC532 8-button touch controller by Peter Franck (#10222)
- Support character `#` to be replaced by `space`-character in command ``Publish`` topic (#10258)
- BSSID and Signal Strength Indicator to GUI wifi scan result (#10253)
- Support for Afrikaans language translations by Christiaan Heerze
- Support for IR inverted leds using ``#define IR_SEND_INVERTED true`` (#10301)
- Support for disabling 38kHz IR modulation using ``#define IR_SEND_USE_MODULATION false`` (#10301)
- Support for SPI display driver for ST7789 TFT by Gerhard Mutz (#9037)

### Changed
- Logging from heap to stack freeing 700 bytes RAM

### Fixed
- Redesign syslog and mqttlog using log buffer (#10164)
- Shutter stop issue (#10170)
- Scripter script_sub_command (#10181)
- Scripter JSON variable above 32 chars (#10193)
- Shelly Dimmer power on state (#10154, #10182)
- Wemo emulation for single devices (#10165, #10194)
- ESP32 LoadStoreError when using ``#define USER_TEMPLATE`` (#9506)
- Compile error when ``#ifdef USE_IR_RECEIVE`` is disabled regression from 9.1.0.2
- Prometheus memory leak (#10221)

## [9.2.0] 20201216
- Release Julie

## [9.1.0.2] 20201216
### Added
- KNX read reply for Power (#9236, #9891)
- Zigbee persistence of device/sensor data in EEPROM (only ZBBridge)
- Support for common anode sevenseg displays by adding ``#define USE_DISPLAY_SEVENSEG_COMMON_ANODE`` by Ken Sanislo (#9963)
- Support for multiple WeMo devices by Magic73 (#9208)
- Fallback NTP server from x.pool.ntp.org if no ntpservers are configured
- TyuaMcu update 2/3 by Federico Leoni (#10004)
- Optional CCloader support for CC25xx Zigbee or CC26xx BLE by Christian Baars (#9970)
- Command ``RfProtocol`` to control RcSwitch receive protocols by BBBits (#10063)
- Zigbee better support for Tuya Protocol (#10074)
- Support for SPI connected MFRC522 13.56MHz rfid card reader (#9916)
- Letsencrypt R3 in addition to X3 CA (#10086)
- Zigbee add visual map of network
- Command ``SetOption117 1`` for light fading to be fixed duration instead of fixed slew rate (#10109)
- Support ESP32 SPIFFS for internal use

### Breaking Changed
- KNX DPT9 (16-bit float) to DPT14 (32-bit float) by Adrian Scillato (#9811, #9888)

### Changed
- Core library from v2.7.4.7 to v2.7.4.9
- Shelly Dimmer fw upgrade using WebGUI Firmware Upgrade and file from folder `tools/fw_shd_stm32/`
- MQTT Wifi connection timeout from 5000 to 200 mSec (#9886)
- Platformio compiler option `-free -fipa-pta` enabled (#9875)
- IRremoteESP8266 library from v2.7.12 to v2.7.13
- Shelly Dimmer 1 and 2 stm32 firmware from v51.4 to v51.5
- Force bigger Thunk Stack if 4K RSA even without EC ciphers (#10075)
- mDNS has been disabled from all pre-compiled binaries to allow new features

### Fixed
- KNX ESP32 UDP mulicastpackage (#9811)
- Command ``gpio`` using non-indexed functions regression from v9.1.0 (#9962)
- ESP32 TasmotaClient firmware upgrade (#9218)
- Reset to defaults after 6 hours of DeepSleep (#9993)
- Backlog timing wraparound (#9995)
- First LED in addressable string does not fade when using scheme (#10088)
- Improved Opentherm error handling (#10055)
- Platformio compiler option `no target align` removed fixing hardware watchdog exceptions
- Shutter motordelay stop issue (#10033)
- Shutter fix overflow on runtime over 100 seconds (#9800)
- ESP32 CC2530 heap corruption (#10121)
- ESP32 Analog input div10 rule trigger (#10149)

### Removed
- PN532 define USE_PN532_CAUSE_EVENTS replaced by generic rule trigger `on pn532#uid=`

## [9.1.0.1] - 20201116
### Added
- Zigbee support for Mi Door and Contact (#9759)
- Zigbee alarm persistence (#9785)
- Support for EZO PMP sensors by Christopher Tremblay (#9760)
- Commands ``TuyaRGB``, ``TuyaEnum`` and ``TuyaEnumList`` (#9769)
- Zigbee command ``ZbInfo`` and prepare support for EEPROM
- Support for AS608 optical and R503 capacitive fingerprint sensor
- Command ``SetOption115 1`` to enable ESP32 MiBle
- Zigbee command ``ZbLeave`` to unpair a device
- Command ``SetOption116 1`` to disable auto-query of zigbee light devices (avoids network storms with large groups)
- Support for Shelly Dimmer 1 and 2 by James Turton (#9854)
- IRremoteESP8266 library from v2.7.11 to v2.7.12

### Changed
- Core library from v2.7.4.5 to v2.7.4.7
- Platformio compiler option `no target align` enabled (#9749)
- Consolidate `AddLog_P` into `AddLog_P2` and rename to `AddLog_P`
- Sonoff L1 color up scaling and color margin detection (#9545)

### Fixed
- NTP fallback server functionality (#9739)
- Telegram group chatid not supported (#9831)
- KNX buttons, switches and sensors detection regression from v9.1.0 (#9811)
- GUI MqttUser and MqttPassword updates when TLS is compiled in (#9825)

### Removed
- Version compatibility check

## [9.1.0] 20201105
- Release Imogen

## [9.0.0.3] - 20201105
### Added
- TLS in binary tasmota-zbbridge (#9635)
- Support for EZO O2 sensors by Christopher Tremblay (#9619)
- Support for EZO PRS sensors by Christopher Tremblay (#9659)
- Support for EZO FLO sensors by Christopher Tremblay (#9697)
- Support for EZO DO sensors by Christopher Tremblay (#9707)
- Support for EZO RGB sensors by Christopher Tremblay (#9723)
- Zigbee reduce battery drain (#9642)
- Zigbee command ``ZbMap`` to describe Zigbee topology (#9651)
- Zigbee command ``ZbOccupancy`` to configure the time-out for PIR
- Command ``Gpios 255`` to show all possible GPIO configurations
- Command ``SwitchText`` to change JSON switch names by barbudor (#9691)
- Command ``SetOption114 1`` to detach Switches from Relays and enable MQTT action state for all the SwitchModes returning `{"Switch1":{"Action":"ON"}}`
- Command ``DimmerStep 1..50`` to change default dimmer up and down step of 10% by James Turton (#9733)
- HM10 Beacon support and refactoring by Christian Baars (#9702)
- Support for Hass discovery of TuyaMcu and Sonoff Ifan by Federico Leoni (#9727)
- Initial support for iBeacons (Sensor52) on ESP32 using internal BLE by rvbglas (#9732)

### Changed
- PlatformIO library structure redesigned for compilation speed by Jason2866
- Zigbee flash storage refactor adding commands ``ZbProbe``, ``ZbStatus2`` and ``ZbRestore`` (#9641)
- Default otaurl in my_user_config.h to http://ota.tasmota.com/tasmota/release/tasmota.bin.gz
- When ``SetOption73 1`` JSON result from `{"ACTION":"SINGLE"}` to `{"Button1":{"Action":"SINGLE"}}`

### Fixed
- Rule Break not working as expected when ONCE is enabled (#9245)
- Rule expressions using mems corrupts character pool (#9301)
- Button press rules regression introduced by #9589 (#9700)
- Rule handling of JSON ``null`` regression from v8.5.0.1 (#9685)
- Arilux RF remote detection regression from v8.3.0

### Removed
- Auto output selection of decimal or hexadecimal data based on user input. Now only based on ``SetOption17``

## [9.0.0.2] - 20201025
### Added
- Support for Vietnamese language translations by Tâm.NT
- Support for timers in case of no-sunset permanent day by cybermaus (#9543)
- Command ``NoDelay`` for immediate backlog command execution by Erik Montnemery (#9544)
- Command ``SwitchMode 15`` sending only MQTT message on switch change (#9593)
- Command ``ShutterChange`` to increment change position (#9594)
- Command ``SetOption113 1`` to set dimmer low on rotary dial after power off
- Support for EZO Ph and ORP sensors by Christopher Tremblay (#9567)
- Support for EZO RTD sensors by Christopher Tremblay (#9585)
- Support for EZO HUM sensors by Christopher Tremblay (#9599)
- Support for EZO EC sensors by Christopher Tremblay (#9613)
- Support for EZO CO2 sensors by Christopher Tremblay (#9619)
- On ZigbeeBridge support for glowing led when permit join is active (#9581)
- Support for PWM Dimmer multi-press and ledmask (#9584)
- Make button press rules override PWM Dimmer functions (#9589)
- Support for fixed output Hi or Lo GPIO selection
- ESP32 support for Wireless-Tag WT32-ETH01 (#9496)
- ESP32 MI32 Beacon support, RSSI at TELEPERIOD, refactoring by Christian Baars (#9609)

### Changed
- Command ``Gpio17`` replaces command ``Adc``
- Command ``Gpios`` replaces command ``Adcs``
- Management of serial baudrate (#9554)
- TLS fingerprint ``#define MQTT_FINGERPRINT`` from string to hexnumbers (#9570)
- Rotary driver adjusted accordingly if Mi Desk Lamp module is selected (#9399)
- Tasmota Arduino Core v2.7.4.5 allowing webpassword over 47 characters (#9687)
- Webserver code optimizations (#9580, #9590)

### Fixed
- Convert AdcParam parameters from versions before v9.0.0.2
- Telegram message decoding error regression from v8.5.0.1
- Correct Energy period display shortly after midnight by gominoa (#9536)
- Rule handling of Var or Mem using text regression from v8.5.0.1 (#9540)
- TuyaMcu energy display regression from v8.5.0.1 (#9547)
- Tuyamcu dimmers MQTT topic (#9606)
- MQTT data corruption on ``MQTTLog 4`` (#9571)
- Scripter memory alignment (#9608)
- Zigbee battery percentage (#9607)
- HassAnyKey anomaly (#9601)
- ESP32 Webcam broken regression from #9590

## [9.0.0.1] - 20201010
### Added
- Optional support for Mitsubishi Electric HVAC by David Gwynne (#9237)
- Optional support for Orno WE517-Modbus energy meter by Maxime Vincent (#9353)
- SDM630 three phase ImportActive Energy display when ``#define SDM630_IMPORT`` is enabled by Janusz Kostorz (#9124)
- Optional support for inverted NeoPixelBus data line by enabling ``#define USE_WS2812_INVERTED`` (#8988)
- PWM dimmer color/trigger on tap, SO88 led, DGR WITH_LOCAL flag by Paul Diem (#9474)
- Support for stateful ACs using ``StateMode`` in tasmota-ir.bin by Arik Yavilevich (#9472)
- Zigbee command ``ZbData`` for better support of device specific data
- Support for analog buttons indexed within standard button range

### Changed
- Redesigning ESP8266 GPIO internal representation in line with ESP32 changing ``Template`` layout too
- New IR Raw compact format (#9444)
- MAX31865 driver to support up to 6 thermocouples selected by ``MX31865 CS`` instead of ``SSPI CS`` (#9103)
- A4988 optional microstep pin selection
- Pulsetime to allow use for all relays with 8 interleaved so ``Pulsetime1`` is valid for Relay1, Relay9, Relay17 etc. (#9279)
- ``Status`` command output for disabled status types
- IRremoteESP8266 library from v2.7.10 to v2.7.11
- NeoPixelBus library from v2.5.0.09 to v2.6.0

### Fixed
- Template conversion when GPIO17 is 0
- Template using ``#define USER_TEMPLATE`` (#9506)
- Ledlink blink when no network connected regression from v8.3.1.4 (#9292)
- Exception 28 due to device group buffer overflow (#9459)
- Shutter timing problem due to buffer overflow in calibration matrix (#9458)
- Light wakeup exception 0 (divide by zero) when ``WakeupDuration`` is not initialised (#9466)
- ADC initalization sequence (#9473)
- Thermostat sensor status corruption regression from v8.5.0.1 (#9449)

### Removed
- Support for direct upgrade from Tasmota versions before v7.0
- Auto config update for all Friendlynames and Switchtopic from Tasmota versions before v8.0

## [8.5.1] - 20201002
- Release Hannah

## [8.5.0.1] - 20200907
### Added
- Command ``SetOption110 1`` to disable Zigbee auto-config when pairing new devices
- Command ``SetOption111 1`` to enable frequency output for buzzer GPIO (#8994)
- Command ``SetOption112 1`` to enable friendly name in zigbee topic (use with SetOption89)
- ``#define USE_MQTT_AWS_IOT_LIGHT`` for password based AWS IoT authentication
- ``#define MQTT_LWT_OFFLINE`` and ``#define MQTT_LWT_ONLINE`` to user_config.h (#9395)
- New shutter modes (#9244)
- Zigbee auto-config when pairing
- Support for MLX90640 IR array temperature sensor by Christian Baars
- Support for VL53L1X time of flight sensor by Johann Obermeier

### Changed
- Replace ArduinoJson with JSMN for JSON parsing
- ``WakeUp`` uses 256 steps instead of 100 (#9241)
- Major redesign of TuyaMcu adding shutter, light and multiple dimmer support by Federico Leoni (#9330)

### Fixed
- Energy total counters (#9263, #9266)
- Crash in ``ZbRestore``
- Reset BMP sensors when executing command ``SaveData`` and define USE_DEEPSLEEP enabled (#9300)
- ``status 0`` message when using define USE_MQTT_TLS due to small log buffer (#9305)
- ``status 13`` exception 9 when more than one shutter is configured
- ``status 13`` json message
- Shelly 2.5 higher temperature regression from 8.2.0.1 (#7991)

## [8.5.0] - 20200907
- Release Hannah

## [8.4.0.3] - 20200823
### Added
- Command ``PowerDelta1`` to ``PowerDelta3`` to trigger on up to three phases (#9134)
- Zigbee web ui widget for Lights
- ``SetOption109 1`` to force gen1 Alexa mode, for Echo Dot 2nd gen devices only
- Zigbee web ui for power metering plugs
- Experimental support for ESP32 TTGO Watch and I2S Audio by Gerhard Mutz

### Changed
- References from http://thehackbox.org/tasmota/ to http://ota.tasmota.com/tasmota/

## [8.4.0.2] - 20200813
### Added
- Command ``SetOption103 0/1`` to set TLS mode when TLS is selected
- Command ``SetOption104 1`` to disable all MQTT retained messages
- Command ``SetOption106 1`` to create a virtual White ColorTemp for RGBW lights
- Command ``SetOption107 0/1`` to select virtual White as (0) Warm or (1) Cold
- Command ``SetOption108 0/1`` to enable Teleinfo telemetry into Tasmota Energy MQTT (0) or Teleinfo only (1) - Add better config corruption recovery (#9046)
- Virtual CT for 4 channels lights, emulating a 5th channel
- Support for DYP ME007 ultrasonic distance sensor by Janusz Kostorz (#9113)
- Zigbee web gui widget for Temp/Humidity/Pressure sensors
- Zigbee battery icon

### Changed
- White blend mode moved to using ``SetOption 105`` instead of ``RGBWWTable``

### Fixed
- Display power control (#9114)

### Removed
- Support for direct upgrade from versions before 6.6.0.11 to versions after 8.4.0.1

## [8.4.0.1] - 20200730
### Added
- Zigbee better support for IKEA Motion Sensor
- ESP32 Analog input support for GPIO32 to GPIO39
- Zigbee options to ``ZbSend`` ``Config`` and ``ReadConfig``
- Command ``Restart 2`` to halt system. Needs hardware reset or power cycle to restart (#9046)
- Command ``SetOption102 0/1`` to switch between Teleinfo French Metering mode, legacy 1200 bps (0) or Linky standard 9600 bps (1)

### Changed
- Triple-mode TLS via configuration in a single firmware (TLS AWS IoT, Letsencrypt and No-TLS)

### Fixed
- ESP32 PWM range

## [8.4.0] - 20200730
- Release George

## [8.3.1.7] - 20200716
### Added
- Command ``DzSend<type> <index>,<value1(;value2)|state>`` to send values or state to Domoticz
- Command ``SetOption100 0/1`` to remove Zigbee ``ZbReceived`` value from ``{"ZbReceived":{xxx:yyy}}`` JSON message
- Command ``SetOption101 0/1`` to add the Zigbee source endpoint as suffix to attributes, ex `Power3` instead of `Power` if sent from endpoint 3
- Command (``S``)``SerialSend6`` \<comma seperated values\> (#8937)
- Support for Sonoff Zigbee Bridge as module 75 (#8583)

### Changed
- Limited support of Arduino IDE as an increasing amount of features cannot be compiled with Arduino IDE
- All timer references from ``Arm`` to ``Enable`` in GUI, ``Timer`` command and JSON message
- Domoticz commands prefix from ``Domoticz`` to ``Dz``
- ``Ping`` now reports the hostname instead of IP address (#8948)
- Zigbee randomizing of parameters at first run or after Reset

### Removed
- Remove Arduino ESP8266 Core support for versions before 2.7.1

## [8.3.1.6] - 20200617
### Added
- Command ``Module2`` to configure fallback module on fast reboot (#8464)
- Command ``SetOption97 0/1`` to switch between Tuya serial speeds 9600 bps (0) or 115200 bps (1)
- Command ``SetOption98 0/1`` to provide rotary rule triggers (1) instead of controlling light (0)
- Command ``SetOption99 0/1`` to enable zero cross detection on PWM dimmer
- Support for Energy sensor (Denky) for French Smart Metering meter provided by global Energy Providers, need a adaptater. See dedicated full [blog](http://hallard.me/category/tinfo/) about French teleinformation stuff
- Library to be used for decoding Teleinfo (French Metering Smart Meter)
- Support for single wire LMT01 temperature Sensor by justifiably (#8713)
- Compile time interlock parameters (#8759)
- Compile time user template (#8766)
- Rotary encoder support for light dimmer and optional color temperature if button1 still pressed (#8670)
- Support for switches/relays using an AC detection circuitry e.g. MOES MS-104B or BlitzWolf SS5 (#8606)
- Support for Schneider Electric iEM3000 series Modbus energy meter by Marius Bezuidenhout

### Changed
- ESP32 USER GPIO template representation decreasing template message size
- Define ``USE_TASMOTA_SLAVE`` into ``USE_TASMOTA_CLIENT``
- Commands ``SlaveSend`` and ``SlaveReset`` into ``ClientSend`` and ``ClientReset``
- IRremoteESP8266 library updated to v2.7.8

### Fixed
- Exception or watchdog on rule re-entry (#8757)

## [8.3.1.5] - 20200616
### Added
- ESP32 ethernet commands ``EthType 0/1``, ``EthAddress 0..31`` and ``EthClockMode 0..3``
- Zigbee initial support for EmberZNet protocol (raw send/receive only)

## [8.3.1.4] - 20200615
### Added
- Basic support for ESP32 ethernet adding commands ``Wifi 0/1`` and ``Ethernet 0/1`` both default ON

## [8.3.1.3] - 20200611
### Added
- Initial support for Telegram bot (#8619)
- Support for HP303B Temperature and Pressure sensor by Robert Jaakke (#8638)
- Rule trigger ``System#Init`` to allow early rule execution without wifi and mqtt initialized yet
- Serial to TCP bridge, ``TCPStart`` and ``TCPBaudRate`` (needs #define USE_TCP_BRIDGE)

## [8.3.1.2] - 20200522
### Added
- Command ``Time 4`` to display timestamp using milliseconds (#8537)
- Command ``SetOption94 0/1`` to select MAX31855 or MAX6675 thermocouple support (#8616)
- Commands ``LedPwmOn 0..255``, ``LedPwmOff 0..255`` and ``LedPwmMode1 0/1`` to control led brightness by George (#8491)
- Three Phase Export Active Energy to SDM630 driver
- Wildcard pattern ``?`` for JSON matching in rules
- Support for unique MQTTClient (and inherited fallback topic) by full Mac address using ``mqttclient DVES_%12X`` (#8300)
- Zigbee options to ``ZbSend`` to write and report attributes
- ``CpuFrequency`` to ``status 2``
- ``FlashFrequency`` to ``status 4``
- Support for up to two BH1750 sensors controlled by commands ``BH1750Resolution`` and ``BH1750MTime`` (#8139)
- Zigbee auto-responder for common attributes
- Support for BL0940 energy monitor as used in Blitzwolf BW-SHP10 (#8175)

### Changed
- Energy JSON Total field from ``"Total":[33.736,11.717,16.978]`` to ``"Total":33.736,"TotalTariff":[11.717,16.978]``
- Energy JSON ExportActive field from ``"ExportActive":[33.736,11.717,16.978]`` to ``"ExportActive":33.736,"ExportTariff":[11.717,16.978]``
- Adafruit_SGP30 library from v1.0.3 to v1.2.0 (#8519)

### Fixed
- Escape of non-JSON received serial data (#8329)

## [8.3.1.1] - 20200518
### Added
- Command ``Rule0`` to change global rule parameters
- More functionality to ``Switchmode`` 11 and 12 (#8450)
- Dump of compressed rules over 512 chars and unishox decompress fix
- Support for VEML6075 UVA/UVB/UVINDEX Sensor by device111 (#8432)
- Support for VEML7700 Ambient light intensity Sensor by device111 (#8432)

### Changed
- IRremoteESP8266 library updated to v2.7.7

## [8.3.1] - 20200518
- Release Fred

## [8.3.0.2] - 20200517
### Added
- Command ``DeviceName`` defaults to FriendlyName1 and replaces FriendlyName1 in GUI

### Changed
- Hass discovery from using template name to new Device name (#8462)

## [8.3.0.1] - 20200514
### Changed
- KNX pow function to approximative pow saving 5k of code space
- Mutichannel Gas sensor pow function to approximative pow saving 5k of code space
- Quick Power Cycle detection from 4 to 7 power interrupts (#4066)

### Fixed
- Fix default state of ``SetOption73 0`` for button decoupling and send multi-press and hold MQTT messages

## [8.3.0] - 20200514
- Release Fred

## [8.2.0.6] - 20200501
### Added
- Experimental basic support for Tasmota on ESP32 based on work by Jörg Schüler-Maroldt
- Support for analog anemometer by Matteo Albinola (#8283)
- Support for OpenTherm by Yuriy Sannikov (#8373)
- Support for Thermostat control by arijav (#8212)
- Automatic compression of Rules to achieve ~60% compression by Stefan Hadinger
- Command ``SetOption93 1`` to control caching of compressed rules
- Rule trigger at root level like ``on loadavg<50 do power 2 endon`` after ``state`` command
- Zigbee support for router and end-device mode

### Changed
- Flash access removing support for any Core before 2.6.3
- HAss discovery by Federico Leoni (#8370)
- Default PWM Frequency to 977 Hz from 223 Hz
- Minimum PWM Frequency from 100 Hz to 40 Hz
- PWM updated to the latest version of Arduino PR #7231
- Philips Hue emulation now exposes modelId and manufacturerId

## [8.2.0.5] - 20200425
### Changed
- Breaking Change Device Groups multicast address and port  (#8270)
- IRremoteESP8266 library updated to v2.7.6

## [8.2.0.4] - 20200417
### Added
- Config version tag
- Command ``SetOption73 1`` for button decoupling and send multi-press and hold MQTT messages by Federico Leoni (#8235)
- Command ``SetOption92 1`` to set PWM Mode from regular PWM to ColorTemp control (Xiaomi Philips ...)
- Command ``SO`` as shortcut for command ``SetOption``

### Changed
- PWM implementation to Arduino #7231 removing support for Core versions before 2.6.3
- Default PWM Frequency to 223 Hz instead of 880 Hz for less interrupt pressure

### Fixed
- Fix Zigbee DimmerUp/DimmerDown malformed

## [8.2.0.3] - 20200329
### Added
- Support for longer template names
- Zigbee command ``ZbBindState`` and ``manuf``attribute
- Zigbee command ``ZbConfig`` and configuration in Settings
- Commands ``CounterDebounceLow`` and ``CounterDebounceHigh`` to control debouncing (#8021)
- Commands ``NrfPage``, ``NrfIgnore``, ``NrfScan`` and ``NrfBeacon`` to NRF24 Bluetooth driver (#8075)
- Command ``SetOption90 1`` to disable non-json MQTT messages (#8044)
- Command ``Sensor10 0/1/2`` to control BH1750 resolution - 0 = High (default), 1 = High2, 2 = Low (#8016)
- Command ``Sensor10 31..254`` to control BH1750 measurement time which defaults to 69 (#8016)
- Command ``Sensor18 0..32000`` to control PMS5003 sensor interval to extend lifetime by Gene Ruebsamen (#8128)
- Command ``SetOption91 1`` to enable fading at startup / power on
- Command ``SetOption41 <x>`` to force sending gratuitous ARP every <x> seconds
- Command ``DevGroupName`` to specify up to four Device Group Names (#8087)
- Command ``DevGroupSend`` to send an update to a Device Group (#8093)
- Command ``Ping`` (#7176)
- Command ``Palette`` to add the ability to specify a palette of colors (#8150)
- Commands ``GlobalTemp`` and ``GlobalHum`` to init sensor data (#8152)
- Quick wifi reconnect using saved AP parameters when ``SetOption56 0`` (#3189)
- More accuracy to GPS NTP server (#8088)
- Support for an iAQ sensor (#8107)
- Support for Seven Segment display using HT16K33 (#8116)
- Support for AS3935 Lightning Sensor by device111 (#8130)
- ``DimmerRange`` for PWM lights (#8120)

### Changed
- Light scheme 2,3,4 cycle time speed from 24,48,72,... seconds to 4,6,12,24,36,48,... seconds (#8034)
- Remove floating point libs from IRAM
- Remove MQTT Info messages on restart for DeepSleep Wake (#8044)
- IRremoteESP8266 library updated to v2.7.5

### Fixed
- PWM flickering during wifi connection (#8046)
- Zigbee crash with Occupancy sensor (#8089)
- Prevent multiple pings to run concurrently
- Scheme 2-4 brightness when SetOption68 1 (#8058)

## [8.2.0.2] - 20200328
### Added
- Support for up to four MQTT GroupTopics using the same optional Device Group names (#8014)
- Console command history (#7483, #8015)

## [8.2.0.1] - 20200321
### Added
- Zigbee command ``ZbRestore`` to restore device configuration dumped with ``ZbStatus 2``
- Zigbee command ``ZbUnbind``
- Support for unreachable (unplugged) Zigbee devices in Philips Hue emulation and Alexa
- Support for 64x48 SSD1306 OLED (#6740)

### Changed
- HM-10 sensor type detection and add features (#7962)

### Fixed
- Possible Relay toggle on (OTA) restart
- Zigbee sending wrong Sat value with Hue emulation

## [8.2.0] - 20200321
- Release Elliot

## [8.1.0.11] - 20200313
### Added
- HAss Discovery support for Button and Switch triggers by Federico Leoni (#7901)
- Support for HDC1080 Temperature and Humidity sensor by Luis Teixeira (#7888)
- Commands ``SwitchMode 13`` PushOn and ``SwitchMode 14`` PushOnInverted (#7912)
- Command ``HumOffset -10.0 .. 10.0`` to set global humidity sensor offset (#7934)
- Zigbee support for Hue emulation by Stefan Hadinger
- Dew Point to Temperature and Humidity sensors
- Support for ElectriQ iQ-wifiMOODL RGBW light by Ian King (#7947)

### Changed
- Zigbee simplification of devices probing, saving Flash and memory

## [8.1.0.10] - 20200227
### Added
- Support for Jarolift rollers by Keeloq algorithm
- Zigbee features and improvements and remove support for Zigbee commands starting with ``Zigbee...``
- Support for MaxBotix HRXL-MaxSonar ultrasonic range finders by Jon Little (#7814)
- Support for Romanian language translations by Augustin Marti
- Support for La Crosse TX23 Anemometer by Norbert Richter (#3146, #7765)
- Command ``SetOption89 0/1`` for Zigbee distinct MQTT topics per device for SENSOR, allowing retained messages (#7835)

### Changed
- Default my_user_config.h driver and sensor support removing most sensors and adding most drivers
- IRremoteESP8266 library updated to v2.7.4
- Revert switchmode 6 according to issue 7778 (#7831)
- Hue emulation code optimization

## [8.1.0.9] - 20200220
### Added
- Initial support for Sensors AHT10 and AHT15 by Martin Wagner (#7596)
- Support for Wemos Motor Shield V1 by Denis Sborets (#7764)
- Zigbee enhanced commands decoding, added ``ZbPing``
- Commands ``SetOption85 0/1`` and ``DevGroupShare`` supporting UDP Group command using ``GroupTopic`` without MQTT by Paul Diem (#7790)
- Support for Martin Jerry/acenx/Tessan/NTONPOWER SD0x PWM dimmer switches by Paul Diem (#7791)
- Command ``SetOption86 0/1`` for PWM dimmer to turn brightness LED's off 5 seconds after last change
- Command ``SetOption87 0/1`` for PWM dimmer to turn red LED on when powered off
- Command ``SetOption88 0/1`` for PWM dimmer to let buttons control remote devices

### Changed
- Revert most wifi connectivity changes introduced in 8.1.0.5 (#7746, #7602, #7621)

### Fixed
- Zigbee auto-increment transaction number (#7757)

## [8.1.0.8] - 20200212
### Added
- Another new DHT driver based on ESPEasy. The old driver can still be used using define USE_DHT_OLD. The previous new driver can be used with define USE_DHT_V2 (#7717)

### Changed
- MQTT message size with additional 200 characters
- Some wifi code to attempt faster connection (#7621)
- Display of some date and time messages from "Wed Feb 19 10:45:12 2020" to "2020-02-19T10:45:12"

### Fixed
- Relation between RSSI and signal strength

## [8.1.0.7] - 20200210
### Added
- New DHT driver. The old driver can still be used using define USE_DHT_OLD (#7468)

### Fixed
- wrong encoding of Zigbee persistent data

## [8.1.0.6] - 20200205
### Added
- Support for sensors DS18x20 and DHT family on Shelly 1 and Shelly 1PM using Shelly Add-On adapter (#7469)
- Commands ``SwitchMode 11`` PushHoldMulti and ``SwitchMode 12`` PushHoldInverted (#7603)
- Command ``Buzzer -1`` for infinite mode and command ``Buzzer -2`` for following led mode (#7623)
- Support for MI-BLE sensors using HM-10 Bluetooth 4.0 module by Christian Staars (#7683)
- BootCount Reset Time as BCResetTime to ``Status 1``
- ``ZbZNPReceived``and ``ZbZCLReceived`` being published to MQTT when ``SetOption66 1``
- Optional Wifi AccessPoint passphrase define WIFI_AP_PASSPHRASE in my_user_config.h (#7690)
- Support for FiF LE-01MR energy meter by saper-2 (#7584)

### Fixed
- HAss sensor discovery part 1/4 by Federico Leoni (#7582, #7548)
- MaxPower functionality (#7647)

## [8.1.0.5] - 20200126
### Added
- ``SetOption84 0/1`` sends AWS IoT device shadow updates (alternative to retained)
- ``ZbBind`` (experimental) and bug fixes

### Changed
- Wifi connectivity stability (#7602)
- IRremoteESP8266 library updated to v2.7.3

### Fixed
- PWM flickering at low levels (#7415)

## [8.1.0.4] - 20200116
### Added
- Web page sliders when ``SetOption37 128`` is active allowing control of white(s)
- Zigbee persistence and friendly names
- Most SetOptions as defines to my_user_config.h
- SoftwareSerial to CSE7766 driver allowing different GPIOs (#7563)
- Optional parameter ``<startcolor>`` to command ``Scheme <scheme>, <startcolor>`` to control initial start color
- Rule trigger on one level deeper using syntax with two ``#`` like ``on zigbeereceived#vibration_sensor#aqaracubeside=0 do ...``

### Changed
- Zigbee command prefix from ``Zigbee*`` to ``Zb*``

### Fixed
- ``PowerDelta`` zero power detection (#7515)
- OTA minimal gzipped detection regression from 8.1.0.3
- ``RGBWWTable`` ignored (#7572)

## [8.1.0.3] - 20200106
### Added
- Support for gzipped binaries
- ``SwitchMode 8`` ToggleMulti, ``SwitchMode 9`` FollowMulti and ``SwitchMode 10`` FollowMultiInverted (#7522)

### Changed
- Commands ``Prefix``, ``Ssid``, ``StateText``, ``NTPServer``, and ``FriendlyName`` displaying all items
- IRremoteESP8266 library updated to v2.7.2

### Fixed
- ``WakeUp <x>`` ignores provided value (#7473)
- Exception 9 restart on log message in Ticker interrupt service routines NTP, Wemos and Hue emulation (#7496)

## [8.1.0.2] - 20191230
### Added
- Support for ``AdcParam`` parameters to control ADC0 Current Transformer Apparent Power formula by Jodi Dillon (#7100)
- Optional support for Prometheus using file xsns_91_prometheus.ino (#7216)
- Command ``ShutterButton <parameters>`` to control shutter(s) by to-scho (#7403)
- Command ``SetOption82 0/1`` to limit the CT range for Alexa to 200..380
- Experimental support for NRF24L01 as BLE-bridge for Mijia Bluetooth sensors by Christian Baars (#7394)
- Support to BMP driver to enter reset state (sleep enable) when deep sleep is used in Tasmota

### Fixed
- LCD line and column positioning (#7387)
- Display handling of hexadecimal escape characters (#7387)
- Improved fade linearity with gamma correction
- Wrong gamma correction for Module 48 lights (PWM5 for CT)

## [8.1.0.1] - 20191225
### Added
- Command ``SetOption79 0/1`` to enable reset of counters at teleperiod time by Andre Thomas (#7355)
- SerialConfig to ``Status 1``
- WifiPower to ``Status 5``
- Support for DS1624, DS1621 Temperature sensor by Leonid Myravjev
- Zigbee attribute decoder for Xiaomi Aqara Cube

### Changed
- Lights: simplified gamma correction and 10 bits internal computation

### Fixed
- Sonoff Bridge, Sc, L1, iFan03 and CSE7766 serial interface to forced speed, config and disable logging
- Serial initialization regression from previous fix
- Commands ``Display`` and ``Counter`` from overruling command processing (#7322)
- ``White`` added to light status (#7142)

## [8.1.0] - 20191225
- Release Doris

## [8.0.0.3] - 20191224
### Changed
- Version bump due to internal Settings change

## [8.0.0.2] - 20191223
### Added
- Zigbee better support for Xiaomi Double Switch and Xiaomi Vibration sensor
- Support for ``AdcParam`` parameters to control ADC0 Moisture formula by Federico Leoni (#7309)
- Commands ``WebButton1`` until ``WebButton16`` to support user defined GUI button text (#7166)

### Changed
- Settings variable namings
- Number of ``FriendlyName``s from 4 to 8

## [8.0.0.1] - 20191221
### Added
- Support for max 150 characters in most command parameter strings (#3686, #4754)
- Support for GPS as NTP server by Christian Baars and Adrian Scillato
- Zigbee coalesce sensor attributes into a single message
- Deepsleep start delay based on Teleperiod if ``Teleperiod`` differs from 10 or 300

### Changed
- Settings text handling allowing variable length text within a total text pool of 699 characters
- Smoother ``Fade`` using 100Hz instead of 20Hz animation (#7179)
- Number of rule ``Var``s and ``Mem``s from 5 to 16 (#4933)

## [7.2.0] - 20191221
- Release Constance
### Changed
- Basic version string to lite (#7291)

### Fixed
- Arduino IDE compile error (#7277)
- Restore ShutterAccuracy, MqttLog, WifiConfig, WifiPower and SerialConfig (#7281)
- No AP on initial install (#7282)
- Failing downgrade (#7285)

### 7.1.2.6 20191214

- Change some more Settings locations freeing up space for future single char allowing variable length text
- Change tasmota-basic.bin and FIRMWARE_BASIC to tasmota-lite.bin and FIRMWARE_LITE
- Fix DeepSleep in case there is no wifi by Stefan Bode (#7213)
- Fix Fade would ignore ``savedata 0`` and store to flash anyways (#7262)
- Add Zigbee send automatic ZigbeeRead after sending a command
- Add Zigbee improving Occupancy:false detection for Aqara sensor
- Add fallback support from version 8.x
- Add restriction if fallback firmware is incompatible with settings resulting in unreachable device
- Add support for DHT12 Temperature and Humidity sensor by Stefan Oskamp

### 7.1.2.5 20191213

- Change some Settings locations freeing up space for future single char allowing variable length text
- Add Zigbee support for Xiaomi Aqara Vibration Sensor and Presence Sensor by Stefan Hadinger
- Add Shutter functions ramp up/down and MQTT reporting by Stefan Bode

### 7.1.2.4 20191209

- Change HTTP CORS from command ``SetOption73 0/1`` to ``Cors <cors_domain>`` allowing user control of specific CORS domain by Shantur Rathore (#7066)
- Change GUI Shutter button text to Up and Down Arrows based on PR by Xavier Muller (#7166)
- Change amount of supported DHT sensors from 3 to 4 by Xavier Muller (#7167)
- Revert removal of exception details from MQTT info on restart
- Add Wifi Signal Strength in dBm in addition to RSSI Wifi Experience by Andreas Schultz (#7145)
- Add Yaw, Pitch and Roll support for MPU6050 by Philip Barclay (#7058)
- Add reporting of raw weight to JSON from HX711 to overcome auto-tare functionality by @tobox (#7171)
- Add command ``Sensor34 9 <weight code>`` to set minimum delta to trigger JSON message by @tobox (#7188)
- Fix flashing H801 led at boot by Stefan Hadinger (#7165, #649)
- Fix duplicated ``Backlog`` when using Event inside a Backlog by Adrian Scillato (#7178, #7147)
- Fix Gui Timer when using a negative zero offset of -00:00 by Peter Ooms (#7174)

### 7.1.2.3 20191208

- Change Exception reporting removing exception details from both MQTT info and ``Status 1``. Now consolidated in ``Status 12`` if available.

### 7.1.2.2 20191206

- Remove rule trigger ``tele_power1#state`` due to compatibility
- Add command ``SerialConfig 0..23`` or ``SerialConfig 8N1`` to select Serial Config based in PR by Luis Teixeira (#7108)
- Add save call stack in RTC memory in case of crash, command ``Status 12`` to dump the stack by Stefan Hadinger
- Add Home Assistant force update by Frederico Leoni (#7140, #7074)

### 7.1.2.1 20191206

- Add SML bus decoder syntax support for byte order by Gerhard Mutz (#7112)
- Add rule var ``%topic%`` by Adrian Scillato (#5522)
- Add rule triggers ``tele_power1#state`` and multiple ``tele-wifi1#xxx`` by Adrian Scillato (#7093)
- Add experimental support for stepper motor shutter control by Stefan Bode
- Add optional USE_MQTT_TLS to tasmota-minimal.bin by Bohdan Kmit (#7115)

### 7.1.2 20191206

- Maintenance Release

### 7.1.1.1 20191201

- Fix lost functionality of GPIO9 and GPIO10 on some devices (#7080)
- Fix Zigbee uses Hardware Serial if GPIO 1/3 or GPIO 13/15 and SerialLog 0 (#7071)
- Fix WS2812 power control (#7090)
- Change light color schemes 2, 3 and 4 from color wheel to Hue driven with user Saturation control
- Change log buffer size from 520 to 700 characters accomodating full rule text (#7110)

### 7.1.1 20191201

- Maintenance Release

### 7.1.0.1 20191130

- Fix slider for devices with one or two channels like only white or white/yellow
- Fix TasmotaSlave buffer overrun on Tele
- Fix light scheme 4 speed (#7072)
- Add support for TasmotaSlave executing commands on Tasmota

### 7.1.0 20191129

- Release Doris

### 7.0.0.6 20191122

- Add colorpicker to WebUI by Christian Staars (#6984)
- Change new Fade system much smoother, Speed now up to 40 (#6942, #3714)
- Fix Arduino IDE function prototyping compile error (#6982)
- Change update lib IRremoteESP8266 updated to v2.7.1, -2.7k flash and -1.5k RAM for Tasmota-IR
- Fix auto--power on/off when setting channel to non-zero or zero value, when SetOption68 1
- Fix postpone saving settings to flash until Fade is complete, avoids pause in Fade
- Add command ``SetOption77 0/1`` to keep power on when slider is far left

### 7.0.0.5 20191118

- Fix boot loop regression
- Add command ``TempOffset -12.6 .. 12.6`` to set global temperature sensor offset (#6958)
- Fix check deepsleep for valid values in Settings (#6961)
- Fix Wifi instability when light is on, due to sleep=0 (#6961, #6608)
- Add hardware detection to be overruled with ``SetOption51`` (#6969)

### 7.0.0.4 20191108

- Add command ``WifiPower 0 .. 20.5`` to set Wifi Output Power which will be default set to 17dBm
- Change supported PCF8574 I2C address range to 0x20 - 0x26 allowing other I2C devices with address 0x27 to be used at the same time
- Change supported PCF8574A I2C address range to 0x39 - 0x3F allowing other I2C devices with address 0x38 to be used at the same time
- Change supported MCP230xx I2C address range to 0x20 - 0x26 allowing other I2C devices with address 0x27 to be used at the same time
- Add Keep last channels values when Color command end with '=' (#6799)
- Add support for I2C sensor TLS2591 Light Intensity sensor (#6873)
- Change Kept only NEC/RC5/RC6/HASH IR protocols in standard Tasmota, all other protocols require Tasmota-IR, saving 4K
- Add command ``SetOption76 0/1`` to enable incrementing bootcount when deepsleep is enabled (#6930)
- Change Reset erase end address from as seen by SDK (getFlashChipSize) to full flash size (getFlashChipRealSize)
- Change Zigbee log verbosity reduction

### 7.0.0.3 20191103

- Add command ``I2cDriver`` for I2C driver runtime control using document I2CDEVICES.md
- Fix random crash caused by UPNP flood
- Add support for Honeywell HPMA115S0 particle concentration sensor by David Hunt (#6843)
- Remove driver xsns_12_ads1115_i2cdev replaced by xsns_12_ads1115

### 7.0.0.2 20191102

- Add command ``WebColor19`` to control color of Module and Name (#6811)
- Add support for Honeywell I2C HIH series Humidity and Temperetaure sensor (#6808)
- Fix wrong Dimmer behavior introduced with #6799 when ``SetOption37`` < 128
- Change add DS18x20 support in Tasmota-IR
- Add Zigbee command support, considered as v1.0 for full Zigbee support
- Fix Reduce flash size after change to IRremoteESP8266 v2.7.0

### 7.0.0.1 20191027

- Remove update support for versions before 6.0
- Change default GUI to dark theme
- Add command ``SetOption73 0/1`` to re-enable HTTP Cross-Origin Resource Sharing (CORS) now default disabled (#6767)
- Add frequency to ADE7953 energy monitor as used in Shelly 2.5 by ljakob (#6778)
- Add command ``SetOption74 0/1`` to enable DS18x20 internal pull-up and remove define DS18B20_INTERNAL_PULLUP (#6795)
- Fix better control of RGB/White when ``SetOption37`` >128, added ``Dimmer1`` and ``Dimmer2`` commands (#6714)
- Add hide Alexa objects with friendlyname starting with '$' (#6722, #6762)
- Add command ``SetOption75 0/1`` to switch between grouptopic (0) using fulltopic replacing %topic% or (1) is cmnd/\<grouptopic\> (#6779)
- Change IRremoteESP8266 library to v2.7.0

### 6.7.1.1 20191026

- Change ArduinoSlave to TasmotaSlave
- Add support for Tuya battery powered devices (#6735)
- Change repository name from Sonoff-Tasmota to Tasmota and all code references from Sonoff to Tasmota

### 6.7.1 20191026

- Release Allison
- Fix on energy monitoring devices using PowerDelta Exception0 with epc1:0x4000dce5 = Divide by zero (#6750)
- Fix Script array bug (#6751)

### 6.7.0 20191025

- Release

### 6.6.0.21 20191022

- Remove support for WPS and SmartConfig in favour of Web server (!) based WifiManager (#6680)
- Remove binary sonoff-classic (#6680)
- Remove command ``SetOption2``

### 6.6.0.20 20191018

- Add command ``SetOption65 0/1`` to disable (1) fast power cycle detection fixing unwanted brownout trigger
- Add absolute PowerDelta using command ``PowerDelta 101..32000`` where 101 = 101-100 = 1W, 202 = 202-100 = 102W (#5901)
- Add support for EX-Store WiFi Dimmer V4 (#5856)
- Add ``ZigbeeRead`` command and many improvements (#6095)
- Add ArduinoSlave driver (EXPERIMENTAL)

### 6.6.0.19 20191018

- Replace obsolete xsns_23_sdm120 with xnrg_08_sdm120 and consolidate define USE_SDM120
- Replace obsolete xsns_25_sdm630 with xnrg_10_sdm630 and consolidate define USE_SDM630
- Replace obsolete xsns_49_solaxX1 with xnrg_12_solaxX1 (#6677)

### 6.6.0.18 20191010

- Add command ``DimmerRange`` in Light module to support 2 byte dimming ranges from Tuya
- Add Zigbee additional commands and sending messages to control devices (#6095)
- Fix Rules were not triggered with IR unknown protocol or in sonoff-it (#6629)
- Add define USE_DEEPSLEEP and command ``DeepSleepTime 0 or 10..86400`` (seconds) to enter deepsleep mode (#6638)
- Add define USE_SONOFF_RF to enable/disable Sonoff Rf support (#6648)
- Add incremental beeps to Ifan03 remote control fan speed buttons (#6636)
- Add rule support after every command execution like Fanspeed#Data=2 (#6636)
- Fix handling of ligth channels when pwm_multichannel (Option68) is enabled
- Add WebUI for multiple, independent PWM channels
- Remove default DS18B20 driver and only support define DS18x20 (#6647)
- Add support for PMS3003 dust particle sensor
- Change Sonoff L1 support by adding define USE_SONOFF_L1

### 6.6.0.17 20191009

- Add command ``SetOption34 0..255`` to set backlog delay. Default value is 200 (mSeconds) (#6562)
- Add command ``Gpio 255`` to show physical GPIO configuration of all non-flash pins (#6407)

### 6.6.0.16 20191008

- Change PZEM004T default address mask from 0.0.0.x to 192.168.1.x for legacy reason (#6585)
- Fix PZEM004T, PZEMAC and PZEMDC autodetection (#6585)
- Change light drivers internals to ease management

### 6.6.0.15 20191003

- Change command ``PulseTime`` JSON message format and allow display of all pulsetimer information (#6519)
- Add support for Chint DDSU666 Modbus energy meter by Pablo Zerón
- Add support for SM2135 as used in Action LSC Smart Led E14 (#6495)
- Add command ``SetOption72 0/1`` to switch between software (0) or hardware (1) energy total counter (#6561)
- Add Zigbee tracking of connected devices and auto-probing of Manuf/Model Ids
- Fix better handling of PWM White Temperature mode for Module 48 (#6534)

### 6.6.0.14 20190925

- Change command ``Tariffx`` to allow time entries like 23 (hours), 1320 (minutes) or 23:00. NOTE: As this is development branch previous tariffs are lost! (#6488)
- Remove support for define USE_DS18x20_LEGACY and legacy DS18x20 driver (#6486)
- Add initial support for MQTT logging using command ``MqttLog <loglevel>`` (#6498)
- Add Zigbee more support - collect endpoints and clusters, added ZigbeeDump command
- Add initial support for shutters by Stefan Bode (#288)
- Add command to MCP230xx: ``sensor29 pin,0/1/2`` for OFF/ON/TOGGLE
- Add initial support for PCF8574 I2C I/O Expander (currently output only) by Stefan Bode
- Add command ``SetOption71 0/1`` to switch between different Modbus Active Energy registers on DDS238-2 energy meters (#6531)
- Change command ``SetOption43`` to make it more general. Now supports PS_16_DZ driver too (#6544)
- Change command handling by moving buffers up in chain solving MQTTlog support (#6529)
- Change detection of non-MQTT commands by allowing non-space characters as delimiter (#6540)
- Fix TasmotaSerial: move serial send to IRAM for high speed baud rates

### 6.6.0.13 20190922

- Add command ``EnergyReset4 x,x`` to initialize total usage for two tarrifs
- Add command ``EnergyReset5 x,x`` to initialize total export (or production) for two tarrifs
- Add command ``Sensor34 8,0`` and ``Sensor34 8,1`` to disable/enable JSON message on weight change over 4 gram
- Add JSON array index support to rules evaluation allowing trigger on ENERGY#POWER[2]>0.60 from JSON ..,"Power":[0.00,0.68],.. (#6160)

### 6.6.0.12 20190910

- Redesign command ``Tariff`` to now default to 0 (=disabled) and allowing to set both Standard Time (ST) and Daylight Savings Time (DST) start hour
-  Commands ``Tariff1 22,23`` = Tariff1 (Off-Peak) ST,DST   Tariff2 (Standard) 6,7 = Tariff2 ST,DST   Tariff9 0/1 = Weekend toggle (1 = Off-Peak during weekend)
- Change rename "Data" to "Hash" and limit to 32 bits when receiving UNKNOWN IR protocol (see DECODE_HASH from IRremoteESP8266)
- Add command ``Gpios 255/All`` to show all available GPIO components (#6407)
- Change JSON output format for commands ``Adc``, ``Adcs``, ``Modules``, ``Gpio`` and ``Gpios`` from list to dictionary (#6407)
- Add Zigbee support phase 3 - support for Xiaomi lumi.weather air quality sensor, Osram mini-switch
- Change energy sensors for three phase/channel support
- Add support for Shelly 2.5 dual energy (#6160)
- Add initial support for up to three PZEM-014/-016 on serial modbus connection with addresses 1 (default), 2 and 3 (#2315)
- Add initial support for up to three PZEM-004T on serial connection with addresses x.x.x.1 (default), 2 and 3 (#2315)
- Add initial support for up to three PZEM-003/-017 on serial modbus connection with addresses 1 (default), 2 and 3 (#2315)
- Add driver USE_SDM630_2 as future replacement for USE_SDM630 - Pls test and report
- Add command ``ModuleAddress 1/2/3`` to set Pzem module address when a single module is connected (#2315)

### 6.6.0.11 20190907

- Change Settings crc calculation allowing short term backward compatibility
- Add support for up to 4 INA226 Voltage and Current sensors by Steve Rogers (#6342)
- Change Improve reliability of TasmotaSerial at 115200 bauds and reduce IRAM usage for Stage/pre-2.6
- Add support for A4988 stepper-motor-driver-circuit by Tim Leuschner (#6370)
- Add support for Hiking DDS238-2 Modbus energy meter by Matteo Campanella (#6384)

### 6.6.0.10 20190905

- Redesign Tuya support by Shantur Rathore removing commands SetOption34, 41, 44, 45, 46 and 65 (#6353)
- Add command Reset 99 to reset bootcount to zero (#684, #6351)
- Change command Time 1/2/3 to select JSON time format ISO, ISO + Epoch or Epoch for legacy reason

### 6.6.0.9 20190828

- Change theoretical baudrate range to 300..19660500 bps in 300 increments (#6294)
- Add Full support of all protocols in IRremoteESP8266, to be used on dedicated-IR Tasmota version. Warning: +81k Flash when compiling with USE_IR_REMOTE_FULL
- Add compile time define USE_WS2812_HARDWARE to select hardware type WS2812, WS2812X, WS2813, SK6812, LC8812 or APA106 (DMA mode only)
- Add 'sonoff-ir' pre-packaged IR-dedicated firmware and 'sonoff-ircustom' to customize firmware with IR Full protocol support
- Add Zigbee support phase 2 - cc2530 initialization and basic ZCL decoding
- Add driver USE_SDM120_2 with Domoticz P1 Smart Meter functionality as future replacement for USE_SDM120 - Pls test and report
- Add command Power0 0/1/2/Off/On/Toggle to control all power outputs at once (#6340)
- Add time to more events (#6337)
- Add command Time 1/2/3 to select JSON time format ISO + Epoch, ISO or Epoch

### 6.6.0.8 20190827

- Add Tuya Energy monitoring by Shantur Rathore
- Add phase 1 Domoticz P1 Smart Meter support using energy sensors handled by xdrv_03_energy.ino based on an idea by pablozg
-   Add commands Tariff1 0..23 (start Off-Peak hour), Tariff2 0..23 (start Standard hour) and Tariff3 0/1 (Saturday and Sunday Off-Peak)

### 6.6.0.7 20190825

- Expand Settings area to 4k for future use

### 6.6.0.6 20190819

- Add I2C display driver for SH1106 oled by Gerhard Mutz
- Add SPI display drivers for epaper 4.2 inch, ILI9488 TFT, SSD1351 Color oled and RA8876 TFT by Gerhard Mutz
- Add support for HM17 bluetooth LE passive scan of ibeacon devices by Gerhard Mutz

### 6.6.0.5 20190816

- Add command WebSensor<sensor number> 0/1 to control display of sensor data in web GUI (#6085)
- Change some table locations from RAM to Flash
- Fix wrong telemetry message when SetOption68 1 (#6191)
- Add support for RDM6300 125kHz RFID Reader by Gerhard Mutz

### 6.6.0.4 20190806

- Add support for CHIRP soil moisture sensor by Christian Baars
- Add debug compile features using defines DEBUG_TASMOTA_CORE, DEBUG_TASMOTA_DRIVER and DEBUG_TASMOTA_SENSOR.
-   See DEBUG_CORE_LOG example in sonoff.ino and DEBUG_DRIVER_LOG example in xdrv_09_timers.ino
- Add support for Solax X1 inverter by Pablo Zerón
- Add ZigBee support phase 1 - low level MQTT ZNP messages for CC2530 devices
- Add command Buzzer with optional parameters <number of beeps>,<duration of beep in 100mS steps>,<duration of silence in 100mS steps> enabled when a buzzer is configured (#5988)
- Add support for PAJ7620 gesture sensor by Christian Baars

### 6.6.0.3 20190725

- Change filename of configuration backup from using FriendlyName1 to Hostname solving diacritic issues (#2422)
- Change Store AWS IoT Private Key and Certificate in SPI Flash avoiding device-specific compilations
- Upgrade library IRRemoteEsp8266 to 2.6.4, now using sendPioneer()
- Add support for MAX31865 Thermocouple sensor by Alberto Lopez Siemens
- Add option 0 to Width1 (Marker), Width2 (Second), Width3 (Minute) and Width4 (Hour) disabling display (#6152)
- Add MqttCount metric to STATE (#6155)
- Add define USE_ENERGY_MARGIN_DETECTION to disable Energy Margin and Power Limit detection
- Add define USE_ENERGY_POWER_LIMIT to disable Energy Power Limit detection while Energy Margin detection is active
- Add allow repeat/longpress for IRSend raw, introduced IRSend<r> option (#6074)
- Add SetOption68 to enable multi-channel PWM instead of a single light (#6134)

### 6.6.0.2 20190714

- Change commands Var and Mem to show all parameters when no index is given (#6107)
- Add command SetOption67 0/1 to disable or enable a buzzer as used in iFan03
- Add command DisplayWidth to set pixel width on supported devices
- Add command DisplayHeight to set pixel height on supported devices
- Add support for Sonoff iFan03 as module 71 (#5988)
- Add support for a buzzer
- Add support for IRSend long press ('repeat' feature from IRRemoteESP8266) (#6074)
- Add support for IRHVAC Midea/Komeco protocol (#3227)
- Add support for more IRSend protocols enabled in my_user_config.h
- Add support for IRSend Pioneer protocol (#6100)
- Add Oled reset GPIO option "OLED reset"

### 6.6.0.1 20190708

- Fix Domoticz battery level set to 100 if define USE_ADC_VCC is not used (#6033)
- Fix Force Elliptic Curve for Letsencrypt TLS #6042
- Fix WeMo emulation for 1G echo and 2G echo dot (#6086)
- Fix Xiaomi Philips brightness (#6091)
- Change defines USE_TX20_WIND_SENSOR and USE_RC_SWITCH in my_user_config.h to disable to lower iram usage enabling latest core compilation (#6060, #6062)
- Add blend RGB leds with White leds for better whites (#5895, #5704)
- Add command SetOption41 0..8 to control number of Tuya switches (#6039)
- Add command SetOption42 0..255 to set overtemperature (Celsius only) threshold resulting in power off all on energy monitoring devices. Default setting is 90 (#6036)
- Add command SetOption66 0/1 to enable or disable Tuya dimmer range 255 slider control
- Add command Time to disable NTP and set UTC time as Epoch value if above 1451602800 (=20160101). Time 0 re-enables NTP (#5279)
- Add AZ7798 automatic setting of clock display (#6034)
- Add Epoch and UptimeSec to JSON messages (#6068)
- Add support for up to 4 INA219 sensors (#6046)

### 6.6.0 20190707

- Remove support of TLS on core 2.3.0 and extent support on core 2.4.2 and up
- Remove MQTT uptime message every hour
- Refactor some defines to const
- Refactor webserver HTML input, button, textarea, and select name based on id
- Refactor webserver sensor data collection
- Refactor TLS based on BearSSL, warning breaking change for fingerprints validation
- Refactor management of lights, using classes and integers instead of floats
- Refactor UDP initial message handling from string to char using static memory and add debug info (#5505)
- Refactor IRSend and receive for 64-bit support (#5523)
- Refactor MQTT which might solve issue (#5755)
- Refactor IRSend by using heap when more than 199 values need to be send. May need increase of define MQTT_MAX_PACKET_SIZE too (#5950)
- Refactor double to float in rules, and replaced trigonometric functions from stdlib with smaller versions (#6005)
- Change pubsubclient MQTT_KEEPALIVE from 10 to 30 seconds for AWS IoT support
- Change gamma correction as default behavior, ie "Ledtable 1"
- Change PWM resolution from 8 to 10 bits for low brightness lights
- Change IRSend Panasonic protocol to 64-bit (#5523)
- Change ADC0 to enabled by default in my_user_config.h (#5671)
- Change define USE_EMULATION by USE_EMULATION_HUE and USE_EMULATION_WEMO (#5826)
- Change default PowerDelta from 80% to 0% on new installations (#5858, #5028, #4813, #4130, #4145, #3795, #3778, #3660, #3648)
- Fix display Bug in KNX webmenu for Physical Address
- Fix the Unescape() function and the SendSerial3 behaviour
- Fix webserver multiple Javascript window.onload functionality
- Fix TasmotaSerial at 9600 bps solving DFPlayer comms (#5528)
- Fix Configure Timer Web GUI (#5568)
- Fix Shelly 2.5 I2C address priority issue when VEML6070 code is present by disabling VEML6070 for Shelly 2.5 (#5592)
- Fix use of SerialDelimiter value 128 (#5634)
- Fix Sonoff Pow R2 / S31 invalid energy increments (#5789)
- Fix core 2.5.x ISR not in IRAM exception (#5837)
- Fix Philips Hue emulation Alexa issue by using part of MAC address for LightId (#5849)
- Fix missing white channel for WS2812 (#5869)
- Fix PZem startup issue (#5875)
- Fix exception 9 when syslog is enabled and NTP is just synced (#5917)
- Fix Toggle functionality to button double press when one button and two devices are detected (#5935)
- Fix channel command for dual dimmers (#5940)
- Fix not restoring white value on power off/power on (#5993)
- Add command AdcParam to control ADC0 Temperature and Light formula parameters
- Add command LedMask to assign which relay has access to power LED (#5602, #5612)
- Add extended LED power control using command LedPowerX where X is 1 to 4. Enabled when "LedLink(i)" is configured too (#5709)
- Add command Sensor20 1..255 to change Nova Fitness SDS01 working period in minutes (#5452)
- Add command SetOption38 6..255 to set IRReceive protocol detection sensitivity mimizing UNKNOWN protocols (#5853)
- Add command SetOption39 1..255 to control CSE7766 (Pow R2) or HLW8032 (Blitzwolf SHP5) handling of power loads below 6W. Default setting is 128 (#5756)
- Add command SetOption40 0..250 to disable button functionality if activated for over 0.1 second. Needs SetOption1 1 and SetOption13 0 (#5449)
- Add command SetOption63 0/1 to disable relay state feedback scan at restart (#5594, #5663)
- Add command SetOption64 0/1 to switch between "-" or "_" as sensor index separator impacting DS18X20, DHT, BMP and SHT3X sensor names (#5689)
- Add command SetOption65 0/1 and more Tuya Serial based device support (#5815)
- Add command WebColor to change GUI colors on the fly
- Add support for AWS IoT with TLS 1.2 on core 2.4.2 and up. Full doc here: https://github.com/arendst/Tasmota/wiki/AWS-IoT
- Add support for Badger HR-E Water Meter (#5539)
- Add support for Shelly 2.5 Energy and overtemp Monitoring (#5592)
- Add support for color and colortone for Philips Hue emulation via Alexa (#5600 #4809)
- Add support for Scripts as replacement for Rules. Default disabled but can be enabled in my_user_config.h (#5689)
- Add support for up to four LEDs related to four power outputs. Enabled when "LedLink(i)" is configured too (#5709)
- Add support for Shelly 1PM Template {"NAME":"Shelly 1PM","GPIO":[56,0,0,0,82,134,0,0,0,0,0,21,0],"FLAG":2,"BASE":18} (#5716)
- Add support for SPS30 Particle sensor thanks to Gerhard Mutz (#5830)
- Add support for VL53L0x time of flight sensor. Might interfere with TSL2561 using same I2C address (#5845)
- Add support for Sonoff L1 thanks to reef-actor (#6002)
- Add rule Http#Initialized
- Add rule System#Save executed just before a planned restart
- Add rule support for single JSON value pair like {"SSerialReceived":"on"} by expanding it to {"SSerialReceived":{"Data":"on"}} allowing for trigger SSerialReceived#Data=on (#5638)
- Add define USE_COUNTER to my_user_config.h to save space in sonoff-basic.bin and sonoff-minimal.bin
- Add define USE_DHT to my_user_config.h to save space in sonoff-basic.bin
- Add defines USE_EMULATION_WEMO and USE_EMULATION_HUE to my_user_config.h to control emulation features at compile time (#5826)
- Add Toggle functionality to button double press when more devices are detected
- Add device OverTemp (>73 Celsius) detection to Energy Monitoring devices with temperature sensor powering off all outputs
- Add Tuya Dimmer 10 second heartbeat serial packet required by some Tuya dimmer secondary MCUs
- Add all temperature, humidity and pressure for global access
- Add validation check when loading settings from flash
- Add HX711 weight restore after controlled restart or after power restore just before executing command Sensor34 7 (#5367, #5786)
- Add GUI hexadecimal color options in my_user_config.h (#5586)
- Add alternative IRSend command syntax IRSend raw,\<freq\>,\<header mark\>,\<header space\>,\<bit mark\>,\<zero space\>,\<one space\>,\<bit stream\> (#5610)
- Add user configurable ADC0 to Module and Template configuration compatible with current FLAG options (#5671)
- Add AriLux RF control GPIO option "ALux IrSel" (159) replacing "Led4i" (59) for full LED control (#5709)
- Add LED GPIO option "LedLink" (157) and "LedLinki" (158) to select dedicated link status LED (#5709)
- Add all 5 PWM channels individually adressable with LEDs. (#5741)
- Add reset of Energy values when connection to sensor is lost for over 4 seconds (#5874, #5881)
- Add checkbox to GUI password field enabling visibility during password entry only (#5934)

### 6.5.0 20190319

- Remove commands SetOption14 and SetOption63 as it has been superseded by command Interlock
- Remove command SetOption35 0-255 for mDNS start-up delay (#4793)
- Remove support for MQTT_LIBRARY_TYPE, MQTT_ARDUINOMQTT and MQTT_TASMOTAMQTT (#5474)
- Change webserver content handling from single String to small Chunks increasing RAM
- Change code use of boolean to bool and byte to uint8_t
- Change code uint8_t flags to bool flags
- Change sonoff_template.h layout regarding optional module flags like ADC0
- Change sonoff_template.h module lay-out by removing non-configurable GPIOs
- Change button driver making it modular
- Change switch driver making it modular and introduce input filter (#4665, #4724)
- Change switch input detection by optimizing switch debounce (#4724)
- Change web authentication (#4865)
- Change image name BE_MINIMAL to FIRMWARE_MINIMAL and USE_xyz to FIRMWARE_xyz (#5106)
- Change GUI weblog from XML to plain text solving possible empty screens (#5154)
- Fix most compiler warnings
- Fix Display exception 28 when JSON value is nullptr received
- Fix epaper driver (#4785)
- Fix HAss Sensor Discovery Software Watchdog restart (#4831, #4988)
- Fix allowable MAX_RULE_VARS to 16 (#4933)
- Fix mDNS addService (#4938, #4951)
- Fix HAss discovery of MHZ19(B) sensors (#4992)
- Fix some exceptions and watchdogs due to lack of stack space (#5215)
- Fix GUI wifi password acception starting with asteriks (*) (#5231, #5242)
- Fix command WebSend intermittent results (#5273, #5304)
- Fix additional characters in fallbacktopic, hostname and mqttclient on core 2.5.0 (#5359, #5417)
- Fix Energy TotalStartTime when commands EnergyReset0 and/or EnergyReset3 used (#5373)
- Fix DS18S20 temperature calculation (#5375)
- Fix float calculations in range from 0 to -1 (#5386)
- Fix exception on GUI Configure Logging and Configure Other (#5424)
- Add commands PowerCal, VoltageCal and CurrentCal for HLW8012, HJL01 and BL0937 based energy sensors
- Add command SerialDelimiter 128 to filter reception of only characters between ASCII 32 and 127 (#5131)
- Add command SSerialSend5 \<hexdata\> to SerialBridge
- Add command Interlock 0 / 1 / 1,2 3,4 .. to control interlock ON/OFF and add up to 8 relays in 1 to 4 interlock groups (#4910, #5014)
- Add command Template 255 to copy module configuration over to current active template and store as user template named Merged (#5371)
- Add command WifiConfig 7 to allow reset of device in AP mode without admin password (#5297)
- Add command SetOption36 to control boot loop default restoration (#4645, #5063)
- Add command SetOption37 for RGBCW color mapping (#5326)
- Add command SetOption55 0/1 and define MDNS_ENABLE to disable/enable mDNS (#4793, #4923)
- Add command SetOption62 0/1 to disable retain on Button or Switch hold messages (#5299)
- Add support for Smanergy KA10 Smart Wall Socket with Energy monitoring
- Add support for commands in sensor drivers
- Add support for MAX31855 K-Type thermocouple sensor using softSPI (#4764)
- Add support for Near Field Communication (NFC) controller PN532 using Serial (#4791, #5162)
- Add support for OBI Power Socket 2 (#4829)
- Add support for YTF IR Bridge (#4855)
- Add support for Mi LED Desk Lamp with rotary switch (#4887)
- Add support for Digoo DG-SP202 Smart Socket with Energy monitoring (#4891)
- Add support for MAX44009 Ambient Light sensor (#4907)
- Add support for inverted buttons and inverted buttons without pullup (#4914)
- Add support for Luminea ZX2820 Smart Socket with Energy monitoring (#4921)
- Add support for multiple ADS1115 I2C devices (#5083)
- Add support for online template change using command Template or GUI Configure Other (#5177)
- Add support for Korean language translations (#5344)
- Add support for sensor SCD30 (#5434)
- Add parameter CFG_HOLDER to status 1 message (#5206)
- Add SetOption32 until SetOption49 diagnostic information to Status 3 report as replacement for second property value in SetOption property name
- Add Resolution property to Status 3 report providing previous SetOption second value property
- Add property MqttCount to status 6 message representing number of Mqtt re-connections
- Add property LinkCount to state and status 11 message representing number of Wifi Link re-connections
- Add property Downtime to state and status 11 message representing the duration of wifi connection loss
- Add variable %timestamp% to rules (#4749)
- Add rule support for "==", "!=" ">=" and "<=" (#5122)
- Add rule expression enabled by define USE_EXPRESSION in my_user_config.h (#5210)
- Add Power status functionality to LED2 when configured leaving LED1 for Link status indication
- Add user configuration of HLW8012 and HJL-01/BL0937 Energy Monitoring as used in Sonoff Pow and many Tuya based devices
- Add user configuration of MCP39F501 Energy Monitoring as used in Shelly2
- Add online template configuration using both commands and Configure Template menu option in GUI
- Add (S)SerialSend3 escape sequence \x to allow hexadecimal byte value (#3560, #4947)
- Add define DS18B20_INTERNAL_PULLUP to select internal input pullup when only one DS18B20 sensor is connected eliminating external resistor (#4738)
- Add button control when no relay configured (#4682)
- Add startup delay of 4 seconds to button control (#4829)
- Add core version conditional compile options to provided PWM files (#4917)
- Add resiliency to saved Settings (#5065)
- Add MHZ19 Temperature as Domoticz Temperature selection (#5128)
- Add HAss status sensor (#5139)
- Add status message to former declined group commands (#5145)
- Add 0x to IRRemote (SetOption29) and RCSwitch (SetOption28) received hexadecimal data (#5431)

### 6.4.1 20181224

- Change RAM usage BMP/BME I2C sensors
- Change FallbackTopic from cmnd/\<mqttclient\>/ to cmnd/\<mqttclient\>_fb/ to discriminate from Topic (#1528)
- Change FallbackTopic detection (#4706)
- Change Hass discovery to short MQTT messages as used by Hass 0.81 and up (#4711)
- Change MQTT GUI password handling (#4723)
- Fix possible dtostrf buffer overflows by increasing buffers
- Fix wifi strongest signal detection (#4704)
- Fix Alexa "this value is outside the range of the device". Needs power cycle and Alexa deletion/discovery cycle. (#3159, #4712)
- Add Slovak language file (#4663)
- Add support for AZ-Instrument 7798 CO2 meter/datalogger (#4672)
- Add define WIFI_SOFT_AP_CHANNEL in my_user_config.h to set Soft Access Point Channel number between 1 and 13 as used by Wifi Manager web GUI (#4673)
- Add define USE_MQTT_TLS_CA_CERT for checking MQTT TLS against root ca using Let's Encrypt cert from sonoff_letsencrypt.h - not supported with core 2.3.0 (#4703)

### 6.4.0 20181217

- Change GUI Configure Module by using AJAX for data fetch to cut page size (and memory use) by 40%
     In case of web page errors clear your browser cache or do Page Reload (F5 or Ctrl+R)
- Change enforcing flashmode dout but it is still mandatory
- Change bootcount update (being first) flash write to 10 seconds after restart
- Change display and epaper drivers
- Change command WebSend Host header field from IP address to hostname (#4331)
- Change log buffer size from 512 to 520 to accommodate http sensor data (#4354)
- Change default WIFI_CONFIG_TOOL from WIFI_WAIT to WIFI_RETRY in my_user_config.h (#4400)
- Change webgui refresh time delay for Save Settings and local OTA Upload (#4423)
- Change SR-04 driver to use NewPing library (#4488)
- Change MCP230xx driver to support interrupt retention over teleperiod (#4547)
- Change support for MPU6050 using DMP (#4581)
- Fix unintended function overload of WifiState
- Fix wifi connection errors using wifi disconnect and ESP.reset instead of ESP.restart
- Fix Sonoff Pow R2 and Sonoff S31 Serial interface hang caused by Sonoff Basic R2 driver delay implementation (and possibly core bug)
- Fix MQTT connection error after restart
- Fix wifi re-scan connection baseline
- Fix possible strncat buffer overflows
- Fix intermittent Pzem sensor energy overflow calculation error
- Fix shelly2 ghost switching caused by lack of pull-up inputs (#4255)
- Fix hardware serial pin configuration. To keep using hardware serial swap current Rx/Tx pin configuration only (#4280)
- Fix MqttRetry values above 255 seconds (#4424)
- Fix WifiManager functionality on initial installation (#4433)
- Fix ArduinoOTA for Core 2.5.0 (#4620)
- Add minutes to commands Timezone to allow all possible world timezones
- Add more strict checks for GPIO selections
- Add code image and optional commit number to version
- Add dynamic delay to main loop providing time for wifi background tasks
- Add additional start-up delay during initial wifi connection
- Add support for decoding Theo V2 sensors as documented on https://sidweb.nl using 434MHz RF sensor receiver
- Add support for decoding Alecto V2 sensors like ACH2010, WS3000 and DKW2012 weather stations using 868MHz RF sensor receiver
- Add user definition of defines WIFI_RSSI_THRESHOLD (default 10) and WIFI_RESCAN_MINUTES (default 44)
- Add command SetOption58 0/1 to enable IR raw data info in JSON message (#2116)
- Add command IRSend <frequency>|0,<rawdata1>,<rawdata2>,.. to allow raw data transmission (#2116)
- Add command SetOption56 0/1 to enable wifi network scan and select highest RSSI (#3173)
- Add command SetOption57 0/1 to enable wifi network re-scan every 44 minutes with a rssi threshold of 10 to select highest RSSI (#3173)
- Add support for SDM220 (#3610)
- Add default sleep 1 to sonoff-basic to lower energy consumption (#4217)
- Add wifi status to Tuya (#4221)
- Add delays to reduce CPU usage at boot time (#4233)
- Add command SetOption24 0/1 to select pressure unit as hPa or mmHg (#4241)
- Add optional hardware serial when GPIO13(Rx) and GPIO15(Tx) are selected removing hardware serial from GPIO01(Tx) and GPIO03(Rx) (#4288)
- Add support for Gosund SP1 v2.3 Power Socket with Energy Monitoring (#4297)
- Add support for Armtronix dimmers. See wiki for info (#4321)
- Add to command WebSend option to send a direct path when command starts with a slash (#4329)
- Add support for LG HVac and IrRemote (#4377)
- Add initial support for Hass sensor discovery (#4380)
- Add support for Fujitsu HVac and IrRemote (#4387)
- Add support for I2C MGC3130 Electric Field Effect sensor by Christian Baars (#3774, #4404)
- Add command CalcRes to set number of decimals (0 - 7) used in commands ADD, SUB, MULT and SCALE (#4420)
- Add CPU average load to state message (#4431)
- Add command SetOption59 0/1 to change state topic from tele/STATE to stat/RESULT (#4450)
- Add support for SM Smart Wifi Dimmer PS-16-DZ (#4465)
- Add support for Teckin US Power Socket with Energy Monitoring (#4481)
- Add command SetOption60 0/1 to select dynamic sleep (0) or sleep (1) (#4497)
- Add support for iFan02 Fanspeed in Domoticz using a selector (#4517)
- Add support for GPIO02 for newer Sonoff Basic (#4518)
- Add Announce Switches to MQTT Discovery (#4531)
- Add support for Manzoku Power Strip (#4590)

### 6.3.0 20181030

- Change web Configure Module GPIO drop down list order for better readability
- Change status JSON message providing more switch and retain information
- Change xsns_17_senseair.ino to use TasmotaModbus library
- Change MCP230xx driver
- Change PubSubClient Mqtt library to non-blocking EspEasy version
- Change energy monitoring using energy sensor driver modules
- Change Webserver page handler for easier extension (thx to Adrian Scillato)
- Change pinmode for no-pullup defined switches to pullup when configured as switchmode PUSHBUTTON (=3 and up) (#3896)
- Change default OTA Url to http://thehackbox.org/tasmota/release/sonoff.bin (#4170)
- Remove support for MQTT Client esp-mqtt-arduino by #define MQTT_LIBRARY_TYPE MQTT_ESPMQTTARDUINO
- Remove commands PowerCal, VoltageCal and CurrentCal as more functionality is provided by commands PowerSet, VoltageSet and CurrentSet
- Remove restart after ntpserver change and force NTP re-sync (#3890)
- Fix showing Period Power in energy threshold messages
- Fix header file execution order by renaming user_config.h to my_user_config.h
- Fix some TSL2561 driver issues (#3681)
- Fix KNX PA exception. Regression from 6.2.1 buffer overflow caused by subStr() (#3700, #3710)
- Fix setting and getting color temperature for Philips Hue emulation (#3733)
- Fix ButtonRetain to not use default topic for clearing retain messages (#3737)
- Fix syslog when emulation is selected (#2109, #3784)
- Fix rule trigger POWER1#STATE execution after restart and SetOption0 is 0 (#3856)
- Fix Home Assistant forced light discovery (#3908)
- Fix invalid configuration restores and decode_config.py crc error when savedata = 0 (#3918)
- Fix timer offset -00:00 causing 12:00 hour offset (#3923)
- Fix I2CScan invalid JSON error message (#3925)
- Fix exception when wrong Domoticz JSON message is received (#3963)
- Fix Sonoff Bridge RfRaw receive (#4080, #4085)
- Fix possible wifi connection error (#4044, #4083)
- Fix invalid JSON floating point result from nan (Not a Number) and inf (Infinity) into null (#4147)
- Fix rule mqtt#connected trigger when mqtt is disabled (#4149)
- Add support for LCD, Matrix, TFT and Oled displays
- Add support for Neo Coolcam Wifi Smart Power Plug
- Add support for Michael Haustein ESP Switch
- Add support for MQTT Client based on lwmqtt to be selected by #define MQTT_LIBRARY_TYPE MQTT_ARDUINOMQTT
- Add support for Neo Coolcam Wifi Smart Power Plug
- Add support for Michael Haustein ESP Switch
- Add support for MQTT Client based on lwmqtt to be selected by #define MQTT_LIBRARY_TYPE MQTT_ARDUINOMQTT
- Add support for DS3231 Real Time Clock
- Add support for HX711 Load Cell with optional web GUI scale interface to demonstrate easy GUI plug-in
- Add support for serial 8N2 communication to TasmotaModbus and TasmotaSerial libraries
- Add support for RF transceiving using library RcSwitch (#2702)
- Add support for Shelly 1 and Shelly 2 (#2789)
- Add support for La Crosse TX20 Anemometer (#2654, #3146)
- Add support for MP3 player using DFRobot RB-DFR-562 (#3723)
- Add Support for Xiaomi-Philips Bulbs (#3787)
- Add support for PCA9685 12bit 16pin hardware PWM driver (#3866)
- Add support for EXS Relay V5.0 (#3810)
- Add support for OBI Power Socket (#1988, #3944)
- Add support for Teckin Power Socket with Energy Monitoring (#3950)
- Add support for Pzem-003/017 DC Energy monitoring module (#3694)
- Add support for Pzem-014/016 AC Energy monitoring module (#3694)
- Add support for CSL Aplic WDP 303075 Power Socket with Energy Monitoring (#3991, #3996)
- Add support for Tuya Dimmer (#469, #4075)
- Add command Display to show all settings at once
- Add command SerialSend5 to send raw serial data like "A5074100545293"
- Add command WebRefresh 1000..10000 to control web page refresh in milliseconds. Default is 2345
- Add command WeightRes 0..3 to control display of decimals for kilogram
- Add command RGBWWTable to support color calibration (#3933)
- Add command Reset 4 (reset to defaults but keep wifi params) and Reset 5 (as reset 4 and also erase flash) (#4061)
- Add command SetOption35 0..255 (seconds) to delay mDNS initialization to control possible Wifi connect problems
- Add command SetOption52 0/1 to control display of optional time offset from UTC in JSON messages (#3629, #3711)
- Add command SetOption53 0/1 to toggle gui display of Hostname and IP address (#1006, #2091)
- Add authentication to HTTP web pages
- Add decimals as input to commands PowerSet, VoltageSet and CurrentSet
- Add tools/decode-config.py by Norbert Richter to decode configuration data. See file for information
- Add define USE_DISPLAYS for selecting image sonoff-display
- Add define USE_BASIC for selecting image sonoff-basic without most sensors
- Add auto reload of main web page to some web restarts
- Add TasmotaModbus library as very basic modbus wrapper for TasmotaSerial
- Add more API callbacks and document API.md
- Add Apparent Power and Reactive Power to Energy Monitoring devices (#251)
- Add token %hostname% to command FullTopic (#3018)
- Add Wifi channel number to state message (#3664)
- Add user configurable GPIO02 and GPIO03 on H801 devices (#3692)
- Add toggle function RGBW lights (#3695, #3697)
- Add network information to display start screen (#3704)
- Add sleep to Nova Fitness SDS01X sensor (#2841, #3724, #3749)
- Add Analog input AD0 enabled to sonoff-sensors.bin (#3756, #3757)
- Add power value below 5W to Sonoff Pow R2 and S31 (#3745)
- Add RF Receiver control to module MagicHome to be used on Arilux LC10 (#3792)
- Add userid/password option to decode-status.py (#3796)
- Add delay after restart before processing rule sensor data (#3811)
- Add force_update to Home Assistant discovery (#3873)
- Add rule triggers SWITCH1#BOOT and POWER1#BOOT (#3904, #3910)
- Add Hebrew language file (#3960)
- Add TotalStartTime to Energy JSON message (#3971)
- Add whitespace removal from RfRaw and SerialSend5 (#4020)
- Add support for two BMP/BME sensors (#4195)

### 6.2.1 20180905

- Fix possible ambiguity on command parameters if StateText contains numbers only (#3656)
- Fix Wemo emulation to select the first relay when more than one relay is present (#3657)
- Fix possible exception due to buffer overflow (#3659)
- Fix lost energy today and total energy value after power cycle (#3689)

### 6.2.0 20180901

- Allow user override of define MAX_RULE_VARS and MAX_RULE_TIMERS (#3561)
- Disable wifi sleep for both Esp8266/Arduino core 2.4.1 and 2.4.2 to solve device freeze caused by Espressif SDK bug (#3554)
- Change DS18B20 driver to provide better instant results
- Change some sensor drivers to provide instant results
- Change define USE_ALL_SENSORS to USE_SENSORS as it doesn't contain all sensors due to duplicate I2C addresses
- Change some sensor update timings: AdcEvery 200 -> 250, Senseair 300 -> 250, SDM120 300 -> 250, SDM630 300 -> 250
- Change default Wifi config option from WPS to Wifi Manager if WPS is disabled or Wifi Smartconfig if webserver is disabled or Wifi Serial input if Smartconfig is disabled
- Change SHT1x driver to provide better instant results and fix I2C interference
- Change DHT driver to provide better instant results and add decimals to DHT11 (#3164)
- Change DS18x20 driver to provide better instant results (#3169)
- Change CounterType 1 from milliseconds to microseconds (#3437)
- Change scheduler for better sleep support using Uptime, Delay, PulseTime and TelePeriod, Blinktime (#3581)
- Remove unused functionality from Sonoff-minimal to save space
- Remove WPS and SmartConfig from sonoff-minimal saving 56k code space
- Remove TSL2561 debug message and update library (#2415)
- Remove forced restart when sleep command is executed (#3554)
- Fix invalid response using more than 4 switches and domoticz
- Fix sonoff-minimal not using default settings
- Fix unsecure main webpage update
- Fix DHT driver mixing values for different sensors (#1797)
- Fix EnergyReset3 regression not clearing total energy (#2723)
- Fix rules once regression from v6.1.0 (#3198, #3226)
- Fix command Scale buffer overflow (#3236)
- Fix possible WDT due to long MQTT publish handling (#3313)
- Fix command TimeDst/TimeStd invalid JSON (#3322)
- Fix handling of default names when using names starting with shortcut character ",0,1 or 2 (#3392, #3600, #3618)
- Fix LM75AD I2C sensor detection (#3408)
- Fix iFan02 power on state (#3412, #3530)
- Fix some Pow R2 and S31 checksum errors using optimized re-sync (#3425)
- Fix SDM120 reporting wrong negative values to Domoticz (#3521)
- Fix MQTT reconnection detection when using TasmotaMqtt library (#3558)
- Fix OtaMagic when file path contains a dash (-) (#3563)
- Fix Sonoff Bridge data reception when using Portisch EFM8 firmware using in data buffer length (#3605)
- Add read sensor retry to DS18B20, DS18x20, DHT, SHT1X and HTU21
- Add user selection of Wifi Smartconfig as define USE_SMARTCONFIG in user_config.h
- Add boot loop detection and perform some solutions
- Add wifi and mqtt status led blinkyblinky to be disabled by SetOption31 1. Does not work when LedPower is On (deliberate) (#871, #2230, #3114, #3155)
- Add support for TM1638 switch (#2226)
- Add GPIO options ButtonXn, SwitchXn and CounterXn to select INPUT mode instead of INPUT_PULLUP (#2525)
- Add support for APDS9960 proximity sensor (#3051)
- Add support for MPR121 controller in input mode for touch buttons (#3142)
- Add support for MCP230xx for general purpose input expansion and command Sensor29 (#3188)
- Add default Wifi Configuration tool as define WIFI_CONFIG_NO_SSID in user_config.h if no SSID is configured (#3224)
- Add command Timers 0/1 to globally disable or enable armed timers (#3270)
- Add support for CCS811 sensor (#3309)
- Add Turkish language file (#3332)
- Add command SerialSend4 to send binary serial data (#3345)
- Add initial support for sensor MPU6050 (#3352)
- Add rule triggers Wifi#Connected and Wifi#Disconnected (#3359)
- Add option + to command Rule to concatenate new rule with existing rules (#3365)
- Add message when JavaScript is not enabled in webbrowser (#3388)
- Add build time setting of ButtonTopic and SwitchTopic (#3414)
- Add iFan02 Fanspeed + and Fanspeed - command options (#3415)
- Add Individual HSBColorX commands (#3430, #3615)
- Add output support on MCP23008/MCP23017 (#3436)
- Add modulo option to rules like rule1 on Time#Minute|5 do backlog power on;delay 200;power off endon (#3466)
- Add RGB support for Domoticz (#3547)
- Add all ruletimer values to command RuleTimer result message (#3571)
- Add command Publish2 for publishing retained MQTT messages (#3593)
- Add commands ButtonDebounce 40..1000 and SwitchDebounce 40..1000 to have user control over debounce timing. Default is 50mS (#3594)
- Add RuleX debug options 8,9,10 (StopOnError) to control RuleX execution status after an exception restart (#3607)
- Add rule variables %sunrise%, %sunset%, %uptime% and %time% (#3608)
- Add optional MQTT_TELE_RETAIN to Energy Margins message (#3612, 3614)

### 6.1.1 20180714

- Revert wifi changes (#3177)
- Revert sonoff-minimal removals causing failure of wifi connection (#3177)

### 6.1.0 20180706

- Remove version 3, 4 and pre 5.2 settings auto-upgrade. See https://github.com/arendst/Tasmota/wiki/Upgrading#migration-path
- Change default CFG_HOLDER from 0x20161209 to 4617 (=0x1209) - no impact on default upgrades
- Change number of supported switches from 4 to 8 (#2885, #3086)
- Change BME680 driver from Adafruit to Bosch BME680 library (#2969)
- Fix Pzem004T checksum error
- Fix KNX bug when doing reply of sensors values
- Fix rules induced LWT message
- Fix possible wifi connection problem (#1366)
- Fix some Pow R2 and S31 checksum errors (#1907)
- Fix display selection of un-available GPIO options in Module Configuration webpage (#2718)
- Fix timer re-trigger within one minute after restart (#2744)
- Fix IRSend not accepting data value of 0 by David Conran (#2751)
- Fix vars on rules by Adrian Scillato (#2769)
- Fix bug in KNX menu by Adrian Scillato (#2770)
- Fix anomalies in rules (#2778)
- Fix HUE bridge V1 software version by Heiko Krupp (#2788)
- Fix Hardware Watchdog restart when using event command (#2853)
- Add Ukrainian language file
- Add KNX support for DS18S20 Temperature sensor
- Add CRC to Settings making future upgrades more fail-safe
- Add feature information to Status 4
- Add tools folder with python script decode-status.py for decoding some status fields like SetOption and Features
- Add Slots on the KNX Web Menu to select Group Addess to receive data to trigger rules
- Add two rule sets of 511 characters using commands rule1, rule2 and rule3
- Add Console Commands to send KNX Commands and KNX Values
- Add Slots on the KNX Web Menu to select Group Addess to send data from console commands
- Add Events to trigger rules when a command or read requests is received from KNX
- Add command SetOption30 to enforce Hass discovery as light group (#1784)
- Add support for BlitzWolf BW-SHP2 (and Homecube, Gosund SP1) Energy Monitoring Smart Socket (#2223)
- Add time in minutes to rule Time#Initialized, Time#set and Time#Minute (#2669)
- Add Eastron SDM630 energy meter by Gennaro Tortone (#2735)
- Add KNX communication enhancement by Adrian Scillato (#2742)
- Add KNX energy data by Adrian Scillato (#2750)
- Add rule support for IrReceive and RfReceive (#2758)
- Add python script fw-server.py in tools folder to create a simple OTA server by Gennaro Tortone (#2759)
- Add rule variables %time% for minutes since midnight, %uptime%, %sunrise% and %sunset% giving time in minutes (#2669)
- Add rules %mem1% to %mem5% variable names storing data in flash (#2780)
- Add rules test on %varx% or %memx% (#2780)
- Add optional token %id% substituting the unique MAC address to fulltopic by Michael Graf (#2794)
- Add support for Sonoff S26 Smart Socket (#2808)
- Add command WebSend [<host>(:<port>,<user>:<password>)] <command> (#2821)
- Add increment and decrement value to command Counter (#2838)
- Add support for Sonoff iFan02 as module 44 introducing command FanSpeed 0..3 (#2839)
- Add source information to command execution to be shown with logging option 3 (#2843)
- Add support for uploading Sonoff Bridge firmware found in tools/fw_efm8bb1 folder build by Portisch using Web Gui File Upload (#2886)
- Add command RfRaw to control Portisch firmware features
- Add support for I2C temperature sensor LM75AD (#2909)
- Add option 0 to command Timers disarming all timers (#2962)
- Add performance improvement when updating multiple individual WS2812 pixels (#3007)
- Add command SetOption28 to switch between hex or decimal Sonoff Bridge RF received data format (#3008)
- Add command SetOption29 to switch between hex or decimal IR received data format
- Add decimal values support for commands ADD, SUB, MULT and SCALE (#3083, #3089)
- Add support for bitflags SetOption50 .. SetOption81 (#3118)

### 5.14.0 20180515

- Update language files
- Update TasmotaSerial to 2.0.0 allowing Hardware Serial Fallback when correct connections are configured
- Change command handling
- Change user_config(_override).h defines TIME_STD and TIME_DST
- Change user_config(_override).h otaurl to http://sonoff.maddox.co.uk/tasmota/sonoff.bin (#2588, #2602)
- Fix configuration restore regression from 5.13.1
- Fix compile error when ADC is enabled and Rules are disabled (#2608)
- Fix rule power trigger when no backlog command is used (#2613)
- Fix several timer data input and output errors (#2597, #2620)
- Fix KNX config error (#2628)
- Fix sensor MHZ-19 vanishing data over time (#2659)
- Fix KNX reconnection issue (#2679)
- Fix DST and STD time for Southern Hemisphere by Adrian Scillato (#2684, #2714)
- Add Portuguese in Brazil language file
- Add SetOption26 to enforce use of indexes even when only one relay is present (#1055)
- Add support for sensor SI1145 UV Index / IR / Visible light (#2496)
- Add rule state test for On/Off in addition to 0/1 (#2613)
- Add hardware serial option to MHZ-19 sensor (#2659)
- Add Eastron SDM120 energy meter by Gennaro Tortone (#2694)
- Add user entry DST/STD using commands TimeStd and TimeDst (See wiki for parameter syntax) (#2721)

### 5.13.1 20180501

- Fix JSON buffers size too small for execution in some situations (#2580)
- Fix configuration restore (#2591)
- Add define MODULE for user selecting default model although it preferably should not be changed (#569, #2589)

### 5.13.0 20180430

- Change platformio option sonoff-ds18x20 to sonoff-allsensors enabling ds18x20 and all other sensors in one image
- Change status display of Ssid and SetOption
- Change default option SetOption15 from 0 to 1 providing better initial PWM experience
- Change webpage parameter communication
- Change max number of commands in Backlog from 15 to 30 and ignore commands overflowing
- Change TSL2561 driver to joba library and delete Adafruit library (#1644)
- Change default parameters in user_config.h to undefined for easy installation (#1851)
- Change max user configurable hold time from 10 to 25 seconds (#1851)
- Change Sonoff SC JSON format (#1939)
- Change Polish language to using Diacritics (#2005)
- Change user_config_override usage by providing user_config_override_sample.h (#2228)
- Change MQTT response topic for Energy changes from ENERGY to SENSOR (#2229, #2251)
- Change default Reset configuration time from 4 seconds to 40 seconds on Button hold (#2268)
- Change ESP8266 Analog JSON message from {"Analog0:123"} to {"ANALOG":{"A0:123"}} to accomodate rules (#2560)
- Change Counter JSON message from {"Counter1":0,"Counter3":0} to {"COUNTER":{"C1":0,"C3":0}} to accomodate rules
- Change ADS1115 JSON message from {"ADS1115":{"Analog0":123,"Analog1":123}} to {"ADS1115":{"A0":123,"A1":123}}
- Fix intermittent exception when dns lookup is used while sleep is enabled
- Fix 5.4.0 regression turning off single press after button hold during 4x hold time
- Fix possible wifi connection problem by erasing sdk configuration parameters
- Fix NTP sync to Thu Jan 01 08:00:10 1970 results in uptime 17651+ days (core2.4.1/sdk2.2.1)
- Fix MAX31850 higher temperatures (#1269)
- Fix freeing more code space when emulation is disabled (#1592)
- Fix providing web page configuratin option for Friendly Name when no device (relay or light) is configured (#1850)
- Fix compile error when define HOME_ASSISTANT_DISCOVERY_ENABLE is not set (#1937)
- Fix MQTT TLS fingerprint validation (#2033)
- Fix update temperature on DS18x20 drivers (#2328)
- Fix compile error when not defined USE_TIMERS (#2400)
- Fix configuration filename truncation when it contains spaces (#2484, #2490)
- Fix Energy Today and Yesterday overflow (#2543)
- Add serial debug info
- Add Portuguese language file
- Add Czech language file
- Add Bulgarian language file
- Add Domoticz dust (custom) sensors to PMS5003 and NovaFitness SDS drivers as PM1, PM2.5 and PM10
- Add commands Publish, Rule, RuleTimer and Event. See Wiki about Rule restriction, usage and examples
- Add sonoff-classic, sonoff-allsensors and sonoff-knx
- Add some coloring to important web buttons
- Add support for sensor HC-SR04 ultrasonic (#113, #1964, #2444)
- Add define MQTT_TELE_RETAIN compile option default set to 0 (#1071)
- Add 16 timers using commands Timer and Timers (#1091)
- Add optional Timer configuration webpage to be enabled in user_config.h with define USE_TIMERS_WEB
- Add Multichannel Gas sensor using MultiChannel_Gas_Sensor library (#1245)
- Add Domoticz Battery and RSSI Quality (#1604)
- Add command HSBColor Hue,Sat,Bri (#1642, #2203)
- Add compile time support for WS2812 BRG and RBG led configurations to be defined in user_config.h (#1690)
- Add optional usage of %d or %X suffices in MQTT client to append chipid (#1871)
- Add optional usage of %d or %X suffices in MQTT topic to append chipid (#1871)
- Add optional usage of %d or %04d in ota url to be replaced with chipid (#1871)
- Add Sonoff Bridge command RfKey<x> 5 to show current RF key values either default or learned (#1884)
- Add user configurable serial GPIOs to MagicHome and Arilux modules (#1887)
- Add Russian language file (#1909)
- Add Webserver upload preflight request support (#1927)
- Add Home Assistant clear other device (#1931)
- Add Restart time to Status 1 (#1938)
- Add optional TSL2561 driver using library Joba_Tsl2561 to be enabled in user_config.h with define USE_TSL2561_JOBA (#1951)
- Add support for sensor SHTC3 (#1967)
- Add compiler check for stable lwIP version v1.4 (#1940)
- Add support for multiple SHT3X sensors (#1949, #2110)
- Add always suffix with device number in Mqtt discovery topic (#1962)
- Add support for optional MQTT drivers to be selected in user_config.h (#1992)
- Add optional Arduino OTA support to be enabled in user_config.h (#1998)
- Add diacritics to Polish language file (#2005)
- Add Hungarian language file (#2024)
- Add support for Nova Fitness SDS011 and possibly SDS021 particle concentration sensor (#2070)
- Add single decimal precision to Nova Fitness SDS0x1 sensor values (#2093)
- Add Chinese (Traditional) in Taiwan language file (#2108)
- Add Sonoff SC domoticz support for Sound level as Counter and Air quality (#2118)
- Add a second TLS fingerprint to allow switching keys in TLS mode (#2033, #2102)
- Add display of remaining pulse time to command PulseTime (#2085)
- Add additional time offset to Wifi Retry based on device mac address (#2089)
- Add command Color6 RRGGBB for Clock hour marker color and command Rotation pixels for Clock rotation (#2092)
- Add HTML language header in local language (#2123)
- Add command PowerDelta 0..100 (percentage) to Energy monitoring devices to report on active power load change (#2157)
- Add Restart Reason to Status 1 report (#2161)
- Add command Channel 0..100 to control dimmer value for individual color channels (#2111, #2203)
- Add support for Hardware Serial bridge using commands SerialDelimiter, Baudrate and SerialSend. Supports 8N1 and text only (#2182)
- Add support for Software Serial bridge using commands SerialDelimiter, SBaudrate and SSerialSend. Supports 8N1 and text only (#2190)
- Add support for Zengge WF017 PWM Led strip controller (#2202)
- Add PWM status to command State if PWM enabled (#2203)
- Add all FriendlyNames to Status information (#2208)
- Add Channel status information (#2211)
- Add hexadecimal Data entry to command IrSend using 0x notation (#1290, #2314)
- Add Home Assistant MQTT Discovery for Buttons and change SetOption19 response (#2277)
- Add multiple color entry support for command Led like Led2 120000 001200 000012 setting led2 as Red, Led3 as Green and Led4 as Blue (#2303)
- Add hexadecimal RGB color entry on RGBCW leds (#2304)
- Add support for SGP30 gas and air quality sensor (#2307)
- Add optional Sunrise and Sunset timers with commands Latitide and Longitude to be enabled with define USE_SUNRISE in user_config.h (#2317)
- Add timer sunrise and sunset offset (#2378)
- Add user selectable defines for Sunrise/set Dawn option (#2378)
- Add optional KNX IP Protocol Support (#2402)
- Add random window to timers (#2447)
- Add Greek language file (#2491)
- Add support for Sonoff Pow R2 (#2340)
- Add GPIO_User to GPIO02 for all Sonoff T1 (#2524)

### 5.12.0 20180209

- Change library PubSubClient.h define MQTT_MAX_PACKET_SIZE from 512 to 1000 for Home Assistant  support
- Change relation of define MESSZ being dependent on PubSubClient.h define MQTT_MAX_PACKET_SIZE
- Change command color parameter input checks to less strict for Home Assistant support
- Change command Ina219Mode into command Sensor13
- Change commands HlwPCal, HlwUCal and HlwICal to PowerCal, VoltageCal and CurrentCal to be used for both Pow and S31 calibration
- Change commands HlwPSet, HlwUSet and HlwISet to PowerSet, VoltageSet and CurrentSet to be used for both Pow and S31 calibration
- Change uptime from hour to second resulting in a display of 123T13:45:21 where 123 is days
- Change module name Wemos D1 mini into Generic (#1220)
- Change HTML from width=100% to style=width:100% supporting HTML5 (#1358)
- Change OSWATCH_RESET_TIME (Blocked loop) from 30 to 120 seconds to allow slow networks (#1556)
- Change WIFI_MANAGER_SEC into WIFI_CONFIG_SEC (#1616)
- Change function pointers code to save code space and memory (#1683)
- Change webserver argument processing gaining 5k code space (#1705)
- Change weblog memory usage (#1730, #1793, #1819)
- Update TasmotaSerial library to 1.1.0
- Update language files Italian (#1594), Dutch (#1723) and Spanish (#1722)
- Fix Non-English JSON temperature unit attachement
- Fix Arilux RF induced exception by moving interrupt handler to iram on non ESP8266/Arduino lib v2.3.0
- Fix truncated command names and wrong response for DomoticzSwitchIdx (#1571)
- Fix %-sign issue as printf escape character in Humidity and Sonoff SC (#1579)
- Fix DS18B20 temperature JSON decimal dot (#1561)
- Fix Energy JSON message (#1621)
- Fix IRSend parameter translation (#1636)
- Fix TSL2561 device detection (#1644, #1825)
- Fix BME680 teleperiod resistance measuring (#1647)
- Fix Energy Monitoring Energy Today and Energy Total reading after restart (#1648)
- Fix IRReceive Data value (#1663)
- Fix Energy Monitoring Energy Period roll-over (#1688)
- Fix compiler warnings (#1774)
- Fix command PWM response if no PWM channel is configured (#1783)
- Add locale Decimal Separator to Web sensor page
- Add ColorTemperature to light status message
- Add command PowerOnState option 5 which inverts PulseTime and allows for delayed always on after power on
- Add OtaMagic two step Web server OTA upgrade using filename-minimal image if OTA free space is too small
- Add support for PMS5003 and PMS7003 particle concentration sensor
- Add command SetOption21 1 to allow Energy Monitoring when power is off on Sonoff Pow and Sonoff S31 (#1420)
- Add Chinese language file (#1551)
- Add French language file (#1561)
- Add Spanish language file (#1589)
- Add HTTP Allow Cross Origin removed from ESP8266/Arduino lib v2.4.0 (#1572)
- Add Home Assistant MQTT Discovery for switch and light to be enabled by command SetOption19 1 (#1534) or define HOME_ASSISTANT_DISCOVERY_ENABLE in user_config.h (#1685)
- Add command State to retrieve device state information (same data as teleperiod state and status 11 in slightly different JSON format)
- Add optional login to Webserver AP mode (#1587, #1635)
- Add command Sensor15 2 to start MHZ19(B) Zero Point Calibration (#1643)
- Add support for Sonoff S31 Smart Socket with Power Consumption Detection (#1626)
- Add command SetOption20 to allow update of Dimmer/Color/Ct without turning power on (#1719, #1741)
- Add NTP sync time slot based on chip id (#1773)
- Add cursor pointer to web button (#1836)

### 5.11.1 20180107

- Fix Sonoff Pow command handling (#1542)

### 5.11.0 20180107

- Minor webpage HTML optimizations (#1358)
- Updated German translation (#1438)
- Change Sonoff Pow Energy MQTT data message and consolidate Status 8 into Status 10
- Change ADS1115 default voltage range from +/-2V to +/-6V (#1289)
- Change text to Active for 3 minutes (#1364)
- Change Wemo SetBinaryState to distinguish from GetBinaryState (#1357)
- Change output of HTTP command to valid JSON and Array only (#1363)
- Removed all MQTT, JSON and Command language defines from locale files and set fixed to English (#1473)
- Renamed commands Color2,3,4 to Color3,4,5
- Fix BME280 calculation (#1051)
- Fix Sonoff Bridge missed learned key if learned data contains 0x55 (End of Transmission) flag (#1095, #1294)
- Fix PWM initialization in Dimmer/Color mode (#1321)
- Fix Wemo Emulation (#1357)
- Fix display of build date and time in non-english locale (#1465)
- Fix Wemo and Hue emulation by adding M-Search response delay (#1486)
- Add libraries Adafruit_BME680-1.0.5, Adafruit_Sensor-1.0.2.02, TasmotaSerial-1.0.0 and TSL2561-Arduino-Library
- Add command Color2 to set color while keeping same dimmer value
- Add device function pointers
- Add support for SenseAir S8 CO2 sensor
- Add color led signal to Carbon Dioxide (CO2) sensors using defines CO2_LOW and CO2_HIGH in user_config.h
- Add support for Domoticz Air Quality sensor to be used by MH-Z19(B) and SenseAir sensors
- Add support for PZEM004T energy sensor
- Add support for iTead SI7021 temperature and humidity sensor by consolidating DHT22 into AM2301 and using former DHT22 as SI7021 (#735)
- Add support for BME680 using adafruit libraries (#1212)
- Add support for MH-Z19(B) CO2 sensor (#561, #1248)
- Add multipress support and more user configurable GPIO to Sonoff Dual R2 (#1291)
- Add support for TSL2561 using adafruit library (#661, #1311)
- Add support for SHT3x (#1314)
- Add support for Arilux LC06 (#1414)
- Add Italian language file (#1449)
- Add 2nd Gen Alexa support to Wemo emulation discovery (#1357, #1450)
- Add define for additional number of WS2812 schemes (#1463)

### 5.10.0 20171201

- Upgrade library ArduinoJson to 5.11.2
- Upgrade library IRRemoteEsp8266 to 2.2.1 + 2 commits but disabled some protocols (code size reduction)
- Upgrade library NeoPixelBus to 2.2.9
- Upgrade library OneWire to 2.3.3 + 6 commits and disabled CRC lookup-table (#define ONEWIRE_CRC8_TABLE 0) (code size reduction)
- Update library PubSubClient to 2.6 + 9 commits and additional delay (#790)
- Update core_esp8266_wiring_digital.c to latest (staged) level
- Patch library I2Cdevlib-Core for esp8266-core 2.4.0-rc2 compatibility
- Remove command EnergyReset 1..3 now replaced by EnergyReset1 to EnergyReset3
- Remove spaces in JSON messages (code size reduction)
- Renamed xsns_05_ds18x20.ino to xsns_05_ds18x20_legacy.ino still using library OneWire and providing dynamic sensor scan
- Fix possible iram1_0_seg compile error by shrinking ICACHE_RAM_ATTR code usage
- Fix PWM watchdog timeout if Dimmer is set to 100 or Color set to 0xFF (#1146)
- Fix Sonoff Bridge Learn Mode hang caused by unrecognised RF code (#1181)
- Fix blank console log window by using XML character encoding (#1187)
- Fix wrong response name for command HlwISet (#1214)
- Fix DHT type sensor timeout recognition by distinguish "signal already there" from "timeout" (#1233)
- Add fixed color options 1..12 to command Color
- Add + (plus) and - (minus) to commands Dimmer (+10/-10), Speed and Scheme
- Add + (plus) and - (minus) to command Color to select 1 out of 12 preset colors
- Add + (plus) and - (minus) to command Ct to control ColdWarm led ColorTemperature (+34/-34)
- Add commands EnergyReset1 0..42500, EnergyReset2 0..42500 and EnergyReset3 0..42500000
-  to (Re)set Energy Today, Yesterday or Total respectively in Wh (#406, #685, #1202)
- Add optional ADS1115 driver as alternative for unsupported I2Cdevlib in esp8266-core 2.4.0-rc2
- Add support for INA219 Voltage and Current sensor to be enabled in user_config.h with define USE_INA219
- Add support for Arilux LC11 (Clearing RF home code when selecting no Arilux module)
- Add support for WS2812 RGBW ledstrips to be enabled in user_config.h with define USE_WS2812_CTYPE (#1156)
- Add SettingsSaveAll routine to command SaveData to be used before controlled power down (#1202)
- Add option PUSHBUTTON_TOGGLE (SwitchMode 7) to allow toggling on any switch change (#1221)
- Add new xdrv_05_ds18x20.ino free from library OneWire and add the following features:
-  Add support for DS1822
-  Add forced setting of 12-bit resolution for selected device types (#1222)
-  Add read temperature retry counter (#1215)
-  Fix lost sensors by performing sensor probe at restart only thereby removing dynamic sensor probe (#1215)
-  Fix sensor address sorting using ascending sort on sensor type followed by sensor address
-  Rewrite JSON resulting in shorter message allowing more sensors in default firmware image:
-   "DS18B20-1":{"Id":"00000483C23A","Temperature":19.5},"DS18B20-2":{"Id":"0000048EC44C","Temperature":19.6}
- Add additional define in user_config.h to select either single sensor (defines disabled), new multi sensor (USE_DS18X20) or legacy multi sensor (USE_DS18X20_LEGACY)
- Add clock support for more different pixel counts (#1226)
- Add support for Sonoff Dual R2 (#1249)
- Add FriendlyName to web page tab and add program information to web page footer (#1275)

### 5.9.1 20171107

- Add external sensor function pointer interface to enable easy sensor addition
- Add support for ADS1115 to be enabled in user_config.h and needs libraries i2cdevlib-Core and i2cdevlib-ADS1115 (#338, #660)
- Fix Backup Configuration file download failure by defining proper file size (#1115)
- Fix Exception 26 and empty console screen after usage of command WakeupDuration (#1133)
- Fix some changed iTead web links in README.md (#1137)

### 5.9.0 20171030

- Rewrite code (partly) using Google C++ Style Guide (https://google.github.io/styleguide/cppguide.html)
- Rewrite code by using command lookup tables and javascript (client side) web page expansions
- Change HTML/CSS to enable nicer form field entry
- Change default PWM assignments for H801 RGB(CW) led controller to support optional Color/Dimmer control
-   GPIO04 (W2)    from GPIO_PWM2 to GPIO_USER to be user configurable for GPIO_PWM5 (second White - Warm if W1 is Cold)
-   GPIO12 (Blue)  GPIO_PWM3 no change
-   GPIO13 (Green) from GPIO_PWM4 to GPIO_PWM2
-   GPIO14 (W1)    from GPIO_PWM1 to GPIO_USER to be user configurable for GPIO_PWM4 (first White - Cold or Warm)
-   GPIO15 (Red)   from GPIO_PWM5 to GPIO_PWM1
- Change default PWM assignments for MagicHome RGB(W) led controller to support optional Color/Dimmer control
-   GPIO05 (Green) from GPIO_PWM4 to GPIO_PWM2
-   GPIO12 (Blue)  from GPIO_PWM5 to GPIO_PWM3
-   GPIO13 (White) GPIO_USER to be user configurable for GPIO_PWM4 (White - Cold or Warm)
-   GPIO14 (Red)   from GPIO_PWM3 to GPIO_PWM1
- Change default PWM assignment for Witty Cloud to support optional Color/Dimmer control (#976)
-   GPIO12 (Green) from GPIO_PWM4 to GPIO_PWM2
-   GPIO13 (Blue)  from GPIO_PWM5 to GPIO_PWM3
-   GPIO15 (Red)   from GPIO_PWM3 to GPIO_PWM1
- Change when another module is selected now all GPIO user configuration is removed
- Change command name IRRemote to IRSend (#956)
- Remove Arduino IDE version too low warning as it interferes with platformio.ini platform = espressif8266_stage
- Fix command FullTopic entry when using serial or console interface
- Fix possible UDP syslog blocking
- Fix minimum TelePeriod of 10 seconds set by web page
- Fix command GPIOx JSON response (#897)
- Fix inverted relay power on state (#909)
- Fix compile error when DOMOTICZ_UPDATE_TIMER is not defined (#930)
- Fix alignment of web page items in some browsers (#935)
- Fix setting all saved power settings to Off when SetOption0 (SaveState) = 0 (#955)
- Fix timezone range from -12/12 to -13/13 (#968)
- Fix Southern Hemisphere TIME_STD/TIME_DST (#968)
- Fix TLS MQTT SSL fingerprint test (#970, #808)
- Fix virtual relay status message used with Color/Dimmer control (#989)
- Fix command IRSend and IRHvac case sensitive parameter regression introduced with version 5.8.0 (#993)
- Fix pressure calculation for some BMP versions regression introduced with version 5.8.0i (#974)
- Fix Domoticz Dimmer set to same level not powering on (#945)
- Fix Blocked Loop when erasing large flash using command reset 2 (#1002)
- Fix relay power control when light power control is also configured as regression from 5.8.0 (#1016)
- Fix Mqtt server mDNS lookup only when MqttHost name is empty (#1026)
- Add debug information to MQTT subscribe
- Add translations to I2Cscan
- Add translation to BH1750 unit lx
- Add light scheme options (Color cycle Up, Down, Random) and moving WS2812 schemes up by 3
- Add Domoticz counter sensor to IrReceive representing Received IR Protocol and Data
- Add option 0 to MqttHost to allow empty Mqtt host name
- Add support for Arilux AL-LC01 RGB Led controller (#370)
- Add esp8266 de-blocking to PubSubClient library (#790)
- Add Domoticz sensors for Voltage and Current (#903)
- Add platformio OTA upload support (#928, #934)
- Add warning to webpage when USE_MINIMAL is selected (#929)
- Add smoother movement of hour hand in WS2812 led clock (#936)
- Add support for Magic Home RGBW and some Arilux Led controllers (#940)
- Add command SetOption15 0 (default) for command PWM control or SetOption15 1 for commands Color/Dimmer control to PWM RGB(CW) leds (#941)
- Add Domoticz counter sensor to Sonoff Bridge representing Received RF code (#943)
- Add support for Luani HVIO board (https://luani.de/projekte/esp8266-hvio/) (#953)
- Add PWM initialization after restart (#955)
- Add IR Receiver support. Disable in user_config.h (#956)
- Add support for inverted PWM (#960)
- Add Sea level pressure calculation and Provide command Altitude (#974)
- Add support for up to 8 relays (#995)
- Add commands RfSync, RfLow, RfHigh, RfHost and RfCode to allow sending custom RF codes (#1001)
- Add retain to ENERGY messages controlled by command SensorRetain (#1013)
- Add commands Color2, Color3, Color4, Width2, Width3, Width4 and SetOption16 to set Ws2812 Clock parameters (#1019)
- Add German language file (#1022)
- Add support for connecting to MQTT brokers without userid and/or password (#1023)
- Add support for esp8266 core v2.4.0-rc2 (#1024)
- Add commands PwmRange 1,255..1023 and PwmFrequency 1,100..4000 (#1025)
- Add Polish language file (#1044, #1047)
- Add support for KMC 70011 Power Monitoring Smart Plug (#1045)
- Add support for VEML6070 I2C Ultra Violet level sensor (#1053)
- Add light turn Off Fade (#925)
- Add IrSend command option Panasonic as IrSend {"Protocol":"Panasonic", "Bits":16388, "Data":\<Panasonic data\>}
-   where 16388 is 0x4004 hexadecimal (#1014)
- Add retry counter to DHT11/21/22 sensors (#1082)

### 5.8.0 20170918

- Remove the need for NeoPixelBus library for Hue support
- Consolidate WS2812 into Sonoff Led for flexible future led strip library changes
- Invert WS2812 fade speed to align with Sonoff led (Speed 1 = fast, Speed 8 = slow)
- Remove upper case MQTT receive buffer
- Reduce code and string length for output of commands Modules and GPIOs
- Add Sonoff SC debug information
- Change syslog service
- Removed webserver syslog disable as now no longer needed
- Increased default MQTT message size from 368 to 405 bytes while keeping MQTT_MAX_PACKET_SIZE = 512 (because we can)
- Fix MQTT Offline or Remove MQTT retained topic code
- Fix Domoticz loop when Emulation is selected
- Add blink to WS2812 and Sonoff Led (#643)
- Add option WIFI_WAIT (5) to command WifiConfig to allow connection retry to same AP without restart or update flash (#772, #869)
- Add support for Witty Cloud (#794)
- Add GPIO14 to Sonoff Dual (#797, #839)
- Add support for Yunshan Wifi Relay (#802)
- Add GPIO16 input pulldown (#827)
- Add timeout to DHT and DS18B20 sensors (#852)
- Fix watchdog timeout caused by lack of stack space by moving to heap (#853)
- Allow LogPort and MqttPort up to 65535 and add LogPort tot Status 3 (#859)
- Allow command SwitchTopic in group mode (#861)
- Allow command SwitchMode if no switches are defined (#861)
- Add optional dimmer parameter to command Wakeup for WS2812, AiLight, Sonoff B1, Led and BN-SZ01 (#867)
- Fix basic On, Off, Toggle, Blink and BlinkOff commands when other language is selected (#874)

### 5.7.1 20170909

- Remove leading spaces from MQTT data
- Fix webconsole special character entry
- Allow # as prefix for color value
- Fix Alexa detection and Hue App Update Request (#698, #854)

### 5.7.0 20170907

- Shrink module configuration webpage
- Fix settings order during startup to allow for displaying debug messages
- Fix some string length issues
- Add more string length tests by using strncpy
- Add Ai-Thinker RGBW led (AiLight)
- Add Power check and add PulseTime to power check at startup (#526)
- Add Supla Espablo support (#755)
- Add more precision to Sonoff Pow period and power results using command WattRes 0|1 (#759)
- Add basic internationalization and localization (#763)
- Add more Sonoff Pow range checking (#772)
- Fix invalid JSON (#786, #822)
- Add duplicate check to received RF signal within 2 seconds for Sonoff Bridge (#810)

### 5.6.1 20170818

- Change module list order in webpage
- Fix Sonoff T1 1CH and 2CH configuration (#751)

### 5.6.0 20170818

- Fix Sonoff Pow intermittent exception 0
- Change Sonoff Pow sending Domoticz telemetry data only
- Add Ai-Thinker RGBW led (AiLight) (experimental)
- Add NeoPixelBus library to Sonoff Led for Hue support
- Add user configurable GPIO4 and GPIO5 to module Sonoff Bridge
- Add Sonoff B1 RGBCW led support with command Color RRGGBBCCWW (#676)
- Add command CT 152..500 to Sonoff Led and Sonoff B1 to control Color Temperature
- Add Cold-Warm slider to web page for Sonoff Led and Sonoff B1
- Add CT parameter to Hue
- Add Sonoff T1 support (#582)
- Add AnalogInput0 if configured as Analog Input to webpage (#697, #746)
- Add command SetOption14 0|1 to enable interlock mode (#719, #721)
- Fix Mitsubishi HVAC IR power controll (#740)

### 5.5.2 20170808

- Extent max number of WS2812 pixels from 256 to 512 (#667)
- Add OTA handling if server responds with no update available (#695)
- Removed undocumented command FlashMode (#696)
- Fix compile time error message due to increased message buffer size (#703)

### 5.5.1 20170805

- Fix Sonoff Rf Bridge issues
- Add Sonoff RF Bridge MQTT messages on received and learned RF signal
- Add command VoltRes 0|1 to select voltage resolution to 0.1 V (#654)
- Add averaging to Analog input (#686)
- Add Energy tele data on Sonoff Pow Threshold change (#688)
- Fix inconsistent property names in Messages (#690)

### 5.5.0 20170730

- Reduce code space by removing the following commands as they are replaced by SetOption alternatives:
-   SaveState = SetOption0
-   ButtonRestrict = SetOption1
-   Units = SetOption2
-   MQTT = SetOption3
-   MQTTResponse = SetOption4
-   TempUnit = SetOption8
- Smoothing WS2812 animation poll, invert fade speed and max allowed wakeup time down to 3000 seconds
- Fix initial button press detection
- Add support for Sonoff RF Bridge 433 using command RfKey
- Fix regression from 5.0.7 by increasing message buffer size from 360 to 368 to accomodate 4 x DS18x20 sensors (#637)
- Add GroupTopic to Topic test when using ButtonTopic/SwitchTopic to send either ON/OFF or TOGGLE (#642)
- Adjust HLW calibration limits to accomodate HuaFan device and add commands HlwPSet, HlwUSet and HlwISet (#654)

### 5.4.0 20170725

- Fix command reset regression introduced in 5.2.0
- Increase polling from 0.1 second to 0.05 second
- Add multipress to all buttons
- Fix button 1 double press behaviour on multi relay devices
- Add support for Hua Fan Smart Socket (#479)
- Add support for Sonoff 4ch Pro (#565)
- Add command SetOption13 1 to allow immediate action on single button press
-   (disables multipress, hold and unrestricted commands) (#587)

### 5.3.0 20170715

- Major Hue rewrite which might introduce Alexa problems. If so, initiate an issue
- Add support for Sonoff Led and BN-SZ01 Ceiling Led brightness control to Hue
- Fix Sonoff Led Power, Dimmer and Color MQTT response (#176)
- Add commands Delay and Backlog to allow multiple commands at once separated by ";" (#593)
- Use default flashmode DOUT to solve restart hangs on esp8285 chips (#453, #598)
- Change Web console column width from 99 to 300 (#599)

### 5.2.4 20170703

- Removed flash mode update after selecting different module solving esp8285 related problems
- Add device type flag to sonoff_template.ino
- Change Sonoff Led Wakeup and add support for Sonoff BN-SZ01 Led (#567)

### 5.2.3 20170630

- Change Sonoff Led color conversion code
- Fix SetOption12 handling
- Simplify auto configuration upgrade
- Add option Upgrade \<version_number\> to only upgrade to any higher version (Old PR #213)
- Change FallbackTopic to cmnd/\<MQTTClient\>/\<command\> \<parameter\> bypassing FullTopic and Prefix (#538)

### 5.2.2 20170625

- Add configuration SaveAddress to Status 1 and Information Page
- Change Sonoff Led Color conversion from AtoH to strtol
- Fix possible wrong uploads due to configuration overwrites (#542)
- Fix payload negative numbers (#547)

### 5.2.1 20170622

- Fix Restore Configuration in case of lower version
- Revert auto configuration upgrade allowing easy upgrade which was removed in version 5.2.0
- Fix config auto upgrade from versions below version 4.1.1 (#530)

### 5.2.0 20170619

- Add command SetOption12 1 to disable newly released configuration flash rotate to reduce flash wear
- Fix command CounterDebounce by removing test for active GPIO (#524)
- Add command SetOption33 1..250 to allow user configure POW Max_Power_Retry count (#525)

### 5.1.7 20170616

- Prep removal of SetOptions alternatives
- Restore webpage upgrade error messages removed in 5.1.5
- Add hold button functionality to buttons 2 to 4
- Add command SetOption32 1..100 to set Key Hold Time from 0.1 seconds to 10 seconds (#200)
- Allow slashes in Topic, GroupTopic, ButtonTopic and SwitchTopic (#507)
- Changed webpage form actions from post to get and use relative path url (#434, #522)

### 5.1.6 20170606

- Shrink code
- Removed online configuration of Domoticz In and Domoticz Out MQTT strings
- Removed commands DomoticzInTopic and DomoticzOutTopic
- Add define KEY_HOLD_TIME to configure button hold threshold before sending MQTT Hold message
- Add command StateText4 to configure button MQTT Hold text (= MQTT_CMND_HOLD)
- Add command SetOption11 0|1 to swap pushbutton single and double press functionality (#200)
- Add command SwitchMode<x> 5 (PUSHBUTTONHOLD) and 6 (PUSHBUTTONHOLD_INV) (#489)

### 5.1.5 20170604

- Shrink code in preparation to ESP8266-Arduino 2.4.0-rc1
- Add effect parameter to HUE Device (#464)

### 5.1.4 20170601

- Removed pre-compiled versions from repository as they are available within the release
- Changed HUE Device type to color supporting version (#464)
- Fix compile error when BE_MINIMAL is selected (#467, #476)
- Add multiple compiled versions to release using updated Travis script and platformio.ini (#467)

### 5.1.3 20170520

- Add Domoticz Counter

### 5.1.2 20170519

- Fix Counter/Timer JSON message and update Counter/Timer on webpage
- Fix WS2812 Domoticz related regression issues

### 5.1.1 20170517

- Allow command FullTopic in group mode
- Prepare for more use of RTC memory
- Add independant WS2812 led string power control (#386, #390)
- Add command Counter<x> to control up to four GPIO falling edge interrupt counters or timers (#459)
- Add command CounterType<x> to select between pulse counting or pulse timing
- Add command CounterDebounce to select global counter debounce time in mSec

### 5.1.0 20170513

- Fix Offline/Removal of retained topic when FullTopic is changed
- Add FullTopic to MQTT Configuration and Information web pages
- Add license model GPLv3 (#188)

### 5.0.7 20170511

- Fix possible exception 28 on empty command
- Add command SetOption0 as replacement for SaveState
- Add command SetOption1 as replacement for ButtonRestrict
- Add command SetOption2 as replacement for Units
- Add command SetOption4 as replacement for MqttResponse
- Add command SetOption8 as replacement for TempUnit
- Add command SetOption10 On|Off to select between Offline or Removing previous retained topic (#417, #436)

### 5.0.6 20170510

- Remove hyphen in case of a single DHT sensor connected (#427)
- Add command MqttRetry <seconds> to change default MQTT reconnect retry timer from minimal 10 seconds (#429)

### 5.0.5 20170508

- Add command FullTopic with tokens %topic% (replaced by command Topic value) and
-  %prefix% (replaced by command Prefix<x> values) for more flexible topic definitions (#244)
-  See wiki > MQTT Features https://github.com/arendst/Tasmota/wiki/MQTT-Features for more information

### 5.0.4 20170505

- Add Sonoff Pow Energy Total up to 40 MWh
- Add command EnergyReset 1|2|3 to reset Energy counters (#406)
- Fix Domoticz Energy logging (#411)
- Add command PowerOnState 4 to keep relay always on and disabling all power control (#418)

### 5.0.3 20170504

- Add command SensorRetain on|off to enable retaining of mqtt message tele/sonoff/SENSOR (#74)
- Change WifiConfig timeout from 60 seconds to 180 seconds (#212)
- Change Sonoff Touch command Ledstate functionality by turning led on if power is off (#214)
- Add 4 seconds delay after power on before enabling button to workaround Wemos D1 mini RTS circuit (#380)

### 5.0.2 20170503

- Reset SaveData, SaveState and MqttResponse to default values due to rearranging settings
- Moved some settings to flag area
- Add command TempUnit Celsius|Fahrenheit for selecting Celsius or Fahrenheit (#347)
- Add command TempRes 0..3 for selecting Temperature Resolution (#347)
- Add command HumRes 0..3 for selecting Humidity Resolution (#347)
- Add command PressRes 0..3 for selecting Pressure Resolution (#347)
- Add command EnergyRes 0..5 for selecting Energy Resolution (#347)
- Add "TempUnit":"C|F" to sensor JSON output (#347)
- Add support for up to three DHT type sensors each using a different GPIO (#339, #404)

### 5.0.1 20170429

- Adjust Sonoff SC messages to prepare for display feature
- Move static data from RAM to Flash
- Fix PowerOnState for some devices not reporting "Power on" state (#284, #380, #383)

### 5.0.0 20170425

- Memory status message update
- Fix setting migration to better preserve settings during move (#382)
- Best practice is first doing a Backup Configuration before installing version 5.0.0
- Reset save count after setting move
- Start using new linker script without SPIFFS

### 4.2.0 20170424

- Prepare for SPIFFS removal by moving settings to EEPROM area
- Fix compilation error when webserver is disabled (#378)

### 4.1.3 20170410

- Add user configuarble GPIO to module S20 Socket and Slampher
- Add support for Sonoff SC (#112)
- Set PWM frequency from 1000Hz to 910Hz as used on iTead Sonoff Led firmware (#122)
- Set Sonoff Led unconfigured floating outputs to 0 to reduce exceptions due to power supply instabilities (#122)
- Add Access Point Mac Address to Status 11 and Telemetry (#329)
- Fix DS18B20 negative temperature readings (#334)

### 4.1.2 20170403

- Rename Unrecognised command to Unknown command
- Remove all command lists
- Remove command SmartConfig (superseded by WifiConfig)
- Fix boot loop when selecting module Sonoff 4CH or Sonoff Touch on non ESP8285 hardware
- Add optional support for Toshiba and Mitsubishi HVAC IR control (needs updated IRremote8266 library) (#83, #257)
- Add all configured switches to Domoticz Configuration web page (#305)
- Fix compile error when selecting WS2812 DMA (#313)

### 4.1.1 20170329

- Fix default Telemetry for command Prefix3
- Fix webserver Module parameters for disabled select
- Fix sensor status for enabled switches
- Remove Light as alternative for Power (save code space)
- Remove migration option from pre V3 (code cleanup)
- Remove unofficial SPIFFS support (code cleanup)
- Remove command list when unknown command is entered (save code space)
- Rename Status11 json from StatusPWR to unique StatusSTS
- Rename command Gateway to IPAddres2, Subnetmask to IPAddress3 and DnsServer to IPAddress4 (save code space)
- Add Command MqttResponse to select either command or RESULT topic as response (#258)
- Add command StateText1 to StateText3 to assign MQTT_STATUS_OFF, MQTT_STATUS_ON and MQTT_CMND_TOGGLE respectively (#286)
- Remove restart after IPAddress changes (#292)
- Add support for MAX31850 in xsns_ds18x20.ino (#295)
- Fix possible uptime update misses (#302)

### 4.1.0 20170325

- Change static IP addresses in user_config.h from list (using commas) to string (using dots)
- Unify display result of commands Modules, Module and Gpios
- Rewrite Module selection web page to bring size down from 18651 to 4319 bytes (!) (#234, #240)
- Add basic support for (Lixada) H801 RGBWW controller (#252)
- Add command Prefix1 to Prefix3 to assign SUB_PREFIX, PUB_PREFIX and PUB_PREFIX2 respectively (#255)
- Add static ip addresses to flash (#262)
- Add commands IpAddress, Gateway, Subnetmask and DnsServer to select static ip addresses (#273)

### 4.0.8 20170321

- Fix entering non-numeric webpassword
- Force selection between TLS or Webserver due to memory restraint (#240)
- Allow entering empty string using "0" for selected commands (#242)
- Fix exception when posting commands to web console containing % (#250)

### 4.0.7 20170319

- Increased Sonoff Led PWM frequency from 432 to 1000
- Fix possible watch dog reboot after changing module type on web page
- Fix reporting of GPIO usage from web page
- Fix Sonoff Led blank during firmware upgrade
- Fix Sonoff Led flicker and possible flash corruption by using latest Arduino-esp8266 versions of pwm core files included in sonoff library (#211)
- Add PWM output control with commands PWM1 to PWM5 using user selectable GPIOs (#211)
- Fix exceptions due to low values of commands HlwPCal (10000), HlwUCal (1000) and HlwICal (2500) (#223)
- Add Switch state to sensor status (#227, #233)
- Add user configuarble GPIO to module Sonoff Touch (#228)
- Add define WEB_PORT to user_config.h to change default web server port from 80 (#232)
- Fix failed Ota Firmware upgrade started from Web page (#235)

### 4.0.6 20170316

- Fix to better find device by Wifi hostname
- Fix compile error when some I2C devices are disabled
- Add (experimental) support for SHT1X emulating I2C (#97)
- Add ADC to ElectroDragon (#203)
- Add support for Sonoff Dev (#206)

### 4.0.5 20170314

- Add command Status 11 to show power status with Vcc if define USE_ADC_VCC is enabled (default)
- Add ADC input to Sonoff SV and Wemos D1 mini - Needs recompile with define USE_ADC_VCC disabled (#137)
- Add MQTT host:port to timeout message (#199)

### 4.0.4 20170312

- Add pulse timers for up to 4 relays (#106)
- Fix Sonoff Led power state when dimmer or color is 0 (#176)
- Add command NtpServer<x> to configure up to three NTP servers (#177)
- Delete module User Test as module Wemos D1 mini has same/more user configurable GPIO (#178)
- Add more user configurable GPIO to module ElectroDragon (#183)

### 4.0.3 20170309

- Renamed Module NodeMCU to WeMos D1 mini
- Add GPIO1 as user option to some modules
- Add Buttons, Relays and Leds to user configurable options (#159)
- Add description on Module parameters web page to some well known GPIOs (#107, #171)

### 4.0.2 20170308

- Restore correct seriallog level after Serial logging was disabled
- Add simple dimmer slider to Sonoff Led web page
- Reduced root webpage size by 31%
- Expand Status 2 with Build date/time and core version
- Fix webserver redirection when not in WifiManager mode (#156)
- Add command ButtonRestrict On/Off to restrict access to button hold and button multi press options above 2 (#161)
- Fix DS18S20 negative temperature readings (#165)
- Fix crlf compilation error due to bad syntax (#144, #167)

### 4.0.1 20170305

- Fix char default sizes and set MESSZ to 360 (#143)
- Fix SerialLog setting status
- Disable syslog when emulation is active
- Add DS18B20 web page display refresh

### 4.0.0 20170303

- Add define to remove config migration code for versions below 3.0 (See Wiki-Upgrade-Migration path)
- Free memory by switching from String to char[]
- Raised Sonoff Led PWM frequency from 200Hz to 432Hz in search of stability (hardware watchdog timeouts) (#122)
- Increase message size and suggested minimum MQTT_MAX_PACKET_SIZE to 512 (#114, #124)
- Remove runtime warning message regarding MQTT_MAX_PACKET_SIZE too small as it is now moved to compile time (#124)
- Fix possible panics with web console and http commands while UDP syslog is active (#127)
- Add optional static IP address (#129)
- Add define ENERGY_RESOLUTION in user_config.h to allow user control over precision (#136)

### 3.9.22 20170228

- Update web console
- Fix Status 4 JSON message
- Add Exception info during restart if available
- Add osWatch service to detect loop hangs that might happen during (OTA) upgrades
- Add WiOn support for relay and switch only (#82, #102)
- Allow for user specified relay count up to four in sonoff_template.h (#109)
- Add support for HTU21 compatible I2C sensors SI7013, SI7020 and SI7021 (#118)
- Add NodeMCU or Wemos configuration option (#119)

### 3.9.21 20170224

- Add ajax to web root page and web console (#79)
- Add commands SwitchMode1..4 and enable user switches 2, 3 and 4 (#84, #88)
- Fix MQTT upgrade when webserver is active

### 3.9.20 20170221

- Add minimal basic authentication to Web Admin mode (#87)
- Fix Hue and add HSB support (#89)

### 3.9.19 20170219

- Sonoff Led: Made GPIO04, 05 and 15 available for user
- Sonoff Led: Add commands Fade, Speed, WakupDuration, Wakeup and LedTable

### 3.9.18 20170218

- Fix ledstate 0 to turn off led
- Fix Sonoff Led dimmer range (#16)
- Change Sonoff Led command Dimmer to act on both cold and warm color
- Add Sonoff Led command Color CCWW where CCWW are hexadecimal values fro 00 - FF
- Reduce Sonoff Led flickering by disabling interrupts during flash save and disabling
-   Led during OTA upgrade and Web upload (#16)

### 3.9.17 20170217

- Fix possible ArduinoJSON related memory fragmentation
- Changed console logging using less memory
- Add GPIO04 as user selectable for Sonoff Dual (#75)

### 3.9.16 20170214

- Update latching relay handler
- Add support for IR led using IRremoteESP8266 library (#59)
- Add Hue argument passing using ArduinoJSON library (#59)

### 3.9.15 20170213

- Change JSON float values from string to number according to http://json.org (#56)
- Add support for exs latched relay module https://ex-store.de/ESP8266-WiFi-Relay-V31 (#58)
- Add support for inverted relays
- Changed MAX_LOG_LINES from 70 to 60 to preserve memory

### 3.9.14 20170211

- Add False and True as alternatives for 0/Off and 1/On (#49)
- Fix Status10 JSON format (#52)
- Fix DS18x20 using OneWire library (#53)

### 3.9.13 20170210

- Add FlashChipMode to Status 4
- Removed redundant DHT2 option and code
- Add Sonoff SV GPIO pin 05 configuration (#40)
- Add configuration file backup and restore via web page
- Fix latency due to light_sleep mode even if sleep was set to zero (#50)

### 3.9.12 20170208

- Fix compile error when webserver is disabled (#30)
- Fix possible ESP8285 flash problem by updating Flash Chip Mode to DOUT during OTA upload
- Fix hostname issues by not allowing user entry of string formatting and removing from user_config.h (#36)

### 3.9.11 20170204

- Fix command I2Cscan
- Fix not allowed spaces in Topic, ButtonTopic and SwitchTopic
- Make all TELEMETRY, STATUS and COMMAND message topics unique (#4)
- Advertise command topic to be used by iobroker (#299)
- Fix butten (non)detection if no GPIO_KEY1 is defined (#13)
- Change WeMo serialnumber from 7 decimal chars to 8 hexadecimal chars (#18)
- Update web page with Build Date/Time, Emulation and mDNS Discovery and Advertise information (#21)

### 3.9.10 20170130

- Add WS2812 Color Type selection (RGB or GRB) to user_config.h (#7)
- Hue api changes to support HUE App(s) (#8)

### 3.9.9 20170130

- Add command status 10 showing sensor data
- Fix hlw status messages if hlw is disabled

### 3.9.8 20170130

- Remove GPIO07 and GPIO08 from user selectable (#5)

### 3.9.7 20170129

- Fix possible WS2812 exceptions when using emulation
- Add command Emulation to dynamic configure Belkin WeMo and Hue Bridge for Alexa

### 3.9.6 20170129

- Add dynamic sleep for WS2812 animation (#1)

### 3.9.5 20170128

- Fix error message in case of wrong Domoticz command

### 3.9.4 20170127

- Fix Sonoff Dual Relay switching (#287)

### 3.9.3 20170127

- Add confirmation before Restart via webpage
- Expand Domoticz Configuration webpage with Key, Switch and Sensor Index and
-   add commands DomoticzSwitchIdx and DomoticzSensorIdx (#86) (#174) (#219)
- Fix default DHT11 sensor driver selection
- Fix LedPower status after button press (#279)
- Add command Sleep 0 - 250 mSec for optional light sleep mode to lower energy consumption (#272)
-   (Expect overall button/key/switch misses and wrong values on Sonoff Pow)
- Add Hue brightness extension (#281)
- Fix Hue brightness and change to call by reference (#283)

### 3.9.2 20170124

- Add confirmation before Reset Configuration via webpage (#244)
- Add WS2812 features (see Wiki commands)

### 3.9.1 20170124

- Change PowerOnState function to only trigger when Power On (and not just restart) (#238)
- Move HLW interrupts back to RAM and make WS2812_DMA optional as it generates Exception on Pow (#264)
- Add charset=utf-8 to webpages (#266)
- Update Hue emulation (#268)
- Fix status module number
- Add support for domoticz Dimmer on Sonoff_Led and WS2812
- Fix possible ESP8285 flash problem by updating Flash Chip Mode to DOUT during web upload

### 3.2.6a 20170120

- Fix Sonoff Pow compile error (#255)
- Move HLW interrupts back to ROM (Needed for WS2812 DMA interrupts)
- Removed all IO config from user_config.h as this will be done by commands or webpage
- Removed MessageFormat and supports JSON only except POWER/LIGHT status
- Add command LedPower to control main led (#247)
- Add more FriendlyNames for Hue (#254)
- Add DMA support for WS2812 when using pin 3 while other pins work just as well in my case...
- Add HUE emulation for Alexa (#229)
- Add basic WS2812 support (#229)
- Fix Wemo when MQTT is disabled (#245)
- Revert ButtonTopic and change SwitchTopic1 - 4 to one SwitchTopic
- Rename MqttUnits to Units
- Add Mqtt command to enable/disable MQTT

### 3.2.2a 20170115

- Add dynamic (Sonoff) Module, user GPIO and sensor selection (one size fits (almost) all)
- Add support for Sonoff LED
- Add Seriallog disable after 600 seconds for Sonoff Dual and 4 Channel
- Add ButtonTopic2 - 4, SwitchTopic1 - 4 and SwitchRetain

### 3.2.2 20170113

- Fix PowerOnState 2 functionality after re-applying power (#230)

### 3.2.1 20170113

- Fix some failed command decoding (#228)
- Removed passwords from status messages (#216)

### 3.2.0 20170111

- Add I2C BH1750 sensor (#222)
- Sensor rewrite preparing for online selection

### 3.1.16 20170109

- Fix Domoticz possible error condition
- Remove Wifi password from connection message (#216)
- Add Configure Other menu item to web page (#209)
- Add command FriendlyName, field Friendly Name and define FRIENDLY_NAME to be used by Alexa
-   eliminating current use of MQTT_CLIENT_ID (#209)
- Add friendlyname to webpage replacing former hostname

### 3.1.15 20170108

- Fix Domoticz send key regression with Toggle command

### 3.1.14 20170107

- Add support for command TOGGLE (define MQTT_CMND_TOGGLE) when ButtonTopic is in use and not equal to Topic (#207)

### 3.1.13 20170107

- Fix web console command input when SUB_PREFIX contains '/' (#152)
- Add command response to web command (#200)
- Add option to disable MQTT as define USE_MQTT in user_config.h (#200)

### 3.1.12 20170106

- Add OTA retry to solve possible HTTP transient errors (#204)
- Fix MQTT host discovery

### 3.1.11 20170105

- Add mDNS to advertise webserver as <hostname>.local/

### 3.1.10 20170105

- Fix ButtonTopic when SUB_PREFIX = PUB_PREFIX
- Add workaround for possible MQTT queueing when SUB_PREFIX = PUB_PREFIX
- Add optional MQTT host discovery using define USE_DISCOVERY in user_config.h (#115)

### 3.1.9 20170104

- Fix Power Blink start position (toggled)
- Change PulseTime increments: 1 .. 111 in 0.1 sec (max 11 seconds) and 112 .. 64900 in seconds (= 12 seconds until 18 hours) (#188)
- Add support for SUB_PREFIX = PUB_PREFIX (#190)

### 3.1.8 20170103

- Add retain flag to LWT offline and only send "tele/sonoff/LWT Offline" (#179)
- Change retained LWT Online message to only send "tele/sonoff/LWT Online"

### 3.1.7 20161231

- Add retained message LWT Online when sonoff makes MQTT connection (#179)

### 3.1.6 20161230

- Add blinking using commands BlinkTime, BlinkCount and Power Blink|3|BlinkOff|4 (#165)

### 3.1.5 20161228

- Fix serial space command exception (28)

### 3.1.4 20161227

- Fix MQTT subscribe regression exception (3) (#162)
- Fix serial empty command exception (28)

### 3.1.3 20161225

- Extent Domoticz configuration webpage with optional indices (#153)
- Fix multi relay legacy tele message from tele/sonoff/2/POWER to tele/sonoff/POWER2
- Add support for iTead Motor Clockwise/Anticlockwise

### 3.1.2 20161224

- Extent command PowerOnState with toggle at power on (option 2 is now option 3!) (#156)

### 3.1.1 20161223

- Add support for Sonoff Touch and Sonoff 4CH (#40)
- Update DomoticzIdx and DomoticzKeyIdx with relay/key index (DomoticzIdx1/DomoticzKeyIdx1)
- Add command PowerOnState to control relay(s) at power on (#154)

### 3.1.0 20161221

- Add Sonoff Pow measurement smoothing
- Fix serial command topic preamble error (#151)
- Fix 2.x to 3.x migration inconsistencies (#146)

### 3.0.9 20161218

- Add Sonoff Pow voltage reading when relay is on but no load present (#123)

### 3.0.8 20161218

- Add temperature conversion to Fahrenheit as option in user_config.h (TEMP_CONVERSION) (#145)

### 3.0.7 20161217

- Add user_config_override.h to be used by user to override some defaults in user_config.h (#58)
- Fix Sonoff Pow low power (down to 4W) intermittent measurements (#123)

### 3.0.6 20161217

- Fix MQTT_CLIENT_ID starting with % sign as in "%06X" (#142)
- Add auto power off after PulseTime### 0.1 Sec to relay 1 (#134)

### 3.0.5 20161215

- Add more control over LED with command LedState options (#136, #143)
-   LED_OFF (0), LED_POWER (1), LED_MQTTSUB (2), LED_POWER_MQTTSUB (3), LED_MQTTPUB (4), LED_POWER_MQTTPUB (5), LED_MQTT (6), LED_POWER_MQTT (7)
- Add option WIFI_RETRY (4) to command WifiConfig to allow connection retry to other AP without restart (#73)

### 3.0.4 20161211

- Fix intermittent Domoticz update misses (#133)

### 3.0.3 20161210

- Fix compiler warnings (#132)
- Remove redundant code
- Fix Domoticz pushbutton support

### 3.0.2 20161209

- Add pushbutton to SwitchMode (#130)

### 3.0.1 20161209

- Fix initial config

### 3.0.0 20161208

- Migrate and clean-up flash layout
-   Settings from version 2.x are saved but settings from version 3.x can not be used with version 2.x
- Change SEND_TELEMETRY_RSSI to SEND_TELEMETRY_WIFI and add AP and SSID to telemetry
- Split long JSON messages
- Fix inconsistent status messages
- Fix all status messages to return JSON if enabled
- Remove relay index in cmnd/sonoff/<relay>/POWER now changed
-   to cmnd/sonoff/POWER for single relay units
-   and cmnd/sonoff/POWER<relay> for multi relay units like Sonoff dual
- Add retain option to Power/Light status controlled by command PowerRetain On|Off (#126)

### 2.1.2 20161204

- Add support for second wifi AP (#73)
- Update command WifiConfig
- Fix possible WifiManager hang

### 2.1.1a 20161203

- Fix scan for wifi networks if WeMo is enabled
- Fix syslog setting using web page

### 2.1.1 20161202

- Add support for ElectroDragon second relay and button (only toggle with optional ButtonTopic) (#110)

### 2.1.0 20161202

- Add optional EXPERIMENTAL TLS to MQTT (#49)
- Fix MQTT payload handling (#111)
- Optimzed WeMo code

### 2.0.21a 20161201

- Fix WeMo PowerPlug emulation

### 2.0.21 20161130

- Add Belkin WeMo PowerPlug emulation enabled with USE_WEMO_EMULATION in user_config.h (Heiko Krupp) (#105, #109)

### 2.0.20 20161130

- Relax MQTTClient naming but only allows hexadecimal uppercase numbers (#107)
- Add I2C support with command I2CScan
- Add I2C sensor driver for HTU21 as alternate sensor using TH10/16 connectors (Heiko Krupp) (#105)
- Add I2C sensor driver for BMP085/BMP180/BMP280/BME280 as alternate sensor using TH10/16 connectors

### 2.0.19a 20161127

- Add support for ButtonTopic and ButtonRetain to wall switch function
- Add pullup to SWITCH_PIN and command SwitchMode to syntax

### 2.0.18 20161126

- Add SUB_PREFIX multi level support allowing 'cmnd' or 'cmnd/level2/level3'
- Add wall switch function to GPIO14 and command SwitchMode (Alex Scott) (#103)

### 2.0.17 20161123

- Calibrate HLWPCAL from 12345 to 12530
- Add alternative sensor driver DHT2 using Adafruit DHT library
- Add define MESSAGE_FORMAT to user_config.h
- Throttle console messages
- Shorten JSON messages
- Fix possible Panic
- Fix User mode webserver security

### 2.0.16 20161118

- Add alternative sensor driver DS18x20 using OneWire library (#95)
- Change sensor MQTT message from tele/sonoff/TEMPERATURE to tele/sonoff/DHT/TEMPERATURE or
-   tele/sonoff/DS18B20/TEMPERATURE or tele/sonoff/DS18x20/1/TEMPERATURE
- Add sensors to root webpage and auto refresh every 4 seconds (#92)
- Add optional JSON messageformat to all telemetry data
- Enforce minimum TelePeriod to be 10 seconds
- Fix Energy Yesterday reset after restart
- Add Energy Today restore after controlled restart

### 2.0.15 20161116

- Change TODAY_POWER and PERIOD_POWER to TODAY_ENERGY and PERIOD_ENERGY
- Fix serial regression
- Fix syslog hangs when loghost is unavailable

### 2.0.14 20161115

- Add HLW threshold delay
- Fix HLW intermittent current deviation
- Fix button functionality during wificonfig
- Add CRC check to DS18B20 sensor (#88)

### 2.0.13 20161113

- Add additional upload error code descriptions
- Add PlatformIO support (#80)

### 2.0.12 20161113

- Fix Serial and Web response regression when no MQTT connection available
- Fix Sonoff Dual power telemetric data for second relay
- Removed MQTT password from Information web page
- Hide MQTT password from Configure MQTT web page

### 2.0.11 20161111

- Rewrite button and web toggle code
- Fix NTP sync
- Add HLW calibration commands HLWPCAL, HLWUCAL and HLWICAL (need define USE_POWERCALIBRATION)
- Fix power threshold tests

### 2.0.10 20161109

- Add additional Domoticz define (#63)
- Add defines MQTT_STATUS_ON and MQTT_STATUS_OFF in user_config.h to select status On/Off string
- Fix status response differences (#65)
- Fix divide by zero exception (#70)
- Fix syslog loop exception

### 2.0.9 20161108

- clarify MODULE in user_config.h
- Fix hlw false values

### 2.0.8 20161108

- Add initial status after power on
- Seperate driver files
- Fix hlw code and calibrate Pow
- Move user config defines to user_config.h (#61)

### 2.0.7 20161030

- Make Ticker mandatory
- Add Domoticz support (Increase MQTT_MAX_PACKET_SIZE to 400) (#54)
- Add command MessageFormat 0|1 to select either legacy or JSON output

### 2.0.6 20161024

- Add Sonoff Pow power factor
- Initial support for up to four relays using iTEAD PSB (4Channel)
-   - Currently only supports one button (All buttons behave the same)
-   - Use command MODEL 4 to select four relay option
-     (After first power on it will support 2 relays like Sonoff Dual)
- Fix ledstate
- Add command Status 9 to display Sonoff Pow thresholds
- Add commands PowerLow, PowerHigh, VoltageLow, VoltageHigh, CurrentLow and CurrentHigh for use
-   with Sonoff Pow thresholds

### 2.0.5 20161018

- Add updates to user_config.h - moved SEND_TELEMETRY_DS18B20 and SEND_TELEMETRY_DHT to module area.
-   As Sonoff TH10/16 does not have the logic installed for GPIO04 You'll have to select ONE of both
- Add Sonoff Pow support (experimental until Pow tested)
- Add command Status 8 to display Sonoff Pow energy values
- Add command MqttUnits On|Off to add units to values
- Change web main page header character size
- Change On/Off to ON/OFF status messages to satisfy openHAB
- Change TEMP to TEMPERATURE and HUM to HUMIDITY

### 2.0.4 20161009

- Add MQTT_BUTTON_RETAIN, SAVE_DATA and SAVE_STATE defines to user_config.h (#35)
- Update ButtonRetain to remove retained message(s) from broker when turned off
- Add Retain for second relay on Sonoff Dual
- Provide power status messages with device topic index if requested

### 2.0.3 20161008

- Update wifi initialization
- Add command BUTTONRETAIN for optional MQTT retain on button press (#35)
- Add command SAVESTATE to disable power state save. May be used with MQTT retain

### 2.0.2 20161006

- Fix wifi issue 2186

### 2.0.1 20161002

- Fix button press

### 2.0.0 20161002

- Update Sonoff TH10/16 sensor pins (My TH10 only has GPIO14 connected)
- Add full support for Sonoff dual

### 1.0.35 20160929

- Add more lines to console
- Add timeout and disable MQTT on web upload
- Add command SAVEDATA to control parameter save (for flash wear afficionados) (#30)

### 1.0.34 20160926

- Fix button press six and seven
- Add more information to webserver

### 1.0.33 20160915

- Better WPS error message
- Separate webserver code from support.ino into webserver.ino
- Fix webserver User by removing unwanted restart option

### 1.0.32 20160913

- Add Wifi Protected Setup (WPS) as third option for initial config
- Add command WIFICONFIG replacing deprecated command SMARTCONFIG
- Add option WIFICONFIG 3 to start WPSconfig
- Add option WIFICONFIG 0 to start saved Wifi config tool (WPSconfig, Smartconfig or Wifimanager)
- Change button behaviour - See Wiki

### 1.0.31 20160907

- Fix DS18B20 misread if teleperiod = 2
- Tuned sensor code
- Updated prefered ElectroDragon connection to Relay 1 and Button 1
- Moved SONOFF and ELECTRO_DRAGON port config to user_config.h

### 1.0.30 20160902

- Fix command TELEPERIOD 0
- Add ESP- tag to UDP log message for easy rsyslogd filtering
- Add ElectroDragon (Relay 2 only) functionality. Select with #define MODULE ELECTRO_DRAGON
- Add ? as null message alternative
- Add DHT temperature and humidity telemetry support. Enable with #define SEND_TELEMETRY_DHT
- Add DS18B20 temperature telemetry support. Enable with #define SEND_TELEMETRY_DS18B20
- Restrict HOSTNAME, MQTTCLIENT, TOPIC and BUTTONTOPIC in topic mode only

### 1.0.29 20160831

- Allow UPGRADE, OTAURL, RESTART, RESET, MQTTHOST, MQTTPORT, MQTTUSER, MQTTPASSWORD and WEBSERVER also in group mode

### 1.0.28 20160831

- Add webserver state to status 5
- Add optional PUB_PREFIX2 (tele) for telemetry usage
- Add command TELEPERIOD
- Fix syntax message
- Change memory status display

### 1.0.27 20160831

- Add sketch flash size
- Add console to webserver
- Add command weblog
- Change WifiManager web pages to minimal
- Change display default hostname and MQTT client id in webserver
- Change HTTP command interface to http://sonoff-1234/cm?cmnd=light 2
- Change HEARTBEAT to UPTIME

### 1.0.26 20160829

- Add define USE_WEBSERVER to disable web server code in source
- Add file upload as alternative for ota upload to webserver
- Add information to webserver
- Add command hostname
- Add command logport
- Change HTTP command interface to http://sonoff-1234/cmd?cmnd=light 2
- Change button behaviour with regards to Smartconfig and OTA upload. See README.md
- Enforce default hostname to either "%s-%04d" or user defined without any %
- Enforce default mqtt client id to either "DVES_%06X" or user defined without any %

### 1.0.25 20160822

- Remove config system halts to keep ota available

### 1.0.24 20160821

- Add test for MQTT_SUBTOPIC
- Change log range to LOG_LEVEL_ALL
- Change MQTT introduction messages
- Moved MQTT_MAX_PACKET_SIZE warning message to introduction messages

### 1.0.23 20160821

- Add option USE_SPIFFS to move config from flash to spiffs
- Add webserver with options 0 (off), 1 (user) and 2 (admin)
- Add HTTP command interface (http://sonoff-1234/c?cmnd=light 2)
- Add wifimanager countdown counter
- Add command line webpage
- Add relay control to wifimanager
- Add restart option 99 to force restart
- Fix wifi hostname
- Fix NETBIOS hostname problem by reducing default hostname length
- Fix possible exception if WIFI_HOSTNAME is changed
- Fix upgrade messages
- Reduce memory use by redesigning config routines
- Split syntax message
- Rename define SERIAL_IO to USE_SERIAL

### 1.0.22 20160814

- Add all MQTT parameters for configuration
- Add wifimanager to configure Wifi and MQTT via web server
- Change NTP time handling
- Fix Smartconfig parameter buffer overflow
- Fix PlatformIO warnings

### 1.0.21 20160808

- Remove semaphore as subscription flooding (more than 15 subscriptions per second) is managed by SDK (LmacRxBlk:1)
- Add optional RTC interrupt (define USE_TICKER) to keep RTC synced during subscription flooding
- Remove heartbeatflag

### 1.0.20 20160805

- Add semaphore to handle out of memory when too many subscriptions requested
- Use Daylight Saving (DST) parameters from user_config.h when timezone = 99
- Add status 7 option displaying RTC information
- Add ledstate to status 0

### 1.0.19 20160803

- Fix possible MQTT_CLIENT_ID induced Exception(28)

### 1.0.18 20160803

- Moved Cfg_Default
- Fix negative data handling
- Remove MQTT information from status 1 and add labels to status 1
- Add mac address to status 5
- Add MQTT ClientId, UserId and Password to status 6

### 1.0.17 20160731

- Better variable range checking
- Change ambiguous connection messages
- Add timestamp to serial message

### 1.0.16 20160729

- Moved wifi, rtc, syslog and config to support.ino
- Fixed button action when buttontopic is used. Introduced with 1.0.15
- Better buffer overflow checks (strlcpy)

### 1.0.15 20160728

- Removed pubsubclient config changes from sonoff.ino as it doesn't work
-   reapply MQTT_MAX_PACKET_SIZE 256 and MQTT_KEEPALIVE 120 to PubSubClient.h
- Add status 0 option displaying all status messages
- Change MQTT_MAX_PACKET_SIZE from 1024 to 256
- Add buffer overflow checks (snprintf and strncpy)
- Implemented common string sizes

### 1.0.14 20160722

- Seperate user config from sonoff.ino to user_config.h (pucebaboon)
- Change defaults from sidnas2 to domus1
- Add MQTT status message as status 6 (pucebaboon)
- Add status type to message (pucebaboon)
- Add pubsubclient config changes to sonoff.ino (pucebaboon)

### 1.0.13 20160702

- Add Ledstate 1 option to show power state on led

### 1.0.12 20160529

- Allow disable of button topic using "0"

### 1.0.11 20160524

- Provide button response if MQTT connection lost

### 1.0.10 20160520

- Add optional button topic to assist external MQTT clients
- Change version notation
- Reset default values

### 1.0.9  20160503

- Add more blinks
- Add reset 2 option erasing flash
- Add status 5 option displaying network info
- Add syslog check for Wifi connection
- Resize MqttPublish log array
- Change Wifi smartconfig active from 100 to 60 seconds
- Update Wifi initialization

### 1.0.8  20160430

- Remove use of Wifi config data from SDK
- Add status 3 (syslog info) and status 4 (flash info)
- Add restart option to button (5 quick presses)

### 1.0.7  20160420

- Add UDP syslog support
- Change HOST command to MQTTHOST command
- Add commands SYSLOG, SERIALLOG and LOGHOST
- Change hostname to lower case to distinguise between open-sdk version
- Add support for ESP-12F used in my modified wkaku power socket switch
- Fix timezone command
- Add RTC month names for future use
- Modify button code
- Remove initialization errors by better use of MQTT loop

### 1.0.6  20160406

- Removed Wifi AP mode (#1)
- Add test for Arduino IDE version >= 1.6.8
- Fix RTC time sync code

### 1.0.5  20160310

- Initial public release
- Show debug info by selecting option from IDE Tools Debug port: Serial<|MERGE_RESOLUTION|>--- conflicted
+++ resolved
@@ -16,11 +16,11 @@
 - Crash protection in ext_vnsprintf_P (#11202)
 - Extent compile time SetOptions support (#11204)
 - ESP32 Extent BLE (#11212)
-<<<<<<< HEAD
+
 - ESP32 support for WS2812 hardware driver via RMT or I2S
-=======
+
 - ESP32 support for secondary I2C controller
->>>>>>> fc762da4
+
 
 ### Changed
 - ESP32 core library from v1.0.5-rc6 to v1.0.5
