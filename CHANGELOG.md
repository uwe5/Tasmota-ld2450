--- conflicted
+++ resolved
@@ -1,10 +1,11 @@
 # Changelog
 All notable changes to this project will be documented in this file.
 
-## [Released] 
-
-<<<<<<< HEAD
-=======
+## [Released]
+
+## [9.5.0] 20210617
+- Release Michael
+
 ## [9.4.0.5]
 ### Added
 - Preliminary support for Esp32C3 - RiscV based
@@ -43,9 +44,6 @@
 - ESP32 pulldown buttons ``Button_d`` and ``Button_id`` and switches ``Switch_d`` (#10814)
 - Support for MQTT using Azure IoT Hub by Kevin Saye (#11906)
 
-## [Released]
-
->>>>>>> b1d4fe26
 ## [9.4.0] 20210423
 - Release Leslie
 
