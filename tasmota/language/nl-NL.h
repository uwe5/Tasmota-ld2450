--- conflicted
+++ resolved
@@ -627,17 +627,11 @@
 #define D_SENSOR_SM2135_DAT    "SM2135 Dat"
 #define D_SENSOR_DEEPSLEEP     "DeepSleep"
 #define D_SENSOR_EXS_ENABLE    "EXS Enable"
-<<<<<<< HEAD
-#define D_SENSOR_SLAVE_TX    "Slave TX"
-#define D_SENSOR_SLAVE_RX    "Slave RX"
-#define D_SENSOR_SLAVE_RESET "Slave RST"
-#define D_SENSOR_GPS_RX        "GPS RX"
-#define D_SENSOR_GPS_TX        "GPS TX"
-=======
 #define D_SENSOR_SLAVE_TX      "Slave TX"
 #define D_SENSOR_SLAVE_RX      "Slave RX"
 #define D_SENSOR_SLAVE_RESET   "Slave RST"
->>>>>>> acb7a51e
+#define D_SENSOR_GPS_RX        "GPS RX"
+#define D_SENSOR_GPS_TX        "GPS TX"
 
 // Units
 #define D_UNIT_AMPERE "A"
