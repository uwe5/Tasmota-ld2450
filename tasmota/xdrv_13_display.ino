--- conflicted
+++ resolved
@@ -82,13 +82,10 @@
 #define D_CMND_DISP_SETLED "SetLED"
 #define D_CMND_DISP_BUTTONS "Buttons"
 #define D_CMND_DISP_SCROLLTEXT "ScrollText"
-<<<<<<< HEAD
 #define D_CMND_DISP_TYPE "Type"
 
-=======
 #define D_CMND_DISP_ILIMODE "ILIMode"
 #define D_CMND_DISP_ILIINVERT "Invert"
->>>>>>> 2addbca7
 
 
 enum XdspFunctions { FUNC_DISPLAY_INIT_DRIVER, FUNC_DISPLAY_INIT, FUNC_DISPLAY_EVERY_50_MSECOND, FUNC_DISPLAY_EVERY_SECOND,
@@ -120,11 +117,7 @@
    "|" D_CMND_DISP_CLEAR "|" D_CMND_DISP_NUMBER "|" D_CMND_DISP_FLOAT "|" D_CMND_DISP_NUMBERNC "|" D_CMND_DISP_FLOATNC "|"
   D_CMND_DISP_BRIGHTNESS "|" D_CMND_DISP_RAW "|" D_CMND_DISP_LEVEL "|" D_CMND_DISP_SEVENSEG_TEXT "|" D_CMND_DISP_SEVENSEG_TEXTNC "|"
   D_CMND_DISP_SCROLLDELAY "|" D_CMND_DISP_CLOCK "|" D_CMND_DISP_TEXTNC "|" D_CMND_DISP_SETLEDS "|" D_CMND_DISP_SETLED "|"
-<<<<<<< HEAD
-  D_CMND_DISP_BUTTONS "|" D_CMND_DISP_SCROLLTEXT "|" D_CMND_DISP_TYPE
-=======
-  D_CMND_DISP_BUTTONS "|" D_CMND_DISP_SCROLLTEXT "|" D_CMND_DISP_ILIMODE "|" D_CMND_DISP_ILIINVERT
->>>>>>> 2addbca7
+  D_CMND_DISP_BUTTONS "|" D_CMND_DISP_SCROLLTEXT "|" D_CMND_DISP_TYPE "|" D_CMND_DISP_ILIMODE "|" D_CMND_DISP_ILIINVERT
   ;
 
 void (* const DisplayCommand[])(void) PROGMEM = {
@@ -137,11 +130,7 @@
   , &CmndDisplayClear, &CmndDisplayNumber, &CmndDisplayFloat, &CmndDisplayNumberNC, &CmndDisplayFloatNC,
   &CmndDisplayBrightness, &CmndDisplayRaw, &CmndDisplayLevel, &CmndDisplaySevensegText, &CmndDisplaySevensegTextNC,
   &CmndDisplayScrollDelay, &CmndDisplayClock, &CmndDisplayTextNC, &CmndDisplaySetLEDs, &CmndDisplaySetLED,
-<<<<<<< HEAD
-  &CmndDisplayButtons, &CmndDisplayScrollText, &CmndDisplayType
-=======
-  &CmndDisplayButtons, &CmndDisplayScrollText,  &CmndDisplayILIMOde ,  &CmndDisplayILIInvert
->>>>>>> 2addbca7
+  &CmndDisplayButtons, &CmndDisplayScrollText, &CmndDisplayType,  &CmndDisplayILIMOde ,  &CmndDisplayILIInvert
 };
 
 char *dsp_str;
@@ -1917,13 +1906,13 @@
 void CmndDisplayType(void)
 {
   if(ArgC() == 0) {
-    XdrvMailbox.payload = Settings.display_type;
+    XdrvMailbox.payload = Settings.display_options.data;
   } else {
-    uint8_t prev_type = Settings.display_type;
+    uint8_t prev_type = Settings.display_options.data;
     if(prev_type != XdrvMailbox.payload) {
       if (!renderer) {
         XdspCall(FUNC_DISPLAY_TYPE);
-        Settings.display_type = XdrvMailbox.payload;
+        Settings.display_options.data = XdrvMailbox.payload;
       }
     }
   }
