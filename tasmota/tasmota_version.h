/*
  tasmota_version.h - Version header file for Tasmota

  Copyright (C) 2020  Theo Arends

  This program is free software: you can redistribute it and/or modify
  it under the terms of the GNU General Public License as published by
  the Free Software Foundation, either version 3 of the License, or
  (at your option) any later version.

  This program is distributed in the hope that it will be useful,
  but WITHOUT ANY WARRANTY; without even the implied warranty of
  MERCHANTABILITY or FITNESS FOR A PARTICULAR PURPOSE.  See the
  GNU General Public License for more details.

  You should have received a copy of the GNU General Public License
  along with this program.  If not, see <http://www.gnu.org/licenses/>.
*/

#ifndef _TASMOTA_VERSION_H_
#define _TASMOTA_VERSION_H_

<<<<<<< HEAD
const uint32_t VERSION = 0x08030100;
=======
const uint32_t VERSION = 0x08030106;
>>>>>>> 751e6c2b

// Lowest compatible version
const uint32_t VERSION_COMPATIBLE = 0x07010006;

#endif  // _TASMOTA_VERSION_H_<|MERGE_RESOLUTION|>--- conflicted
+++ resolved
@@ -20,11 +20,7 @@
 #ifndef _TASMOTA_VERSION_H_
 #define _TASMOTA_VERSION_H_
 
-<<<<<<< HEAD
-const uint32_t VERSION = 0x08030100;
-=======
-const uint32_t VERSION = 0x08030106;
->>>>>>> 751e6c2b
+const uint32_t VERSION = 0x08040000;
 
 // Lowest compatible version
 const uint32_t VERSION_COMPATIBLE = 0x07010006;
