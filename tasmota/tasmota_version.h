/*
  tasmota_version.h - Version header file for Tasmota

  Copyright (C) 2019  Theo Arends

  This program is free software: you can redistribute it and/or modify
  it under the terms of the GNU General Public License as published by
  the Free Software Foundation, either version 3 of the License, or
  (at your option) any later version.

  This program is distributed in the hope that it will be useful,
  but WITHOUT ANY WARRANTY; without even the implied warranty of
  MERCHANTABILITY or FITNESS FOR A PARTICULAR PURPOSE.  See the
  GNU General Public License for more details.

  You should have received a copy of the GNU General Public License
  along with this program.  If not, see <http://www.gnu.org/licenses/>.
*/

#ifndef _TASMOTA_VERSION_H_
#define _TASMOTA_VERSION_H_

<<<<<<< HEAD
const uint32_t VERSION = 0x07010200;
=======
const uint32_t VERSION = 0x07010206;
>>>>>>> 78b1363a

#endif  // _TASMOTA_VERSION_H_<|MERGE_RESOLUTION|>--- conflicted
+++ resolved
@@ -20,10 +20,6 @@
 #ifndef _TASMOTA_VERSION_H_
 #define _TASMOTA_VERSION_H_
 
-<<<<<<< HEAD
-const uint32_t VERSION = 0x07010200;
-=======
-const uint32_t VERSION = 0x07010206;
->>>>>>> 78b1363a
+const uint32_t VERSION = 0x07020000;
 
 #endif  // _TASMOTA_VERSION_H_