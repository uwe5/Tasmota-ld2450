--- conflicted
+++ resolved
@@ -64,11 +64,7 @@
 - http://ota.tasmota.com/tasmota/release
 
 Historical binaries can be downloaded from
-<<<<<<< HEAD
-- http://ota.tasmota.com/tasmota/release-9.6.0
-=======
 - http://ota.tasmota.com/tasmota/release-10.0.0
->>>>>>> 81216332
 
 The latter links can be used for OTA upgrades too like ``OtaUrl http://ota.tasmota.com/tasmota/release/tasmota.bin.gz``
 
@@ -92,11 +88,7 @@
 - http://ota.tasmota.com/tasmota32/release
 
 Historical binaries can be downloaded from
-<<<<<<< HEAD
-- http://ota.tasmota.com/tasmota32/release-9.6.0
-=======
 - http://ota.tasmota.com/tasmota32/release-10.0.0
->>>>>>> 81216332
 
 The latter links can be used for OTA upgrades too like ``OtaUrl http://ota.tasmota.com/tasmota32/release/tasmota32.bin``
 
@@ -106,7 +98,7 @@
 
 [Complete list](BUILDS.md) of available feature and sensors.
 
-## Changelog v9.6.0 Norman
+## Changelog v10.0.0 Norman
 ### Added
 - Release of [Tasmota WebInstaller](https://arendst.github.io/Tasmota-firmware/)
 - Command ``SetOption2 1`` to enable display of global temperature/humidity/pressure info to JSON sensor message
