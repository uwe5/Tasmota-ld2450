<img src="https://github.com/arendst/Tasmota/blob/master/tools/logo/TASMOTA_FullLogo_Vector.svg" alt="Logo" align="right" height="76"/>

# RELEASE NOTES

## Migration Information

See [migration path](https://tasmota.github.io/docs/Upgrading#migration-path) for instructions how to migrate to a major version. Pay attention to the following version breaks due to dynamic settings updates:

1. Migrate to **Sonoff-Tasmota 3.9.x**
2. Migrate to **Sonoff-Tasmota 4.x**
3. Migrate to **Sonoff-Tasmota 5.14**
4. Migrate to **Sonoff-Tasmota 6.x**
5. Migrate to **Tasmota 7.x**

--- Major change in parameter storage layout ---

6. Migrate to **Tasmota 8.1**
7. Migrate to **Tasmota 8.x**

--- Major change in internal GPIO function representation ---

8. Migrate to **Tasmota 9.x**

While fallback or downgrading is common practice it was never supported due to Settings additions or changes in newer releases. Starting with release **v9.1.0 Imogen** the internal GPIO function representation has changed in such a way that fallback is only possible to the latest GPIO configuration before installing **v9.1.0**.

## Supported Core versions

This release will be supported from ESP8266/Arduino library Core version **2.7.4.3** due to reported security and stability issues on previous Core version. This will also support gzipped binaries.

Support of Core versions before 2.7.1 has been removed.

## Support of TLS

To save resources when TLS is enabled mDNS needs to be disabled. In addition to TLS using fingerprints now also user supplied CA certs and AWS IoT is supported. Read [full documentation](https://tasmota.github.io/docs/AWS-IoT)

## Initial configuration tools

For initial configuration this release supports Webserver based **WifiManager** or **Serial** based command interface only. Support for **WPS** and **SmartConfig** has been removed.

## Provided Binary Downloads

The following binary downloads have been compiled with ESP8266/Arduino library core version **2.7.4.3**.

- **tasmota.bin** = The Tasmota version with most drivers. **RECOMMENDED RELEASE BINARY**
- **tasmota-BG.bin** to **tasmota-TW.bin** = The Tasmota version in different languages.
- **tasmota-lite.bin** = The Lite version without most drivers and sensors.
- **tasmota-knx.bin** = The Knx version without some features but adds KNX support.
- **tasmota-sensors.bin** = The Sensors version adds more useful sensors.
- **tasmota-ir** = The InfraRed Receiver and transmitter version allowing all available protocols provided by library IRremoteESP8266 but without most other features.
- **tasmota-display.bin** = The Display version without Energy Monitoring but adds display support.
- **tasmota-zbbridge.bin** = The dedicated Sonoff Zigbee Bridge version.
- **tasmota-minimal.bin** = The Minimal version allows intermediate OTA uploads to support larger versions and does NOT change any persistent parameter. This version **should NOT be used for initial installation**.

The attached binaries can also be downloaded from http://ota.tasmota.com/tasmota/release for ESP8266 or http://ota.tasmota.com/tasmota32/release for ESP32. The links can be used for OTA upgrades too like ``OtaUrl http://ota.tasmota.com/tasmota/release/tasmota.bin``

[List](MODULES.md) of embedded modules.

[Complete list](BUILDS.md) of available feature and sensors.

<<<<<<< HEAD
## Changelog

### Version 8.5.1 Hannah

- Fix energy total counters (#9263, #9266)
- Fix crash in ``ZbRestore``
- Fix reset BMP sensors when executing command ``SaveData`` and define USE_DEEPSLEEP enabled (#9300)
- Fix ``status 0`` message when using define USE_MQTT_TLS due to small log buffer (#9305)
- Fix ``status 13`` exception 9 when more than one shutter is configured
- Fix ``status 13`` json message
- Fix Shelly 2.5 higher temperature regression from 8.2.0.1 (#7991)
- Change replace ArduinoJson with JSMN for JSON parsing
- Change ``WakeUp`` uses 256 steps instead of 100 (#9241)
- Add command ``SetOption110 1`` to disable Zigbee auto-config when pairing new devices
- Add command ``SetOption111 1`` to enable frequency output for buzzer GPIO (#8994)
- Add command ``SetOption112 1`` to enable friendly name in zigbee topic (use with SetOption89)
- Add ``#define USE_MQTT_AWS_IOT_LIGHT`` for password based AWS IoT authentication
- Add ``#define MQTT_LWT_OFFLINE`` and ``#define MQTT_LWT_ONLINE`` to user_config.h (#9395)
- Add new shutter modes (#9244)
- Add Zigbee auto-config when pairing
- Add support for MLX90640 IR array temperature sensor by Christian Baars
- Add support for VL53L1X time of flight sensor by Johann Obermeier
=======
## Changelog v9.0.0.3
### Added
- Command ``NoDelay`` for immediate backlog command execution by Erik Montnemery (#9544)
- Command ``SwitchMode 15`` sending only MQTT message on switch change (#9593)
- Command ``ShutterChange`` to increment change position (#9594)
- Command ``SetOption113 1`` to set dimmer low on rotary dial after power off
- Zigbee command ``ZbData`` for better support of device specific data
- Optional support for Mitsubishi Electric HVAC by David Gwynne (#9237)
- Optional support for Orno WE517-Modbus energy meter by Maxime Vincent (#9353)
- SDM630 three phase ImportActive Energy display when ``#define SDM630_IMPORT`` is enabled by Janusz Kostorz (#9124)
- Optional support for inverted NeoPixelBus data line by enabling ``#define USE_WS2812_INVERTED`` (#8988)
- Support for PWM dimmer color/trigger on tap, SO88 led, DGR WITH_LOCAL flag, multi-press and ledmask by Paul Diem (#9474, #9584)
- Support for stateful ACs using ``StateMode`` in tasmota-ir.bin by Arik Yavilevich (#9472)
- Support for analog buttons indexed within standard button range
- Support for Vietnamese language translations by Tâm.NT
- Support for timers in case of no-sunset permanent day by cybermaus (#9543)
- Support for EZO CO2, EC, HUM, ORP, Ph and RTD sensors by Christopher Tremblay
- Support for fixed output Hi or Lo GPIO selection
- TLS in binary tasmota-zbbridge (#9620)
- ESP32 support for Wireless-Tag WT32-ETH01 (#9496)
- ESP32 MI32 Beacon support, RSSI at TELEPERIOD, refactoring (#9609)

### Breaking Changed
- Redesigned ESP8266 GPIO internal representation in line with ESP32 changing ``Template`` layout too
- TLS fingerprint ``#define MQTT_FINGERPRINT`` from string to hexnumbers (#9570)
- Command ``Status`` output for disabled status types now returns {"Command":"Error"}
- MAX31865 driver to support up to 6 thermocouples selected by ``MX31865 CS`` instead of ``SSPI CS`` (#9103)

### Changed
- Command ``Gpio17`` replaces command ``Adc``
- Command ``Gpios`` replaces command ``Adcs``
- New IR Raw compact format (#9444)
- A4988 optional microstep pin selection
- Pulsetime to allow use for all relays with 8 interleaved so ``Pulsetime1`` is valid for Relay1, Relay9, Relay17 etc. (#9279)
- IRremoteESP8266 library from v2.7.10 to v2.7.11
- NeoPixelBus library from v2.5.0.09 to v2.6.0
- Management of serial baudrate (#9554)
- Rotary driver adjusted accordingly if Mi Desk Lamp module is selected (#9399)
- Tasmota Arduino Core v2.7.4.5 allowing webpassword over 47 characters (#9687)
- Webserver code optimizations (#9580, #9590)

### Fixed
- Ledlink blink when no network connected regression from v8.3.1.4 (#9292)
- Exception 28 due to device group buffer overflow (#9459)
- Shutter timing problem due to buffer overflow in calibration matrix (#9458)
- Light wakeup exception 0 (divide by zero) when ``WakeupDuration`` is not initialised (#9466)
- Thermostat sensor status corruption regression from v8.5.0.1 (#9449)
- Telegram message decoding error regression from v8.5.0.1
- Rule handling of Var or Mem using text regression from v8.5.0.1 (#9540)
- Correct Energy period display shortly after midnight by gominoa (#9536)
- TuyaMcu energy display regression from v8.5.0.1 (#9547)
- Tuyamcu dimmers MQTT topic (#9606)
- Scripter memory alignment (#9608)
- Zigbee battery percentage (#9607)
- HassAnyKey anomaly (#9601)

### Removed
- Support for direct upgrade from Tasmota versions before v7.0
- Auto config update for all Friendlynames and Switchtopic from Tasmota versions before v8.0
- Support for downgrade to versions before 9.0 keeping current GPIO configuration
>>>>>>> a96218fc
<|MERGE_RESOLUTION|>--- conflicted
+++ resolved
@@ -57,31 +57,7 @@
 
 [Complete list](BUILDS.md) of available feature and sensors.
 
-<<<<<<< HEAD
-## Changelog
-
-### Version 8.5.1 Hannah
-
-- Fix energy total counters (#9263, #9266)
-- Fix crash in ``ZbRestore``
-- Fix reset BMP sensors when executing command ``SaveData`` and define USE_DEEPSLEEP enabled (#9300)
-- Fix ``status 0`` message when using define USE_MQTT_TLS due to small log buffer (#9305)
-- Fix ``status 13`` exception 9 when more than one shutter is configured
-- Fix ``status 13`` json message
-- Fix Shelly 2.5 higher temperature regression from 8.2.0.1 (#7991)
-- Change replace ArduinoJson with JSMN for JSON parsing
-- Change ``WakeUp`` uses 256 steps instead of 100 (#9241)
-- Add command ``SetOption110 1`` to disable Zigbee auto-config when pairing new devices
-- Add command ``SetOption111 1`` to enable frequency output for buzzer GPIO (#8994)
-- Add command ``SetOption112 1`` to enable friendly name in zigbee topic (use with SetOption89)
-- Add ``#define USE_MQTT_AWS_IOT_LIGHT`` for password based AWS IoT authentication
-- Add ``#define MQTT_LWT_OFFLINE`` and ``#define MQTT_LWT_ONLINE`` to user_config.h (#9395)
-- Add new shutter modes (#9244)
-- Add Zigbee auto-config when pairing
-- Add support for MLX90640 IR array temperature sensor by Christian Baars
-- Add support for VL53L1X time of flight sensor by Johann Obermeier
-=======
-## Changelog v9.0.0.3
+## Changelog v9.1.0 Imogen
 ### Added
 - Command ``NoDelay`` for immediate backlog command execution by Erik Montnemery (#9544)
 - Command ``SwitchMode 15`` sending only MQTT message on switch change (#9593)
@@ -140,5 +116,4 @@
 ### Removed
 - Support for direct upgrade from Tasmota versions before v7.0
 - Auto config update for all Friendlynames and Switchtopic from Tasmota versions before v8.0
-- Support for downgrade to versions before 9.0 keeping current GPIO configuration
->>>>>>> a96218fc
+- Support for downgrade to versions before 9.0 keeping current GPIO configuration