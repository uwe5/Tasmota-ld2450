<img src="https://github.com/arendst/Tasmota/blob/master/tools/logo/TASMOTA_FullLogo_Vector.svg" alt="Logo" align="right" height="76"/>

# RELEASE NOTES

## Migration Information

See [migration path](https://tasmota.github.io/docs/Upgrading#migration-path) for instructions how to migrate to a major version. Pay attention to the following version breaks due to dynamic settings updates:

1. Migrate to **Sonoff-Tasmota 3.9.x**
2. Migrate to **Sonoff-Tasmota 4.x**
3. Migrate to **Sonoff-Tasmota 5.14**
4. Migrate to **Sonoff-Tasmota 6.x**
5. Migrate to **Tasmota 7.x**

--- Major change in parameter storage layout ---

6. Migrate to **Tasmota 8.1**
7. Migrate to **Tasmota 8.x**

While fallback or downgrading is common practice it was never supported due to Settings additions or changes in newer releases. Starting with release **v8.1.0 Doris** the Settings are re-allocated in such a way that fallback is only allowed and possible to release **v7.2.0 Constance**. Once at v7.2.0 you're on your own when downgrading even further.

## Supported Core versions

This release will be supported from ESP8266/Arduino library Core version **2.7.1** due to reported security and stability issues on previous Core version. This will also support gzipped binaries.

Although it might still compile on previous Core versions all support will be removed in the near future.

## Support of TLS

To save resources when TLS is enabled mDNS needs to be disabled. In addition to TLS using fingerprints now also user supplied CA certs and AWS IoT is supported. Read [full documentation](https://tasmota.github.io/docs/AWS-IoT)

## Initial configuration tools

For initial configuration this release supports Webserver based **WifiManager** or **Serial** based command interface only. Support for **WPS** and **SmartConfig** has been removed.

## Provided Binary Downloads

The following binary downloads have been compiled with ESP8266/Arduino library core version **2.7.1**.

- **tasmota.bin** = The Tasmota version with most drivers. **RECOMMENDED RELEASE BINARY**
- **tasmota-BG.bin** to **tasmota-TW.bin** = The Tasmota version in different languages.
- **tasmota-lite.bin** = The Lite version without most drivers and sensors.
- **tasmota-knx.bin** = The Knx version without some features but adds KNX support.
- **tasmota-sensors.bin** = The Sensors version adds more useful sensors.
- **tasmota-ir** = The InfraRed Receiver and transmitter version allowing all available protocols provided by library IRremoteESP8266 but without most other features.
- **tasmota-display.bin** = The Display version without Energy Monitoring but adds display support.
- **tasmota-minimal.bin** = The Minimal version allows intermediate OTA uploads to support larger versions and does NOT change any persistent parameter. This version **should NOT be used for initial installation**.

[List](MODULES.md) of embedded modules.

[Complete list](BUILDS.md) of available feature and sensors.

## Changelog

<<<<<<< HEAD
### Version 8.3.0 Fred

- Breaking Change Device Groups multicast address and port  (#8270)
- Change PWM implementation to Arduino #7231 removing support for Core versions before 2.6.3
- Change default PWM Frequency to 977 Hz from 880 Hz
- Change minimum PWM Frequency from 100 Hz to 40 Hz
- Change flash access removing support for any Core before 2.6.3
- Change HM-10 sensor type detection and add features (#7962)
- Change light scheme 2,3,4 cycle time speed from 24,48,72,... seconds to 4,6,12,24,36,48,... seconds (#8034)
- Change remove floating point libs from IRAM
- Change remove MQTT Info messages on restart for DeepSleep Wake (#8044)
- Change IRremoteESP8266 library updated to v2.7.6
- Change HAss discovery by Federico Leoni (#8370)
- Fix possible Relay toggle on (OTA) restart
- Fix PWM flickering during wifi connection (#8046)
- Fix Zigbee sending wrong Sat value with Hue emulation
- Fix Zigbee crash with Occupancy sensor (#8089)
- Add Zigbee command ``ZbRestore`` to restore device configuration dumped with ``ZbStatus 2``
- Add Zigbee command ``ZbUnbind``
- Add Zigbee command ``ZbBindState`` and ``manuf``attribute
- Add Zigbee command ``ZbConfig`` and configuration in Settings
- Add commands ``CounterDebounceLow`` and ``CounterDebounceHigh`` to control debouncing (#8021)
- Add commands ``NrfPage``, ``NrfIgnore``, ``NrfScan`` and ``NrfBeacon`` to NRF24 Bluetooth driver (#8075)
- Add commands ``GlobalTemp`` and ``GlobalHum`` to init sensor data (#8152)
- Add command ``SO`` as shortcut for command ``SetOption``
- Add command ``SetOption41 <x>`` to force sending gratuitous ARP every <x> seconds
- Add command ``SetOption73 1`` for button decoupling and send multi-press and hold MQTT messages by Federico Leoni (#8235)
- Add command ``SetOption90 1`` to disable non-json MQTT messages (#8044)
- Add command ``SetOption91 1`` to enable fading at startup / power on
- Add command ``SetOption92 1`` to set PWM Mode from regular PWM to ColorTemp control (Xiaomi Philips ...)
- Add command ``SetOption93 1`` to control caching of compressed rules
- Add command ``Sensor10 0/1/2`` to control BH1750 resolution - 0 = High (default), 1 = High2, 2 = Low (#8016)
- Add command ``Sensor10 31..254`` to control BH1750 measurement time which defaults to 69 (#8016)
- Add command ``Sensor18 0..32000`` to control PMS5003 sensor interval to extend lifetime by Gene Ruebsamen (#8128)
- Add command ``DevGroupName`` to specify up to four Device Group Names (#8087)
- Add command ``DevGroupSend`` to send an update to a Device Group (#8093)
- Add command ``Ping`` (#7176)
- Add command ``Palette`` to add the ability to specify a palette of colors (#8150)
- Add support for unreachable (unplugged) Zigbee devices in Philips Hue emulation and Alexa
- Add support for 64x48 SSD1306 OLED (#6740)
- Add support for Seven Segment display using HT16K33 (#8116)
- Add support for up to four MQTT GroupTopics (#8014)
- Add support for longer template names
- Add support for an iAQ sensor (#8107)
- Add support for AS3935 Lightning Sensor by device111 (#8130)
- Add console command history (#7483, #8015)
- Add quick wifi reconnect using saved AP parameters when ``SetOption56 0`` (#3189)
- Add more accuracy to GPS NTP server (#8088)
- Add support for analog anemometer by Matteo Albinola (#8283)
- Add support for OpenTherm by Yuriy Sannikov (#8373)
- Add support for Thermostat control by arijav (#8212)
- Add experimental basic support for Tasmota on ESP32 based on work by Jörg Schüler-Maroldt
- Add automatic compression of Rules to achieve ~60% compression by Stefan Hadinger
- Add rule trigger at root level like ``on loadavg<50 do power 2 endon`` after ``state`` command
=======
### Version 8.3.0.2

- Change KNX pow function to approximative pow saving 5k of code space
- Change Mutichannel Gas sensor pow function to approximative pow saving 5k of code space
- Change Quick Power Cycle detection from 4 to 7 power interrupts (#4066)
- Fix default state of ``SetOption73 0`` for button decoupling and send multi-press and hold MQTT messages
- Add command ``DeviceName`` defaults to FriendlyName1 and replaces FriendlyName1 in GUI
>>>>>>> dcde10ea
<|MERGE_RESOLUTION|>--- conflicted
+++ resolved
@@ -52,7 +52,15 @@
 
 ## Changelog
 
-<<<<<<< HEAD
+### Version 8.3.1 Fred
+
+- Change KNX pow function to approximative pow saving 5k of code space
+- Change Mutichannel Gas sensor pow function to approximative pow saving 5k of code space
+- Change Quick Power Cycle detection from 4 to 7 power interrupts (#4066)
+- Fix default state of ``SetOption73 0`` for button decoupling and send multi-press and hold MQTT messages
+- Fix HAss discovery
+- Add command ``DeviceName`` defaults to FriendlyName1 and replaces FriendlyName1 in GUI
+
 ### Version 8.3.0 Fred
 
 - Breaking Change Device Groups multicast address and port  (#8270)
@@ -106,13 +114,4 @@
 - Add support for Thermostat control by arijav (#8212)
 - Add experimental basic support for Tasmota on ESP32 based on work by Jörg Schüler-Maroldt
 - Add automatic compression of Rules to achieve ~60% compression by Stefan Hadinger
-- Add rule trigger at root level like ``on loadavg<50 do power 2 endon`` after ``state`` command
-=======
-### Version 8.3.0.2
-
-- Change KNX pow function to approximative pow saving 5k of code space
-- Change Mutichannel Gas sensor pow function to approximative pow saving 5k of code space
-- Change Quick Power Cycle detection from 4 to 7 power interrupts (#4066)
-- Fix default state of ``SetOption73 0`` for button decoupling and send multi-press and hold MQTT messages
-- Add command ``DeviceName`` defaults to FriendlyName1 and replaces FriendlyName1 in GUI
->>>>>>> dcde10ea
+- Add rule trigger at root level like ``on loadavg<50 do power 2 endon`` after ``state`` command