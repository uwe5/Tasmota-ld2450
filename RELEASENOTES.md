--- conflicted
+++ resolved
@@ -107,31 +107,7 @@
 
 [Complete list](BUILDS.md) of available feature and sensors.
 
-<<<<<<< HEAD
-## Changelog v12.0.2 Paul
-### Added
-- Command ``SetOption139 0/1`` to switch between pressure unit "mmHg" (0) or "inHg" (1) when ``SO24 1`` [#15350](https://github.com/arendst/Tasmota/issues/15350)
-- Command ``SetOption140 0/1`` to switch between MQTT Clean Session (0) or Persistent Session (1) [#15530](https://github.com/arendst/Tasmota/issues/15530)
-- Command ``SetOption141 1`` to disable display of module name in GUI header
-- Command ``SetOption142 1`` to wait 1 second for wifi connection solving some FRITZ!Box modem issues [#14985](https://github.com/arendst/Tasmota/issues/14985)
-- Command ``DnsTimeout 100..20000`` to change default DNS timeout from 1000 msec blocking if no DNS server found
-- Command ``EnergyExportActive<phase>`` to (p)reset energy export active for supported devices. Currently ADE7880 only [#13515](https://github.com/arendst/Tasmota/issues/13515)
-- Command ``IfxRp ""|<policy>`` adds optional InfluxDb Retention Policy [#15513](https://github.com/arendst/Tasmota/issues/15513)
-- Command ``SspmDisplay 2`` to display Sonoff SPM energy data in GUI for user tab-selected relay modules [#13447](https://github.com/arendst/Tasmota/issues/13447)
-- Command ``SSerialSend9 0/1`` to enable Serial Bridge console Tee for debugging purposes
-- Support for Sonoff MS01 soil moisture sensor [#15335](https://github.com/arendst/Tasmota/issues/15335)
-- Support for daisy chaining MAX7219 displays [#15345](https://github.com/arendst/Tasmota/issues/15345)
-- Support for Sensirion SHT4X using define USE_SHT3X [#15349](https://github.com/arendst/Tasmota/issues/15349)
-- Support for Sonoff SPM v1.2.0
-- Support for Sonoff Zigbee Bridge Pro by Stephan Hadinger [#15701](https://github.com/arendst/Tasmota/issues/15701)
-- Support for Sonoff NSPanel Smart Scene Wall Switch
-- Support for flowrate meters like YF-DN50 and similary [#15474](https://github.com/arendst/Tasmota/issues/15474)
-- Support for 5-channel light dimmer driver BP5758D used in Tuya bulbs [#15713](https://github.com/arendst/Tasmota/issues/15713)
-- Support for HYTxxx temperature and humidity sensor [#15715](https://github.com/arendst/Tasmota/issues/15715)
-- Sonoff SPM delayed SetPowerOnState [#13447](https://github.com/arendst/Tasmota/issues/13447)
-- ESP32 Command ``Restart 3`` to switch between SafeBoot and Production
-=======
-## Changelog v12.0.2.4
+## Changelog v12.1.0 Patricia
 ### Added
 - Command ``SetOption45 1..250`` to change default bistable latching relay pulse length of 40 milliseconds
 - Command ``SetOption144 1`` includes a timestamp in zigbee `ZbReceived` messages
@@ -149,30 +125,10 @@
 - Zigbee added recording of when the battery was last reported [#16146](https://github.com/arendst/Tasmota/issues/16146)
 - Zigbee add Battery auto-probe (can be disabled with ``SetOption143 1``) [#16148](https://github.com/arendst/Tasmota/issues/16148)
 - ESP32 Support for Ultra Low Power (ULP) coprocessor via Berry by Christian Staars [#15916](https://github.com/arendst/Tasmota/issues/15916)
->>>>>>> 2cdfcf53
 
 ### Breaking Changed
 
 ### Changed
-<<<<<<< HEAD
-- Restructured tasmota source directories taking benefit from PlatformIO Core v6.0.2
-- Prepare to remove dedicated Home Assistant discovery in favour of Tasmota Discovery and hatasmota
-- ESP32 Tasmota SafeBoot with changed partition scheme allowing larger binaries
-- ESP32 increase Serial Bridge input buffer from 130 to 520 characters
-
-### Fixed
-- Improv initial or erase device installation failing to provide Configure WiFi option
-- SCD40 start low power command [#15361](https://github.com/arendst/Tasmota/issues/15361)
-- BL09xx negative power presentation [#15374](https://github.com/arendst/Tasmota/issues/15374)
-- Possible pin output toggle after power on [#15630](https://github.com/arendst/Tasmota/issues/15630)
-- SHT1X driver hangs and wrong values on ESP32 [#15790](https://github.com/arendst/Tasmota/issues/15790)
-- Resolving NTP and/or MQTT server names regression from v12.0.0 [#15816](https://github.com/arendst/Tasmota/issues/15816)
-- MQTT rc -4 connection regression from v12.0.0 [#15809](https://github.com/arendst/Tasmota/issues/15809)
-- ESP32 Arduino Core WiFi timeout is changed from msec to seconds
-
-### Removed
-- Arduino IDE support
-=======
 - ESP32 Arduino core from v2.0.3 to v2.0.4.1 [#15940](https://github.com/arendst/Tasmota/issues/15940)
 - ESP32 LVGL library from v8.2.0 to v8.3.0 [#16019](https://github.com/arendst/Tasmota/issues/16019)
 - Driver DHT v6 consolidation for both ESP8266 and ESP32 to support SI7021, THS01 and MS01 on ESP32 [#15856](https://github.com/arendst/Tasmota/issues/15856)
@@ -182,4 +138,4 @@
 - ESP32 SendMail not working over ethernet [#15794](https://github.com/arendst/Tasmota/issues/15794)
 
 ### Removed
->>>>>>> 2cdfcf53
+- Arduino IDE support