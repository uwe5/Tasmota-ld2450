<picture>
  <source media="(prefers-color-scheme: dark)" srcset="./tools/logo/TASMOTA_FullLogo_Vector_White.svg">
  <img alt="Logo" src="./tools/logo/TASMOTA_FullLogo_Vector.svg" align="right" height="76">
</picture>

# RELEASE NOTES

## Migration Information

**This version removes support for direct migration from versions before v8.1.0 (Doris)**

See [migration path](https://tasmota.github.io/docs/Upgrading#migration-path) for instructions how to migrate to a major version.

**Do not upgrade from minimal to minimal version. It will most likely fail at some point and will require flashing via serial.** If you do have to use minimal versions, always OTA to a full version of the same release before applying next minimal version.

Pay attention to the following version breaks due to dynamic settings updates:

1. Migrate to **Sonoff-Tasmota 3.9.x**
2. Migrate to **Sonoff-Tasmota 4.x**
3. Migrate to **Sonoff-Tasmota 5.14** (http://ota.tasmota.com/tasmota/release_5.14.0/sonoff.bin) - NOTICE underscore as a dash is not supported in older versions
4. Migrate to **Sonoff-Tasmota 6.7.1** (http://ota.tasmota.com/tasmota/release_6.7.1/sonoff.bin) - NOTICE underscore as a dash is not supported in older versions
5. Migrate to **Tasmota 7.2.0** (http://ota.tasmota.com/tasmota/release-7.2.0/tasmota.bin)

--- Major change in parameter storage layout ---

6. Migrate to **Tasmota 8.5.1** (http://ota.tasmota.com/tasmota/release-8.5.1/tasmota.bin)

--- Major change in internal GPIO function representation ---

7. Migrate to **Tasmota 9.1** (http://ota.tasmota.com/tasmota/release-9.1.0/tasmota.bin.gz)
8. Upgrade to **latest release** (http://ota.tasmota.com/tasmota/release/tasmota.bin.gz)

While fallback or downgrading is common practice it was never supported due to Settings additions or changes in newer releases. Starting with release **v9.1.0 Imogen** the internal GPIO function representation has changed in such a way that fallback is only possible to the latest GPIO configuration before installing **v9.1.0**.

## Supported Core versions

This release will be supported from ESP8266/Arduino library Core version **2.7.4.9** due to reported security and stability issues on previous Core version. This will also support gzipped binaries.

This release will be supported from ESP32/Arduino library Core version **2.0.6**.

Support of ESP8266 Core versions before 2.7.4.9 and ESP32 Core versions before 2.0.6 have been removed.

## Support of TLS

In addition to TLS using fingerprints now also user supplied CA certs, AWS IoT and Azure IoT is supported. Read [full documentation](https://tasmota.github.io/docs/AWS-IoT)

## Initial configuration tools

For initial configuration this release supports Webserver based **WifiManager** or **Serial** based command interface.

## Initial installation

Easy initial installation of Tasmota can be performed using the [Tasmota WebInstaller](https://tasmota.github.io/install/).

## Provided Binary Downloads

### ESP8266 or ESP8285 based
The following binary downloads have been compiled with ESP8266/Arduino library core version **2.7.4.9**.

- **tasmota.bin** = The Tasmota version with most drivers for 1M+ flash. **RECOMMENDED RELEASE BINARY**
- **tasmota-4M.bin** = The Tasmota version with most drivers and filesystem for 4M+ flash.
- **tasmota-AD.bin** to **tasmota-VN.bin** = The Tasmota version in different languages for 1M+ flash.
- **tasmota-lite.bin** = The Lite version without most drivers and sensors for 1M+ flash.
- **tasmota-knx.bin** = The Knx version without some features but adds KNX support for 1M+ flash.
- **tasmota-sensors.bin** = The Sensors version adds more useful sensors for 1M+ flash.
- **tasmota-ir.bin** = The InfraRed Receiver and transmitter version allowing all available protocols provided by library IRremoteESP8266 but without most other features for 1M+ flash.
- **tasmota-display.bin** = The Display version without Energy Monitoring but adds display support for 1M+ flash.
- **tasmota-zbbridge.bin** = The dedicated Sonoff Zigbee Bridge version for 2M+ flash.
- **tasmota-zigbee.bin** = The dedicated cc25xx Zigbee Bridge version for 4M+ flash.

Above binaries are also available as gzipped version allowing faster uploads.

Latest released binaries can be downloaded from
- https://github.com/arendst/Tasmota-firmware/tree/main/release-firmware
- http://ota.tasmota.com/tasmota/release

Historical binaries can be downloaded from
- http://ota.tasmota.com/tasmota/release-12.3.1

The latter links can be used for OTA upgrades too like ``OtaUrl http://ota.tasmota.com/tasmota/release/tasmota.bin.gz``

### ESP32, ESP32-C3, ESP32-S2 and ESP32-S3 based
The following binary downloads have been compiled with ESP32/Arduino library core version **2.0.6**.

- **tasmota32.bin** = The Tasmota version with most drivers including additional sensors and KNX for 4M+ flash.  **RECOMMENDED RELEASE BINARY**
- **tasmota32xy.bin** = The Tasmota version with most drivers including additional sensors and KNX for ESP32-C3/S2/S3 and 4M+ flash.
- **tasmota32xycdc.bin** = The Tasmota version with most drivers including additional sensors and KNX for ESP32-C3/S2/S3 with serial over embedded USB CDC only and 4M+ flash.
- **tasmota32solo1.bin** = The Tasmota version with most drivers including additional sensors and KNX for single core ESP32 and 4M+ flash.
- **tasmota32-AD.bin** to **tasmota32-VN.bin** = The Tasmota version in different languages for 4M+ flash.
- **tasmota32-bluetooth.bin** = The Bluetooth version adds BLE support for 4M+ flash.
- **tasmota32-display.bin** = The Display version without Energy Monitoring but adds display support for 4M+ flash.
- **tasmota32-ir.bin** = The InfraRed Receiver and transmitter version allowing all available protocols provided by library IRremoteESP8266 but without most other features for 4M+ flash.
- **tasmota32-lvgl.bin** = The LVGL version adds Light and Versatile Graphics Library (LVGL) display support for 4M+ flash.
- **tasmota32-nspanel.bin** = The Sonoff NSPanel Smart Scene Wall Switch version with HASPmota display support.
- **tasmota32-webcam.bin** = The Webcam version adds webcam support for 4M+ flash.
- **tasmota32-zbbridgepro.bin** - The Sonoff Zigbee Bridge Pro version with CC2652P firmware load support.

Latest released binaries can be downloaded from
- https://github.com/arendst/Tasmota-firmware/tree/main/release-firmware
- https://ota.tasmota.com/tasmota32/release

Historical binaries can be downloaded from
- https://ota.tasmota.com/tasmota32/release-12.3.1

The latter links can be used for OTA upgrades too like ``OtaUrl https://ota.tasmota.com/tasmota32/release/tasmota32.bin``

## Additional information

[List](MODULES.md) of embedded modules.

[Complete list](BUILDS.md) of available feature and sensors.

<<<<<<< HEAD
## Changelog v12.3.1 Percy

=======
## Changelog v12.3.1.6
>>>>>>> 87686c0d
### Added
- Support for up to 3 (ESP8266) or 8 (ESP32) phase modbus energy monitoring device using generic Energy Modbus driver
- Support for RGB displays [#17414](https://github.com/arendst/Tasmota/issues/17414)
- Support for IPv6 DNS records (AAAA) and IPv6 ``Ping`` for ESP32 and ESP8266 [#17417](https://github.com/arendst/Tasmota/issues/17417)
- Support for IPv6 only networks on Ethernet (not yet Wifi)
- Support for TM1650 display as used in some clocks by Stefan Oskamp [#17594](https://github.com/arendst/Tasmota/issues/17594)
- Support for PCA9632 4-channel 8-bit PWM driver as light driver by Pascal Heinrich [#17557](https://github.com/arendst/Tasmota/issues/17557)
- support for SEN5X gas and air quality sensor by Tyeth Gundry [#17736](https://github.com/arendst/Tasmota/issues/17736)
- Basic support for Shelly Pro 4PM
- Berry support for ``crypto.SHA256`` [#17430](https://github.com/arendst/Tasmota/issues/17430)
- Berry crypto add ``EC_P256`` and ``PBKDF2_HMAC_SHA256`` algorithms required by Matter protocol [#17473](https://github.com/arendst/Tasmota/issues/17473)
- Berry crypto add ``random`` to generate series of random bytes
- Berry crypto add ``HKDF_HMAC_SHA256``
- Berry crypto add ``SPAKE2P_Matter`` for Matter support
- Berry add ``mdns`` advanced features and query
- ESP32 command ``EnergyCols 1..8`` to change number of GUI columns
- ESP32 command ``EnergyDisplay 1..3`` to change GUI column presentation
- ESP32 support for eigth energy phases/channels
- ESP32 support for BMPxxx sensors on two I2C busses [#17643](https://github.com/arendst/Tasmota/issues/17643)
- ESP32 support for Biomine BioPDU 625x12 [#17857](https://github.com/arendst/Tasmota/issues/17857)
- ESP32 preliminary support for Matter protocol, milestone 1 (commissioning) by Stephan Hadinger

### Breaking Changed
- TM1638 button and led support are handled as virtual switches and relays [#11031](https://github.com/arendst/Tasmota/issues/11031)

### Changed
<<<<<<< HEAD
- TasmotaSerial library from v3.5.0 to v3.6.0
- ESP32 Framework (Core) from v2.0.5 to v2.0.5.3
- ESP32 LVGL library from v8.3.2 to v8.3.3 (no functional change)
- ESP32 NimBLE library from v1.4.0 to v1.4.1 [#16775](https://github.com/arendst/Tasmota/issues/16775)
- Serial Bridge default internal serial rx buffer size from 64 to 256 [#17120](https://github.com/arendst/Tasmota/issues/17120)
- DS18x20 ``DS18Alias`` to ``DS18Sens`` [#16833](https://github.com/arendst/Tasmota/issues/16833)
- Compiling with reduced boards manifests in favour of Autoconfig [#16848](https://github.com/arendst/Tasmota/issues/16848)
- ADE7953 monitoring from instant power to accumulated energy [#16941](https://github.com/arendst/Tasmota/issues/16941)
- WS2812 sends signal to only ``Pixels`` leds instead of sending to 512 leds [#17055](https://github.com/arendst/Tasmota/issues/17055)
- AC PWM dimmer lineair power distribution [#17177](https://github.com/arendst/Tasmota/issues/17177)
- Zigbee improved Aqara plug support and completed cluster 0x0702 [#17073](https://github.com/arendst/Tasmota/issues/17073)
- Removed leading spaces on commands ``(S)SerialSend1 to 6`` but keep on duplicate commands ``(S)SerialSend11 to 16`` [#16723](https://github.com/arendst/Tasmota/issues/16723
- Shutter bug fixes and functionality upgrade [#17380](https://github.com/arendst/Tasmota/issues/17380
- MQTT now uses Tasmota's DNS resolver instead of LWIP [#17387](https://github.com/arendst/Tasmota/issues/17387
- ESP32 initial otaurl from http to https

### Fixed
- TasmotaSerial ``read(buffer, size)`` regression from v9.3.0
- Serial bridge default serial configuration from 5N1 to 8N1 regression from v10.1.0.3
- BP5758D red channel corruption regression from v12.1.1.6 [#16850](https://github.com/arendst/Tasmota/issues/16850)
- Deduplicate code and fix %timer n% rule regression from v12.2.0 [#16914](https://github.com/arendst/Tasmota/issues/16914)
- Serial initialization for baudrate and config [#16970](https://github.com/arendst/Tasmota/issues/16970)
- ModbusBridge buffer overflow [#16979](https://github.com/arendst/Tasmota/issues/16979)
- ModbusBridge baudrates over 76500 baud [#17106](https://github.com/arendst/Tasmota/issues/17106)
- SenseAir S8 module detection [#17033](https://github.com/arendst/Tasmota/issues/17033)
- Analog MQ exception 28 on restart [#17271](https://github.com/arendst/Tasmota/issues/17271)
- RCSwitch exception 0/6 on some protocols [#17285](https://github.com/arendst/Tasmota/issues/17285)
- ESP32 exception 28 when RtcNtpServer is enabled on restart [#17338](https://github.com/arendst/Tasmota/issues/17338)
- ESP8266 zigbee exception 3 regression from v12.3.0 [#17397](https://github.com/arendst/Tasmota/issues/17397)

### Removed
- Define ``USE_PN532_DATA_RAW`` from NFC reader [#16939](https://github.com/arendst/Tasmota/issues/16939)
=======
- ESP32 Framework (Core) from v2.0.5.3 to v2.0.6 (IPv6 support)
- Energy totals max supported value from +/-21474.83647 to +/-2147483.647 kWh
- Removed delays in TasmotaSerial and TasmotaModbus Tx enable switching
- Keep webserver enabled on command ``upload``
- Better support for virtual buttons and switches up to a total of 28
- Increase rule event buffer from 100 to 256 characters [#16943](https://github.com/arendst/Tasmota/issues/16943)
- Tasmota OTA scripts now support both unzipped and gzipped file uploads [#17378](https://github.com/arendst/Tasmota/issues/17378)

### Fixed
- Modbus transmit enable GPIO enabled once during write buffer
- Energy dummy switched voltage and power regression from v12.2.0.2
- Shutter default motorstop set to 0 [#17403](https://github.com/arendst/Tasmota/issues/17403)
- Shutter default tilt configuration [#17484](https://github.com/arendst/Tasmota/issues/17484)
- Orno WE517 modbus serial config 8E1 setting [#17545](https://github.com/arendst/Tasmota/issues/17545)
- Rename ``tasmota4M.bin`` to ``tasmota-4M.bin`` to solve use of ``tasmota-minimal.bin`` [#17674](https://github.com/arendst/Tasmota/issues/17674)
- ESP8266 set GPIO's to input on power on fixing relay spikes [#17531](https://github.com/arendst/Tasmota/issues/17531)
- ESP8266 TLS SNI which would prevent AWS IoT connection [#17936](https://github.com/arendst/Tasmota/issues/17936)
>>>>>>> 87686c0d
<|MERGE_RESOLUTION|>--- conflicted
+++ resolved
@@ -75,7 +75,7 @@
 - http://ota.tasmota.com/tasmota/release
 
 Historical binaries can be downloaded from
-- http://ota.tasmota.com/tasmota/release-12.3.1
+- http://ota.tasmota.com/tasmota/release-12.4.0
 
 The latter links can be used for OTA upgrades too like ``OtaUrl http://ota.tasmota.com/tasmota/release/tasmota.bin.gz``
 
@@ -100,7 +100,7 @@
 - https://ota.tasmota.com/tasmota32/release
 
 Historical binaries can be downloaded from
-- https://ota.tasmota.com/tasmota32/release-12.3.1
+- https://ota.tasmota.com/tasmota32/release-12.4.0
 
 The latter links can be used for OTA upgrades too like ``OtaUrl https://ota.tasmota.com/tasmota32/release/tasmota32.bin``
 
@@ -110,12 +110,7 @@
 
 [Complete list](BUILDS.md) of available feature and sensors.
 
-<<<<<<< HEAD
-## Changelog v12.3.1 Percy
-
-=======
-## Changelog v12.3.1.6
->>>>>>> 87686c0d
+## Changelog v12.4.0 Peter
 ### Added
 - Support for up to 3 (ESP8266) or 8 (ESP32) phase modbus energy monitoring device using generic Energy Modbus driver
 - Support for RGB displays [#17414](https://github.com/arendst/Tasmota/issues/17414)
@@ -142,40 +137,6 @@
 - TM1638 button and led support are handled as virtual switches and relays [#11031](https://github.com/arendst/Tasmota/issues/11031)
 
 ### Changed
-<<<<<<< HEAD
-- TasmotaSerial library from v3.5.0 to v3.6.0
-- ESP32 Framework (Core) from v2.0.5 to v2.0.5.3
-- ESP32 LVGL library from v8.3.2 to v8.3.3 (no functional change)
-- ESP32 NimBLE library from v1.4.0 to v1.4.1 [#16775](https://github.com/arendst/Tasmota/issues/16775)
-- Serial Bridge default internal serial rx buffer size from 64 to 256 [#17120](https://github.com/arendst/Tasmota/issues/17120)
-- DS18x20 ``DS18Alias`` to ``DS18Sens`` [#16833](https://github.com/arendst/Tasmota/issues/16833)
-- Compiling with reduced boards manifests in favour of Autoconfig [#16848](https://github.com/arendst/Tasmota/issues/16848)
-- ADE7953 monitoring from instant power to accumulated energy [#16941](https://github.com/arendst/Tasmota/issues/16941)
-- WS2812 sends signal to only ``Pixels`` leds instead of sending to 512 leds [#17055](https://github.com/arendst/Tasmota/issues/17055)
-- AC PWM dimmer lineair power distribution [#17177](https://github.com/arendst/Tasmota/issues/17177)
-- Zigbee improved Aqara plug support and completed cluster 0x0702 [#17073](https://github.com/arendst/Tasmota/issues/17073)
-- Removed leading spaces on commands ``(S)SerialSend1 to 6`` but keep on duplicate commands ``(S)SerialSend11 to 16`` [#16723](https://github.com/arendst/Tasmota/issues/16723
-- Shutter bug fixes and functionality upgrade [#17380](https://github.com/arendst/Tasmota/issues/17380
-- MQTT now uses Tasmota's DNS resolver instead of LWIP [#17387](https://github.com/arendst/Tasmota/issues/17387
-- ESP32 initial otaurl from http to https
-
-### Fixed
-- TasmotaSerial ``read(buffer, size)`` regression from v9.3.0
-- Serial bridge default serial configuration from 5N1 to 8N1 regression from v10.1.0.3
-- BP5758D red channel corruption regression from v12.1.1.6 [#16850](https://github.com/arendst/Tasmota/issues/16850)
-- Deduplicate code and fix %timer n% rule regression from v12.2.0 [#16914](https://github.com/arendst/Tasmota/issues/16914)
-- Serial initialization for baudrate and config [#16970](https://github.com/arendst/Tasmota/issues/16970)
-- ModbusBridge buffer overflow [#16979](https://github.com/arendst/Tasmota/issues/16979)
-- ModbusBridge baudrates over 76500 baud [#17106](https://github.com/arendst/Tasmota/issues/17106)
-- SenseAir S8 module detection [#17033](https://github.com/arendst/Tasmota/issues/17033)
-- Analog MQ exception 28 on restart [#17271](https://github.com/arendst/Tasmota/issues/17271)
-- RCSwitch exception 0/6 on some protocols [#17285](https://github.com/arendst/Tasmota/issues/17285)
-- ESP32 exception 28 when RtcNtpServer is enabled on restart [#17338](https://github.com/arendst/Tasmota/issues/17338)
-- ESP8266 zigbee exception 3 regression from v12.3.0 [#17397](https://github.com/arendst/Tasmota/issues/17397)
-
-### Removed
-- Define ``USE_PN532_DATA_RAW`` from NFC reader [#16939](https://github.com/arendst/Tasmota/issues/16939)
-=======
 - ESP32 Framework (Core) from v2.0.5.3 to v2.0.6 (IPv6 support)
 - Energy totals max supported value from +/-21474.83647 to +/-2147483.647 kWh
 - Removed delays in TasmotaSerial and TasmotaModbus Tx enable switching
@@ -192,5 +153,4 @@
 - Orno WE517 modbus serial config 8E1 setting [#17545](https://github.com/arendst/Tasmota/issues/17545)
 - Rename ``tasmota4M.bin`` to ``tasmota-4M.bin`` to solve use of ``tasmota-minimal.bin`` [#17674](https://github.com/arendst/Tasmota/issues/17674)
 - ESP8266 set GPIO's to input on power on fixing relay spikes [#17531](https://github.com/arendst/Tasmota/issues/17531)
-- ESP8266 TLS SNI which would prevent AWS IoT connection [#17936](https://github.com/arendst/Tasmota/issues/17936)
->>>>>>> 87686c0d
+- ESP8266 TLS SNI which would prevent AWS IoT connection [#17936](https://github.com/arendst/Tasmota/issues/17936)