; ***  Example PlatformIO Project Configuration Override File   ***
; ***  Changes done here override settings in platformio.ini    ***
;
; *****************************************************************
; ***  to activate rename this file to platformio_override.ini  ***
; *****************************************************************
;
; Please visit documentation for the options and examples
; http://docs.platformio.org/en/stable/projectconf.html
;


[platformio]

; *** Build/upload environment
default_envs =
; *** Uncomment the line(s) below to select version(s)
                tasmota
;                tasmota-debug
;                tasmota-ircustom
;                tasmota-minimal
;                tasmota-lite
;                tasmota-knx
;                tasmota-sensors
;                tasmota-display
;                tasmota-ir


[common]
platform                  = ${core_active.platform}
platform_packages         = ${core_active.platform_packages}
build_flags               = ${core_active.build_flags}
; *** Use settings from file user_config_override.h
                          -DUSE_CONFIG_OVERRIDE

; *** Optional Firmware configurations
;                            -DFIRMWARE_MINIMAL
;                            -DFIRMWARE_SENSORS
;                            -DFIRMWARE_LITE
;                            -DFIRMWARE_KNX_NO_EMULATION
;                            -DFIRMWARE_DISPLAYS
;                            -DFIRMWARE_IR
;                            -DFIRMWARE_IR_CUSTOM

; *** Optional Debug messages
;                            -DDEBUG_TASMOTA_CORE
;                            -DDEBUG_TASMOTA_DRIVER
;                            -DDEBUG_TASMOTA_SENSOR

; set CPU frequency to 80MHz (default) or 160MHz
;board_build.f_cpu         = 160000000L

; *** Upload Serial reset method for Wemos and NodeMCU
upload_port               = COM5

extra_scripts             = ${scripts_defaults.extra_scripts}
<<<<<<< HEAD
;                            pio/gzip-firmware.py
;                            pio/obj-dump.py
=======
                            pio/gzip-firmware.py
                            pio/obj-dump.py
>>>>>>> 89a57475

; *** Upload file to OTA server using SCP
;upload_port               = user@host:/path
;extra_scripts             = ${scripts_defaults.extra_scripts}
;                            pio/strip-floats.py
;                            pio/sftp-uploader.py

; *** Upload file to OTA server in folder api/arduino using HTTP
;upload_port               = domus1:80/api/upload-arduino.php
;extra_scripts             = ${scripts_defaults.extra_scripts}
;                            pio/strip-floats.py
;                            pio/http-uploader.py

[core_active]
; Select one core set for platform and build_flags
;platform                  = ${core_2_6_1.platform}
;platform_packages         = ${core_2_6_1.platform_packages}
;build_flags               = ${core_2_6_1.build_flags}

;platform                  = ${core_2_6_3.platform}
;platform_packages         = ${core_2_6_3.platform_packages}
;build_flags               = ${core_2_6_3.build_flags}

platform                  = ${tasmota_core_stage.platform}
platform_packages         = ${tasmota_core_stage.platform_packages}
build_flags               = ${tasmota_core_stage.build_flags}

;platform                  = ${core_stage.platform}
;platform_packages         = ${core_stage.platform_packages}
;build_flags               = ${core_stage.build_flags}


[core_2_6_1]
; *** Esp8266 core for Arduino version 2.6.1
platform                  = espressif8266@2.3.0
platform_packages         =
build_flags               = ${esp82xx_defaults.build_flags}
                            -Wl,-Teagle.flash.1m.ld
                            -DBEARSSL_SSL_BASIC
; NONOSDK221
;                            -DPIO_FRAMEWORK_ARDUINO_ESPRESSIF_SDK221
; NONOSDK22x_190313
;                            -DPIO_FRAMEWORK_ARDUINO_ESPRESSIF_SDK22x_190313
; NONOSDK22x_190703 = 2.2.1+100-dev(38a443e) (Tasmota default) (Firmware 2K smaller than NONOSDK22x_191105)
                            -DPIO_FRAMEWORK_ARDUINO_ESPRESSIF_SDK22x_190703
; NONOSDK22x_191024 = 2.2.1+111-dev(5ab15d1)
;                            -DPIO_FRAMEWORK_ARDUINO_ESPRESSIF_SDK22x_191024
; NONOSDK22x_191105 = 2.2.1+113-dev(bb83b9b)
;                            -DPIO_FRAMEWORK_ARDUINO_ESPRESSIF_SDK22x_191105
; NONOSDK3V0 (known issues)
;                            -DPIO_FRAMEWORK_ARDUINO_ESPRESSIF_SDK3
; lwIP 1.4
;                            -DPIO_FRAMEWORK_ARDUINO_LWIP_HIGHER_BANDWIDTH
; lwIP 2 - Low Memory
;                            -DPIO_FRAMEWORK_ARDUINO_LWIP2_LOW_MEMORY
; lwIP 2 - Higher Bandwidth
;                            -DPIO_FRAMEWORK_ARDUINO_LWIP2_HIGHER_BANDWIDTH
; lwIP 2 - Higher Bandwidth Low Memory no Features
;                            -DPIO_FRAMEWORK_ARDUINO_LWIP2_LOW_MEMORY_LOW_FLASH
; lwIP 2 - Higher Bandwidth no Features (Tasmota default)
                            -DPIO_FRAMEWORK_ARDUINO_LWIP2_HIGHER_BANDWIDTH_LOW_FLASH
; lwIP 2 - Higher Bandwidth IPv6 (use ONLY if you need IPv6, experimental!)
;                            -DPIO_FRAMEWORK_ARDUINO_LWIP2_IPV6_HIGHER_BANDWIDTH
; VTABLES in Flash (Tasmota default)
                            -DVTABLES_IN_FLASH
; VTABLES in Heap
;                            -DVTABLES_IN_DRAM
; VTABLES in IRAM
;                            -DVTABLES_IN_IRAM
; enable one option set -> No exception recommended
; No exception code in firmware
                            -fno-exceptions
                            -lstdc++
; Exception code in firmware /needs much space! 90k
;                           -fexceptions
;                           -lstdc++-exc

[core_2_6_3]
; *** Esp8266 core for Arduino version 2.6.3
platform                  = espressif8266@2.3.3
platform_packages         =
build_flags               = ${esp82xx_defaults.build_flags}
                            -DBEARSSL_SSL_BASIC
; NONOSDK221
;                            -DPIO_FRAMEWORK_ARDUINO_ESPRESSIF_SDK221
; NONOSDK22x_190313
;                            -DPIO_FRAMEWORK_ARDUINO_ESPRESSIF_SDK22x_190313
; NONOSDK22x_190703 = 2.2.1+100-dev(38a443e) (Tasmota default) (Firmware 2K smaller than NONOSDK22x_191105)
                            -DPIO_FRAMEWORK_ARDUINO_ESPRESSIF_SDK22x_190703
; NONOSDK22x_191024 = 2.2.1+111-dev(5ab15d1)
;                            -DPIO_FRAMEWORK_ARDUINO_ESPRESSIF_SDK22x_191024
; NONOSDK22x_191105 = 2.2.1+113-dev(bb83b9b)
;                            -DPIO_FRAMEWORK_ARDUINO_ESPRESSIF_SDK22x_191105
; NONOSDK3V0 (known issues)
;                            -DPIO_FRAMEWORK_ARDUINO_ESPRESSIF_SDK3
; lwIP 1.4
;                            -DPIO_FRAMEWORK_ARDUINO_LWIP_HIGHER_BANDWIDTH
; lwIP 2 - Low Memory
;                            -DPIO_FRAMEWORK_ARDUINO_LWIP2_LOW_MEMORY
; lwIP 2 - Higher Bandwidth
;                            -DPIO_FRAMEWORK_ARDUINO_LWIP2_HIGHER_BANDWIDTH
; lwIP 2 - Higher Bandwidth Low Memory no Features
;                            -DPIO_FRAMEWORK_ARDUINO_LWIP2_LOW_MEMORY_LOW_FLASH
; lwIP 2 - Higher Bandwidth no Features (Tasmota default)
                            -DPIO_FRAMEWORK_ARDUINO_LWIP2_HIGHER_BANDWIDTH_LOW_FLASH
; lwIP 2 - Higher Bandwidth IPv6 (use ONLY if you need IPv6, experimental!)
;                            -DPIO_FRAMEWORK_ARDUINO_LWIP2_IPV6_HIGHER_BANDWIDTH
; VTABLES in Flash (Tasmota default)
                            -DVTABLES_IN_FLASH
; VTABLES in Heap
;                            -DVTABLES_IN_DRAM
; VTABLES in IRAM
;                            -DVTABLES_IN_IRAM
; enable one option set -> No exception recommended
; No exception code in firmware
                            -fno-exceptions
                            -lstdc++
; Exception code in firmware /needs much space! 90k
;                           -fexceptions
;                           -lstdc++-exc

[tasmota_core_stage]
; *** Esp8266 core for Arduino version stable beta
platform                  = espressif8266@2.3.3
<<<<<<< HEAD
platform_packages         = framework-arduinoespressif8266 @ https://github.com/esp8266/Arduino.git#abdd2bdbb6a5caf31807d82ebd7b447947a9c360
=======
platform_packages         = framework-arduinoespressif8266 @ https://github.com/esp8266/Arduino.git#372a3ec297dfe8501bed1ec4552244695b5e8ced
>>>>>>> 89a57475
build_flags               = ${esp82xx_defaults.build_flags}
                            -DBEARSSL_SSL_BASIC
; NONOSDK221
;                            -DPIO_FRAMEWORK_ARDUINO_ESPRESSIF_SDK221
; NONOSDK22x_190313
;                            -DPIO_FRAMEWORK_ARDUINO_ESPRESSIF_SDK22x_190313
; NONOSDK22x_190703 = 2.2.1+100-dev(38a443e) (Tasmota default) (Firmware 2K smaller than NONOSDK22x_191105)
                            -DPIO_FRAMEWORK_ARDUINO_ESPRESSIF_SDK22x_190703
; NONOSDK22x_191024 = 2.2.1+111-dev(5ab15d1)
;                            -DPIO_FRAMEWORK_ARDUINO_ESPRESSIF_SDK22x_191024
; NONOSDK22x_191105 = 2.2.1+113-dev(bb83b9b)
;                            -DPIO_FRAMEWORK_ARDUINO_ESPRESSIF_SDK22x_191105
; NONOSDK22x_191122 = 2.2.1+119-dev(a58da79)
;                            -DPIO_FRAMEWORK_ARDUINO_ESPRESSIF_SDK22x_191122
; NONOSDK3V0 (known issues)
;                            -DPIO_FRAMEWORK_ARDUINO_ESPRESSIF_SDK3
; lwIP 1.4
;                            -DPIO_FRAMEWORK_ARDUINO_LWIP_HIGHER_BANDWIDTH
; lwIP 2 - Low Memory
;                            -DPIO_FRAMEWORK_ARDUINO_LWIP2_LOW_MEMORY
; lwIP 2 - Higher Bandwidth
;                            -DPIO_FRAMEWORK_ARDUINO_LWIP2_HIGHER_BANDWIDTH
; lwIP 2 - Higher Bandwidth Low Memory no Features
;                            -DPIO_FRAMEWORK_ARDUINO_LWIP2_LOW_MEMORY_LOW_FLASH
; lwIP 2 - Higher Bandwidth no Features (Tasmota default)
                            -DPIO_FRAMEWORK_ARDUINO_LWIP2_HIGHER_BANDWIDTH_LOW_FLASH
; VTABLES in Flash (Tasmota default)
                            -DVTABLES_IN_FLASH
; VTABLES in Heap
;                            -DVTABLES_IN_DRAM
; VTABLES in IRAM
;                            -DVTABLES_IN_IRAM
; enable one option set -> No exception recommended
; No exception code in firmware
                            -fno-exceptions
                            -lstdc++
; Exception code in firmware /needs much space! 90k
;                           -fexceptions
;                           -lstdc++-exc

[core_stage]
; *** Esp8266 core for Arduino version latest beta
platform                  = espressif8266@2.3.3
platform_packages         = framework-arduinoespressif8266 @ https://github.com/esp8266/Arduino.git
build_flags               = ${esp82xx_defaults.build_flags}
                            -DBEARSSL_SSL_BASIC
; NONOSDK221
;                            -DPIO_FRAMEWORK_ARDUINO_ESPRESSIF_SDK221
; NONOSDK22x_190313
;                            -DPIO_FRAMEWORK_ARDUINO_ESPRESSIF_SDK22x_190313
; NONOSDK22x_190703 = 2.2.1+100-dev(38a443e) (Tasmota default) (Firmware 2K smaller than NONOSDK22x_191105)
                            -DPIO_FRAMEWORK_ARDUINO_ESPRESSIF_SDK22x_190703
; NONOSDK22x_191024 = 2.2.1+111-dev(5ab15d1)
;                            -DPIO_FRAMEWORK_ARDUINO_ESPRESSIF_SDK22x_191024
; NONOSDK22x_191105 = 2.2.1+113-dev(bb83b9b)
;                            -DPIO_FRAMEWORK_ARDUINO_ESPRESSIF_SDK22x_191105
; NONOSDK22x_191122 = 2.2.1+119-dev(a58da79)
;                            -DPIO_FRAMEWORK_ARDUINO_ESPRESSIF_SDK22x_191122
; NONOSDK3V0 (known issues)
;                            -DPIO_FRAMEWORK_ARDUINO_ESPRESSIF_SDK3
; lwIP 1.4
;                            -DPIO_FRAMEWORK_ARDUINO_LWIP_HIGHER_BANDWIDTH
; lwIP 2 - Low Memory
;                            -DPIO_FRAMEWORK_ARDUINO_LWIP2_LOW_MEMORY
; lwIP 2 - Higher Bandwidth
;                            -DPIO_FRAMEWORK_ARDUINO_LWIP2_HIGHER_BANDWIDTH
; lwIP 2 - Higher Bandwidth Low Memory no Features
;                            -DPIO_FRAMEWORK_ARDUINO_LWIP2_LOW_MEMORY_LOW_FLASH
; lwIP 2 - Higher Bandwidth no Features (Tasmota default)
                            -DPIO_FRAMEWORK_ARDUINO_LWIP2_HIGHER_BANDWIDTH_LOW_FLASH
; VTABLES in Flash (Tasmota default)
                            -DVTABLES_IN_FLASH
; VTABLES in Heap
;                            -DVTABLES_IN_DRAM
; VTABLES in IRAM
;                            -DVTABLES_IN_IRAM
; enable one option set -> No exception recommended
; No exception code in firmware
                            -fno-exceptions
                            -lstdc++
; Exception code in firmware /needs much space! 90k
;                           -fexceptions
;                           -lstdc++-exc


; *** Debug version used for PlatformIO Home Project Inspection
[env:tasmota-debug]
build_type = debug<|MERGE_RESOLUTION|>--- conflicted
+++ resolved
@@ -54,13 +54,8 @@
 upload_port               = COM5
 
 extra_scripts             = ${scripts_defaults.extra_scripts}
-<<<<<<< HEAD
-;                            pio/gzip-firmware.py
-;                            pio/obj-dump.py
-=======
                             pio/gzip-firmware.py
                             pio/obj-dump.py
->>>>>>> 89a57475
 
 ; *** Upload file to OTA server using SCP
 ;upload_port               = user@host:/path
@@ -185,11 +180,7 @@
 [tasmota_core_stage]
 ; *** Esp8266 core for Arduino version stable beta
 platform                  = espressif8266@2.3.3
-<<<<<<< HEAD
-platform_packages         = framework-arduinoespressif8266 @ https://github.com/esp8266/Arduino.git#abdd2bdbb6a5caf31807d82ebd7b447947a9c360
-=======
 platform_packages         = framework-arduinoespressif8266 @ https://github.com/esp8266/Arduino.git#372a3ec297dfe8501bed1ec4552244695b5e8ced
->>>>>>> 89a57475
 build_flags               = ${esp82xx_defaults.build_flags}
                             -DBEARSSL_SSL_BASIC
 ; NONOSDK221
